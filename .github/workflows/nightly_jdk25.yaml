name: Nightly Build JDK 25

on:
  schedule:
    - cron: '0 4 * * *'  # daily at 04:00 UTC
  workflow_dispatch:

jobs:
  java_build:
    if: github.repository == 'langchain4j/langchain4j'
    strategy:
      fail-fast: false # do not cancel jobs on error
      matrix:
        java_version:
          - 25
        include:
          - java_version: '25'
<<<<<<< HEAD
            mvn_opts: '-pl !langchain4j-ollama,!langchain4j-local-ai,!langchain4j-milvus,!langchain4j-jlama,!langchain4j-gpu-llama3,!langchain4j-vespa,!langchain4j-document-loader-playwright'
=======
            mvn_opts: '-pl !langchain4j-ollama,!langchain4j-local-ai,!langchain4j-milvus,!langchain4j-jlama,!langchain4j-vespa,!document-loaders/langchain4j-document-loader-playwright'
>>>>>>> 56bf3b10
      max-parallel: 1
    runs-on: ubuntu-latest
    steps:
      - uses: actions/checkout@v4

      - name: Set up JDK ${{ matrix.java_version }}
        uses: actions/setup-java@v4
        with:
          java-version: ${{ matrix.java_version }}
          distribution: 'temurin'
          cache: 'maven'

      - name: Authenticate to Google Cloud
        # Needed for langchain4j-vertex-ai and langchain4j-vertex-ai-gemini modules
        uses: 'google-github-actions/auth@v2'
        with:
          project_id: ${{ secrets.GCP_PROJECT_ID }}
          credentials_json: ${{ secrets.GCP_CREDENTIALS_JSON }}

      - name: Setup JBang
        uses: jbangdev/setup-jbang@main
      - name: Build with JDK ${{ matrix.java_version }}
        run: |
          ## compile and verify javadocs
          mvn -B -U -T8C test javadoc:aggregate \
            --fail-at-end \
            ${{ matrix.mvn_opts }}
          
          ## run integration tests
          mvn -B -U verify \
              --fail-at-end \
              -Dmaven.test.failure.ignore=true \
              -Dtinylog.writer.level=info \
              ${{ matrix.mvn_opts }}
        env:
          ANTHROPIC_API_KEY: ${{ secrets.ANTHROPIC_API_KEY }}
          AWS_ACCESS_KEY_ID: ${{ secrets.AWS_ACCESS_KEY_ID }}
          AWS_SECRET_ACCESS_KEY: ${{ secrets.AWS_SECRET_ACCESS_KEY }}
          AZURE_OPENAI_AUDIO_DEPLOYMENT_NAME: ${{ secrets.AZURE_OPENAI_AUDIO_DEPLOYMENT_NAME }}
          AZURE_OPENAI_AUDIO_ENDPOINT: ${{ secrets.AZURE_OPENAI_AUDIO_ENDPOINT }}
          AZURE_OPENAI_AUDIO_KEY: ${{ secrets.AZURE_OPENAI_AUDIO_KEY }}
          AZURE_OPENAI_ENDPOINT: ${{ secrets.AZURE_OPENAI_ENDPOINT }}
          AZURE_OPENAI_KEY: ${{ secrets.AZURE_OPENAI_KEY }}
          AZURE_SEARCH_ENDPOINT: ${{ secrets.AZURE_SEARCH_ENDPOINT }}
          AZURE_SEARCH_KEY: ${{ secrets.AZURE_SEARCH_KEY }}
          COHERE_API_KEY: ${{ secrets.COHERE_API_KEY }}
          DEEPSEEK_API_KEY: ${{ secrets.DEEPSEEK_API_KEY }}
          ELASTICSEARCH_CLOUD_API_KEY: ${{ secrets.ELASTICSEARCH_CLOUD_API_KEY }}
          ELASTICSEARCH_CLOUD_URL: ${{ secrets.ELASTICSEARCH_CLOUD_URL }}
          GCP_CREDENTIALS_JSON: ${{ secrets.GCP_CREDENTIALS_JSON }}
          GCP_LOCATION: ${{ secrets.GCP_LOCATION }}
          GCP_PROJECT_ID: ${{ secrets.GCP_PROJECT_ID }}
          GCP_PROJECT_NUM: ${{ secrets.GCP_PROJECT_NUM }}
          GCP_VERTEXAI_ENDPOINT: ${{ secrets.GCP_VERTEXAI_ENDPOINT }}
          GOOGLE_AI_GEMINI_API_KEY: ${{ secrets.GOOGLE_AI_GEMINI_API_KEY }}
          HF_API_KEY: ${{ secrets.HF_API_KEY }}
          JINA_API_KEY: ${{ secrets.JINA_API_KEY }}
          MILVUS_API_KEY: ${{ secrets.MILVUS_API_KEY }}
          MILVUS_URI: ${{ secrets.MILVUS_URI }}
          MISTRAL_AI_API_KEY: ${{ secrets.MISTRAL_AI_API_KEY }}
          NOMIC_API_KEY: ${{ secrets.NOMIC_API_KEY }}
          OPENAI_API_KEY: ${{ secrets.OPENAI_API_KEY }}
          OPENAI_BASE_URL: ${{ secrets.OPENAI_BASE_URL }}
          OVHAI_AI_API_KEY: ${{ secrets.OVHAI_AI_API_KEY }}
          PINECONE_API_KEY: ${{ secrets.PINECONE_API_KEY }}
          RAPID_API_KEY: ${{ secrets.RAPID_API_KEY }}
          TAVILY_API_KEY: ${{ secrets.TAVILY_API_KEY }}
          VOYAGE_API_KEY: ${{ secrets.VOYAGE_API_KEY }}
          WEAVIATE_API_KEY: ${{ secrets.WEAVIATE_API_KEY }}
          WEAVIATE_HOST: ${{ secrets.WEAVIATE_HOST }}
          CI_DELAY_SECONDS_AZURE_AI_SEARCH: 4
          CI_DELAY_SECONDS_AZURE_OPENAI: 1
          CI_DELAY_SECONDS_BEDROCK: 3
          CI_DELAY_SECONDS_GITHUB_MODELS: 7
          CI_DELAY_SECONDS_VERTEX_AI_GEMINI: 12
          CI_DELAY_SECONDS_VOYAGE_AI: 22

      - name: Upload Test Reports
        if: always() # always run even if the previous step failed or was cancelled
        uses: actions/upload-artifact@v4
        with:
          name: Test-Reports-${{ matrix.java-version }}
          path: '**/target/*-reports/*'

      - name: Publish Test Report
        uses: mikepenz/action-junit-report@v5
        if: always() # always run even if the previous step failed or was cancelled
        with:
          report_paths: '**/target/*-reports/TEST-*.xml'
          annotate_only: true<|MERGE_RESOLUTION|>--- conflicted
+++ resolved
@@ -15,11 +15,7 @@
           - 25
         include:
           - java_version: '25'
-<<<<<<< HEAD
-            mvn_opts: '-pl !langchain4j-ollama,!langchain4j-local-ai,!langchain4j-milvus,!langchain4j-jlama,!langchain4j-gpu-llama3,!langchain4j-vespa,!langchain4j-document-loader-playwright'
-=======
-            mvn_opts: '-pl !langchain4j-ollama,!langchain4j-local-ai,!langchain4j-milvus,!langchain4j-jlama,!langchain4j-vespa,!document-loaders/langchain4j-document-loader-playwright'
->>>>>>> 56bf3b10
+            mvn_opts: '-pl !langchain4j-ollama,!langchain4j-local-ai,!langchain4j-milvus,!langchain4j-jlama,!langchain4j-gpu-llama3,!langchain4j-vespa,!document-loaders/langchain4j-document-loader-playwright'
       max-parallel: 1
     runs-on: ubuntu-latest
     steps:
