--- conflicted
+++ resolved
@@ -15,11 +15,7 @@
           - 21
         include:
           - java_version: '21'
-<<<<<<< HEAD
-            mvn_opts: '-pl !langchain4j-ollama,!langchain4j-local-ai,!langchain4j-milvus, !langchain4j-gpu-llama3'
-=======
-            mvn_opts: '-pl !langchain4j-ollama,!langchain4j-local-ai,!langchain4j-milvus,!langchain4j-jlama'
->>>>>>> 030e437d
+            mvn_opts: '-pl !langchain4j-ollama,!langchain4j-local-ai,!langchain4j-milvus,!langchain4j-jlama,!langchain4j-gpu-llama3'
       max-parallel: 1
     runs-on: ubuntu-latest
     steps:
