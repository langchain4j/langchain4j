--- conflicted
+++ resolved
@@ -37,17 +37,6 @@
           - 21
           - 23
         include:
-<<<<<<< HEAD
-          - java_version: '8'
-            included_modules: '-pl !langchain4j-jlama,!code-execution-engines/langchain4j-code-execution-engine-graalvm-polyglot,!langchain4j-cassandra,!langchain4j-infinispan,!langchain4j-neo4j,!langchain4j-vespa,!langchain4j-opensearch,!langchain4j-azure-ai-search'
-          - java_version: '11'
-            included_modules: '-pl !langchain4j-jlama,!code-execution-engines/langchain4j-code-execution-engine-graalvm-polyglot,!langchain4j-infinispan,!langchain4j-neo4j,!langchain4j-vespa'
-          - java_version: '17'
-            included_modules: '-pl !langchain4j-jlama,!code-execution-engines/langchain4j-code-execution-engine-graalvm-polyglot'
-          - java_version: '21'
-            included_modules: ''
-    runs-on: ubuntu-latest
-=======
           - java_version: 17
             mvn_opts: ''
             experimental: false
@@ -59,7 +48,6 @@
             experimental: true
     env:
       OPENAI_API_KEY: ${{ secrets.OPENAI_API_KEY }}
->>>>>>> 5dd42fd5
     steps:
       - uses: actions/checkout@v4
         with:
