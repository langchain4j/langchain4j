--- conflicted
+++ resolved
@@ -15,7 +15,7 @@
         java_version: [8, 11, 17, 21]
         include:
           - java_version: '8'
-            included_modules: '-pl !langchain4j-graal,!langchain4j-opensearch'
+            included_modules: '-pl !langchain4j-graal,!langchain4j-cassandra,!langchain4j-opensearch'
           - java_version: '11'
             included_modules: '-pl !langchain4j-graal'
           - java_version: '17'
@@ -24,36 +24,15 @@
             included_modules: ''
     runs-on: ubuntu-latest
     steps:
-<<<<<<< HEAD
-      - uses: actions/checkout@v3
-
-      - name: Set up JDK 8
-        uses: actions/setup-java@v3
-        with:
-          java-version: '8'
-          distribution: 'temurin'
-          cache: 'maven'
-      - name: Build with JDK 8 (excluding modules requiring JDK 11 and 17)
-        run: mvn --batch-mode install -DskipITs -pl !langchain4j-opensearch,!langchain4j-graal,!langchain4j-cassandra
-
-      - name: Set up JDK 11
-        uses: actions/setup-java@v3
-=======
       - uses: actions/checkout@v4
       - name: Set up JDK ${{ matrix.java_version }}
         uses: actions/setup-java@v4
->>>>>>> 99faffe7
         with:
           java-version: ${{ matrix.java_version }}
           distribution: 'temurin'
           cache: 'maven'
-<<<<<<< HEAD
-      - name: Build modules requiring JDK 11
-        run: mvn --batch-mode install -DskipITs -pl langchain4j-opensearch,langchain4j-cassandra
-=======
       - name: Build with JDK ${{ matrix.java_version }}
         run: mvn --batch-mode install -DskipITs ${{ matrix.included_modules }}
->>>>>>> 99faffe7
 
   # For checking some compliance things (require a recent JDK due to plugins so in a separate step)
   compliance:
