Thank you for investing your time and effort in contributing to our project, we appreciate it a lot! 🤗

# General guidelines
<<<<<<< HEAD
- If you want to contribute a bug fix or a new feature that isn't listed in the [issues](https://github.com/langchain4j/langchain4j/issues) yet, please open a new issue for it. We will prioritize it shortly.
=======

- If you want to contribute a bug fix or a new feature that isn't listed in the [issues](https://github.com/langchain4j/langchain4j/issues) yet, please open a new issue for it. We will prioritize is shortly.
>>>>>>> 92fcf9ce
- Follow [Google's Best Practices for Java Libraries](https://jlbp.dev/)
- Keep the code compatible with Java 8. We plan to increase the baseline to Java 17 a bit later.
- Avoid adding new dependencies as much as possible (new dependencies with test scope are OK). If absolutely necessary, try to use the same libraries which are already used in the project.
- Write unit and/or integration tests for your code. This is critical: no tests, no review!
- Avoid making breaking changes. Always keep backward compatibility in mind. For example, instead of removing fields/methods/etc, mark them `@Deprecated` and make sure they still work as before.
- Follow existing naming conventions.
- Avoid using Lombok in the new code, and remove it from the old code if you get a chance.
- Add Javadoc where necessary. There's no need to duplicate Javadoc from the implemented interfaces.
- Follow existing code style present in the project.
- Large features should be discussed with maintainers before implementation. Please ping @langchain4j in the comments on the issue.

# Priorities

All [issues](https://github.com/langchain4j/langchain4j/issues) are prioritized by maintainers. There are 4 priorities: [P1](https://github.com/langchain4j/langchain4j/issues?q=is%3Aissue+is%3Aopen+label%3AP1), [P2](https://github.com/langchain4j/langchain4j/issues?q=is%3Aissue+is%3Aopen+label%3AP2), [P3](https://github.com/langchain4j/langchain4j/issues?q=is%3Aissue+is%3Aopen+label%3AP3) and [P4](https://github.com/langchain4j/langchain4j/issues?q=is%3Aissue+is%3Aopen+label%3AP4).

Please start with the higher priorities. PRs will be reviewed in order of priority, with bugs being a higher priority than new features.

Please note that we do not have the capacity to review PRs immediately. We ask for your patience. We are doing our best to review your PR as quickly as possible.

# Opening an issue

- Please fill in all sections of the issue template.

# Opening a draft PR

- Please open the PR as a draft initially. Once it is reviewed and approved, we will then ask you to finalize it (see section below).
- Fill in all the sections of the PR template.
- Please make it easier to review your PR:
  - Keep changes as small as possible.
  - Do not combine refactoring with changes in a single PR.
  - Avoid reformatting existing code.

# Finalizing the draft PR

- Add [documentation](https://github.com/langchain4j/langchain4j/tree/main/docs/docs) (if required).
- Add an example to the [examples repository](https://github.com/langchain4j/langchain4j-examples) (if required).
- [Mark a PR as ready for review](https://docs.github.com/en/pull-requests/collaborating-with-pull-requests/proposing-changes-to-your-work-with-pull-requests/changing-the-stage-of-a-pull-request#marking-a-pull-request-as-ready-for-review)

# Guidelines on adding a new model integration

- [Integration with Anthropic](https://github.com/langchain4j/langchain4j/tree/main/langchain4j-anthropic) is a good example.
- Use the official SDK if available.
- If the official SDK is not available, use Retrofit and Jackson to implement the client.
- Document the new integration [here](https://github.com/langchain4j/langchain4j/blob/main/README.md), [here](https://github.com/langchain4j/langchain4j/tree/main/docs/docs/integrations/language-models) and [here](https://github.com/langchain4j/langchain4j/blob/main/docs/docs/integrations/language-models/index.md).
- Add an example to the [examples repository](https://github.com/langchain4j/langchain4j-examples), similar to [this](https://github.com/langchain4j/langchain4j-examples/tree/main/anthropic-examples).
- Add a new module to the appropriate section of the [BOM](https://github.com/langchain4j/langchain4j/blob/main/langchain4j-bom/pom.xml).
- It would be great if you could add a [Spring Boot starter](https://github.com/langchain4j/langchain4j-spring).

# Guidelines on adding a new embedding store integration

- [Integration with Chroma](https://github.com/langchain4j/langchain4j/tree/main/langchain4j-chroma) is a good example.
- Use the official SDK if available.
- If the official SDK is not available, use Retrofit and Jackson to implement the client.
- Add a `{IntegrationName}EmbeddingStoreIT`. It should extend from `EmbeddingStoreWithFilteringIT` (when store supports metadata filtering) or `EmbeddingStoreIT` and pass all tests.
- Add a `{IntegrationName}EmbeddingStoreRemovalIT`. It should extend from `EmbeddingStoreWithRemovalIT` and pass all tests.
- Document the new integration [here](https://github.com/langchain4j/langchain4j/blob/main/README.md), [here](https://github.com/langchain4j/langchain4j/tree/main/docs/docs/integrations/embedding-stores) and [here](https://github.com/langchain4j/langchain4j/blob/main/docs/docs/integrations/embedding-stores/index.md).
- Add an example to the [examples repository](https://github.com/langchain4j/langchain4j-examples), similar to [this](https://github.com/langchain4j/langchain4j-examples/tree/main/chroma-example).
- Add a new module to the appropriate section of the [BOM](https://github.com/langchain4j/langchain4j/blob/main/langchain4j-bom/pom.xml).
- It would be great if you could add a [Spring Boot starter](https://github.com/langchain4j/langchain4j-spring). (after

# Guidelines on changing an existing embedding store integration

- Ensure that your changes are backwards compatible. `Embedding`s and `TextSegment`s persisted with the latest released version of LangChain4j should still work.<|MERGE_RESOLUTION|>--- conflicted
+++ resolved
@@ -1,12 +1,8 @@
 Thank you for investing your time and effort in contributing to our project, we appreciate it a lot! 🤗
 
 # General guidelines
-<<<<<<< HEAD
+
 - If you want to contribute a bug fix or a new feature that isn't listed in the [issues](https://github.com/langchain4j/langchain4j/issues) yet, please open a new issue for it. We will prioritize it shortly.
-=======
-
-- If you want to contribute a bug fix or a new feature that isn't listed in the [issues](https://github.com/langchain4j/langchain4j/issues) yet, please open a new issue for it. We will prioritize is shortly.
->>>>>>> 92fcf9ce
 - Follow [Google's Best Practices for Java Libraries](https://jlbp.dev/)
 - Keep the code compatible with Java 8. We plan to increase the baseline to Java 17 a bit later.
 - Avoid adding new dependencies as much as possible (new dependencies with test scope are OK). If absolutely necessary, try to use the same libraries which are already used in the project.
