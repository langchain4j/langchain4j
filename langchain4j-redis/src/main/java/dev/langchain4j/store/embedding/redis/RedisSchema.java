package dev.langchain4j.store.embedding.redis;

import redis.clients.jedis.search.schemafields.SchemaField;
import redis.clients.jedis.search.schemafields.TextField;
import redis.clients.jedis.search.schemafields.VectorField;
import redis.clients.jedis.search.schemafields.VectorField.VectorAlgorithm;

import java.util.ArrayList;
<<<<<<< HEAD
=======
import java.util.Collection;
>>>>>>> e66eb632
import java.util.HashMap;
import java.util.List;
import java.util.Map;

import static dev.langchain4j.internal.ValidationUtils.ensureTrue;
import static dev.langchain4j.store.embedding.redis.MetricType.COSINE;
import static redis.clients.jedis.search.schemafields.VectorField.VectorAlgorithm.HNSW;

/**
 * Redis Schema Description
 */
class RedisSchema {

    public static final String SCORE_FIELD_NAME = "vector_score";
    public static final String JSON_PATH = "$";
    public static final String JSON_PATH_PREFIX = "$.";
    private static final VectorAlgorithm DEFAULT_VECTOR_ALGORITHM = HNSW;
    private static final MetricType DEFAULT_METRIC_TYPE = COSINE;

    /* Redis schema field settings */

    private final String indexName;
    private final String prefix;
    private final String vectorFieldName;
    private final String scalarFieldName;
    private final Map<String, SchemaField> schemaFieldMap;

    /* Vector field settings */

    private final VectorAlgorithm vectorAlgorithm;
    private final int dimension;
    private final MetricType metricType;

    RedisSchema(String indexName,
                String prefix,
                String vectorFieldName,
                String scalarFieldName,
<<<<<<< HEAD
                VectorAlgorithm vectorAlgorithm,
                Integer dimension,
                MetricType metricType,
                Map<String, SchemaField> schemaFieldMap) {
=======
                Collection<String> metadataKeys,
                VectorAlgorithm vectorAlgorithm,
                int dimension,
                MetricType metricType) {
        ensureTrue(prefix.endsWith(":"), "Prefix should end with a ':'");

>>>>>>> e66eb632
        this.indexName = indexName;
        this.prefix = prefix;
        this.vectorFieldName = vectorFieldName;
        this.scalarFieldName = scalarFieldName;
        this.vectorAlgorithm = vectorAlgorithm;
        this.dimension = dimension;
        this.metricType = metricType;
        this.schemaFieldMap = schemaFieldMap;
    }

    SchemaField[] toSchemaFields() {
        Map<String, Object> vectorAttrs = new HashMap<>();
        vectorAttrs.put("DIM", dimension);
        vectorAttrs.put("DISTANCE_METRIC", metricType.name());
        vectorAttrs.put("TYPE", "FLOAT32");
        vectorAttrs.put("INITIAL_CAP", 5);
        List<SchemaField> fields = new ArrayList<>();
        fields.add(TextField.of(JSON_PATH_PREFIX + scalarFieldName).as(scalarFieldName).weight(1.0));
        fields.add(VectorField.builder()
<<<<<<< HEAD
                .fieldName(JSON_PATH_PREFIX + vectorFieldName)
                .algorithm(vectorAlgorithm)
                .attributes(vectorAttrs)
                .as(vectorFieldName)
                .build());
        // Add Metadata fields
        fields.addAll(schemaFieldMap.values());
=======
            .fieldName(JSON_PATH_PREFIX + vectorFieldName)
            .algorithm(vectorAlgorithm)
            .attributes(vectorAttrs)
            .as(vectorFieldName)
            .build());
>>>>>>> e66eb632

        return fields.toArray(new SchemaField[0]);
    }

    String indexName() {
        return indexName;
    }

    String prefix() {
        return prefix;
    }

    String vectorFieldName() {
        return vectorFieldName;
    }

    String scalarFieldName() {
        return scalarFieldName;
    }

    Map<String, SchemaField> schemaFieldMap() {
        return schemaFieldMap;
    }

    static Builder builder() {
        return new Builder();
    }

    static class Builder {

        private String indexName;
        private String prefix = "embedding:";
        private String vectorFieldName = "vector";
        private String scalarFieldName = "text";
        private Map<String, SchemaField> schemaFieldMap = new HashMap<>();

        /* Vector field settings */

        private VectorAlgorithm vectorAlgorithm = DEFAULT_VECTOR_ALGORITHM;
        private Integer dimension;
        private final MetricType metricType = DEFAULT_METRIC_TYPE;

        Builder indexName(String indexName) {
            this.indexName = indexName;
            return this;
        }

        Builder prefix(String prefix) {
            this.prefix = prefix;
            return this;
        }

        Builder vectorFieldName(String vectorFieldName) {
            this.vectorFieldName = vectorFieldName;
            return this;
        }

        Builder scalarFieldName(String scalarFieldName) {
            this.scalarFieldName = scalarFieldName;
            return this;
        }

        Builder vectorAlgorithm(VectorAlgorithm vectorAlgorithm) {
            this.vectorAlgorithm = vectorAlgorithm;
            return this;
        }

        Builder dimension(Integer dimension) {
            this.dimension = dimension;
            return this;
        }

        Builder schemaFieldMap(Map<String, SchemaField> schemaFieldMap) {
            this.schemaFieldMap = schemaFieldMap;
            return this;
        }

        RedisSchema build() {
            return new RedisSchema(indexName, prefix, vectorFieldName, scalarFieldName, vectorAlgorithm, dimension, metricType, schemaFieldMap);
        }
    }
}<|MERGE_RESOLUTION|>--- conflicted
+++ resolved
@@ -6,10 +6,6 @@
 import redis.clients.jedis.search.schemafields.VectorField.VectorAlgorithm;
 
 import java.util.ArrayList;
-<<<<<<< HEAD
-=======
-import java.util.Collection;
->>>>>>> e66eb632
 import java.util.HashMap;
 import java.util.List;
 import java.util.Map;
@@ -47,19 +43,12 @@
                 String prefix,
                 String vectorFieldName,
                 String scalarFieldName,
-<<<<<<< HEAD
                 VectorAlgorithm vectorAlgorithm,
                 Integer dimension,
                 MetricType metricType,
                 Map<String, SchemaField> schemaFieldMap) {
-=======
-                Collection<String> metadataKeys,
-                VectorAlgorithm vectorAlgorithm,
-                int dimension,
-                MetricType metricType) {
         ensureTrue(prefix.endsWith(":"), "Prefix should end with a ':'");
 
->>>>>>> e66eb632
         this.indexName = indexName;
         this.prefix = prefix;
         this.vectorFieldName = vectorFieldName;
@@ -79,21 +68,13 @@
         List<SchemaField> fields = new ArrayList<>();
         fields.add(TextField.of(JSON_PATH_PREFIX + scalarFieldName).as(scalarFieldName).weight(1.0));
         fields.add(VectorField.builder()
-<<<<<<< HEAD
-                .fieldName(JSON_PATH_PREFIX + vectorFieldName)
-                .algorithm(vectorAlgorithm)
-                .attributes(vectorAttrs)
-                .as(vectorFieldName)
-                .build());
-        // Add Metadata fields
-        fields.addAll(schemaFieldMap.values());
-=======
             .fieldName(JSON_PATH_PREFIX + vectorFieldName)
             .algorithm(vectorAlgorithm)
             .attributes(vectorAttrs)
             .as(vectorFieldName)
             .build());
->>>>>>> e66eb632
+        // Add Metadata fields
+        fields.addAll(schemaFieldMap.values());
 
         return fields.toArray(new SchemaField[0]);
     }
