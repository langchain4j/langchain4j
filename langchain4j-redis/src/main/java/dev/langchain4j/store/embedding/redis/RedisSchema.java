--- conflicted
+++ resolved
@@ -22,34 +22,12 @@
 
     /* Redis schema field settings */
 
-<<<<<<< HEAD
-    private String indexName;
-    @Builder.Default
-    private String prefix = "embedding:";
-    @Builder.Default
-    private String vectorFieldName = "vector";
-    @Builder.Default
-    private String scalarFieldName = "text";
-    @Builder.Default
-    private Collection<String> metadataKeys = new ArrayList<>();
-    @Builder.Default
-    private Map<String, SchemaField> schemaFieldMap = new HashMap<>();
-
-    /* Vector field settings */
-
-    @Builder.Default
-    private VectorAlgorithm vectorAlgorithm = DEFAULT_VECTOR_ALGORITHM;
-    private Integer dimension;
-    @Builder.Default
-    private MetricType metricType = DEFAULT_METRIC_TYPE;
-
-    RedisSchema(int dimension) {
-=======
     private final String indexName;
     private final String prefix;
     private final String vectorFieldName;
     private final String scalarFieldName;
     private final Collection<String> metadataKeys;
+    private final Map<String, SchemaField> schemaFieldMap;
 
     /* Vector field settings */
 
@@ -57,16 +35,24 @@
     private final int dimension;
     private final MetricType metricType;
 
-    RedisSchema(String indexName, String prefix, String vectorFieldName, String scalarFieldName, Collection<String> metadataKeys, VectorAlgorithm vectorAlgorithm, int dimension, MetricType metricType) {
+    RedisSchema(String indexName,
+                String prefix,
+                String vectorFieldName,
+                String scalarFieldName,
+                Collection<String> metadataKeys,
+                VectorAlgorithm vectorAlgorithm,
+                int dimension,
+                MetricType metricType,
+                Map<String, SchemaField> schemaFieldMap) {
         this.indexName = indexName;
         this.prefix = prefix;
         this.vectorFieldName = vectorFieldName;
         this.scalarFieldName = scalarFieldName;
         this.metadataKeys = metadataKeys;
         this.vectorAlgorithm = vectorAlgorithm;
->>>>>>> 4ee7b8af
         this.dimension = dimension;
         this.metricType = metricType;
+        this.schemaFieldMap = schemaFieldMap;
     }
 
     SchemaField[] toSchemaFields() {
@@ -117,10 +103,10 @@
         return metadataKeys;
     }
 
-<<<<<<< HEAD
     Map<String, SchemaField> schemaFieldMap() {
         return schemaFieldMap;
-=======
+    }
+
     static Builder builder() {
         return new Builder();
     }
@@ -132,6 +118,7 @@
         private String vectorFieldName = "vector";
         private String scalarFieldName = "text";
         private Collection<String> metadataKeys = new ArrayList<>();
+        private Map<String, SchemaField> schemaFieldMap = new HashMap<>();
 
         /* Vector field settings */
 
@@ -174,9 +161,13 @@
             return this;
         }
 
+        Builder schemaFieldMap(Map<String, SchemaField> schemaFieldMap) {
+            this.schemaFieldMap = schemaFieldMap;
+            return this;
+        }
+
         RedisSchema build() {
-            return new RedisSchema(indexName, prefix, vectorFieldName, scalarFieldName, metadataKeys, vectorAlgorithm, dimension, metricType);
+            return new RedisSchema(indexName, prefix, vectorFieldName, scalarFieldName, metadataKeys, vectorAlgorithm, dimension, metricType, schemaFieldMap);
         }
->>>>>>> 4ee7b8af
     }
 }