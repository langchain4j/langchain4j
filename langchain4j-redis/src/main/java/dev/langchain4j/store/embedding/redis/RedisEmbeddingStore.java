package dev.langchain4j.store.embedding.redis;

import dev.langchain4j.data.document.Metadata;
import dev.langchain4j.data.embedding.Embedding;
import dev.langchain4j.data.segment.TextSegment;
import dev.langchain4j.store.embedding.EmbeddingMatch;
import dev.langchain4j.store.embedding.EmbeddingStore;
import org.slf4j.Logger;
import org.slf4j.LoggerFactory;
import redis.clients.jedis.JedisPooled;
import redis.clients.jedis.Pipeline;
import redis.clients.jedis.json.Path2;
import redis.clients.jedis.search.Document;
import redis.clients.jedis.search.FTCreateParams;
import redis.clients.jedis.search.IndexDataType;
import redis.clients.jedis.search.Query;
import redis.clients.jedis.search.SearchResult;
import redis.clients.jedis.search.schemafields.SchemaField;
import redis.clients.jedis.search.schemafields.TextField;

import java.util.ArrayList;
import java.util.Collection;
import java.util.HashMap;
import java.util.List;
import java.util.Map;
import java.util.Optional;
import java.util.Set;

import static dev.langchain4j.internal.Utils.copyIfNotNull;
import static dev.langchain4j.internal.Utils.getOrDefault;
import static dev.langchain4j.internal.Utils.isNullOrEmpty;
import static dev.langchain4j.internal.Utils.randomUUID;
import static dev.langchain4j.internal.ValidationUtils.ensureNotBlank;
import static dev.langchain4j.internal.ValidationUtils.ensureNotNull;
import static dev.langchain4j.internal.ValidationUtils.ensureTrue;
import static dev.langchain4j.store.embedding.redis.RedisJsonUtils.toProperties;
import static dev.langchain4j.store.embedding.redis.RedisSchema.JSON_PATH;
import static dev.langchain4j.store.embedding.redis.RedisSchema.JSON_PATH_PREFIX;
import static dev.langchain4j.store.embedding.redis.RedisSchema.SCORE_FIELD_NAME;
import static java.lang.String.format;
import static java.util.Collections.singletonList;
import static java.util.stream.Collectors.toList;
import static java.util.stream.Collectors.toMap;
import static redis.clients.jedis.search.RediSearchUtil.toByteArray;

/**
 * Represents a <a href="https://redis.io/">Redis</a> index as an embedding store.
 * Current implementation assumes the index uses the cosine distance metric.
 */
public class RedisEmbeddingStore implements EmbeddingStore<TextSegment> {

    private static final Logger log = LoggerFactory.getLogger(RedisEmbeddingStore.class);

    private final JedisPooled client;
    private final RedisSchema schema;

    /**
     * Creates an instance of RedisEmbeddingStore
     *
     * @param host           Redis Stack Server host
     * @param port           Redis Stack Server port
     * @param user           Redis Stack username (optional)
     * @param password       Redis Stack password (optional)
     * @param indexName      The name of the index (optional). Default value: "embedding-index".
     * @param prefix         The prefix of the key, should end with a colon (e.g., "embedding:") (optional). Default value: "embedding:".
     * @param dimension      Embedding vector dimension
     * @param metadataConfig Metadata config to map metadata key to metadata type. (optional)
     */
    public RedisEmbeddingStore(String host,
                               Integer port,
                               String user,
                               String password,
                               String indexName,
                               String prefix,
                               Integer dimension,
                               Map<String, SchemaField> metadataConfig) {
        ensureNotBlank(host, "host");
        ensureNotNull(port, "port");

        this.client = user == null ? new JedisPooled(host, port) : new JedisPooled(host, port, user, password);
        this.schema = RedisSchema.builder()
                .indexName(getOrDefault(indexName, "embedding-index"))
                .prefix(getOrDefault(prefix, "embedding:"))
                .dimension(dimension)
                .metadataConfig(copyIfNotNull(metadataConfig))
                .build();

        if (!isIndexExist(schema.indexName())) {
            ensureNotNull(dimension, "dimension");
            createIndex(schema.indexName());
        }
    }

    @Override
    public String add(Embedding embedding) {
        String id = randomUUID();
        add(id, embedding);
        return id;
    }

    @Override
    public void add(String id, Embedding embedding) {
        addInternal(id, embedding, null);
    }

    @Override
    public String add(Embedding embedding, TextSegment textSegment) {
        String id = randomUUID();
        addInternal(id, embedding, textSegment);
        return id;
    }

    @Override
    public List<String> addAll(List<Embedding> embeddings) {
        List<String> ids = embeddings.stream()
<<<<<<< HEAD
                .map(ignored -> randomUUID())
                .collect(toList());
        addAllInternal(ids, embeddings, null);
        return ids;
    }

    @Override
    public List<String> addAll(List<Embedding> embeddings, List<TextSegment> embedded) {
        List<String> ids = embeddings.stream()
                .map(ignored -> randomUUID())
                .collect(toList());
        addAllInternal(ids, embeddings, embedded);
=======
            .map(ignored -> randomUUID())
            .collect(toList());
        addAll(ids, embeddings, null);
>>>>>>> 7781bcc2
        return ids;
    }

    @Override
    public List<EmbeddingMatch<TextSegment>> findRelevant(Embedding referenceEmbedding, int maxResults, double minScore) {
        // Using KNN query on @vector field
        String queryTemplate = "*=>[ KNN %d @%s $BLOB AS %s ]";
        Query query = new Query(format(queryTemplate, maxResults, schema.vectorFieldName(), SCORE_FIELD_NAME))
                .addParam("BLOB", toByteArray(referenceEmbedding.vector()))
                .setSortBy(SCORE_FIELD_NAME, true)
                .dialect(2);

        SearchResult result = client.ftSearch(schema.indexName(), query);
        List<Document> documents = result.getDocuments();

        return toEmbeddingMatch(documents, minScore);
    }

    private void createIndex(String indexName) {
        String res = client.ftCreate(indexName, FTCreateParams.createParams()
                .on(IndexDataType.JSON)
                .addPrefix(schema.prefix()), schema.toSchemaFields());
        if (!"OK".equals(res)) {
            if (log.isErrorEnabled()) {
                log.error("create index error, msg={}", res);
            }
            throw new RedisRequestFailedException("create index error, msg=" + res);
        }
    }

    private boolean isIndexExist(String indexName) {
        Set<String> indexes = client.ftList();
        return indexes.contains(indexName);
    }

    private void addInternal(String id, Embedding embedding, TextSegment embedded) {
        addAll(singletonList(id), singletonList(embedding), embedded == null ? null : singletonList(embedded));
    }

    @Override
    public void addAll(List<String> ids, List<Embedding> embeddings, List<TextSegment> embedded) {
        if (isNullOrEmpty(ids) || isNullOrEmpty(embeddings)) {
            log.info("do not add empty embeddings to redis");
            return;
        }
        ensureTrue(ids.size() == embeddings.size(), "ids size is not equal to embeddings size");
        ensureTrue(embedded == null || embeddings.size() == embedded.size(), "embeddings size is not equal to embedded size");

        List<Object> responses;
        try (Pipeline pipeline = client.pipelined()) {

            int size = ids.size();
            for (int i = 0; i < size; i++) {
                String id = ids.get(i);
                Embedding embedding = embeddings.get(i);
                TextSegment textSegment = embedded == null ? null : embedded.get(i);
                Map<String, Object> fields = new HashMap<>();
                fields.put(schema.vectorFieldName(), embedding.vector());
                if (textSegment != null) {
                    fields.put(schema.scalarFieldName(), textSegment.text());
                    fields.putAll(textSegment.metadata().toMap());
                }
                String key = schema.prefix() + id;
                pipeline.jsonSetWithEscape(key, Path2.of("$"), fields);
            }

            responses = pipeline.syncAndReturnAll();
        }

        Optional<Object> errResponse = responses.stream().filter(response -> !"OK".equals(response)).findAny();
        if (errResponse.isPresent()) {
            if (log.isErrorEnabled()) {
                log.error("add embedding failed, msg={}", errResponse.get());
            }
            throw new RedisRequestFailedException("add embedding failed, msg=" + errResponse.get());
        }
    }

    @SuppressWarnings("unchecked")
    private List<EmbeddingMatch<TextSegment>> toEmbeddingMatch(List<Document> documents, double minScore) {
        if (documents == null || documents.isEmpty()) {
            return new ArrayList<>();
        }

        return documents.stream()
                .map(document -> {
                    double score = (2 - Double.parseDouble(document.getString(SCORE_FIELD_NAME))) / 2;
                    String id = document.getId().substring(schema.prefix().length());

                    Map<String, Object> properties = toProperties(document.getString(JSON_PATH));

                    List<Double> vectors = (List<Double>) properties.get(schema.vectorFieldName());
                    Embedding embedding = Embedding.from(
                            vectors.stream()
                                    .map(Double::floatValue)
                                    .collect(toList())
                    );

                    String text = properties.containsKey(schema.scalarFieldName()) ? (String) properties.get(schema.scalarFieldName()) : null;
                    TextSegment textSegment = null;
                    if (text != null) {
                        Map<String, Object> metadata = schema.schemaFieldMap().keySet().stream()
                                .filter(properties::containsKey)
                                .collect(toMap(metadataKey -> metadataKey, properties::get));
                        textSegment = TextSegment.from(text, Metadata.from(metadata));
                    }

                    return new EmbeddingMatch<>(score, id, embedding, textSegment);
                })
                .filter(embeddingMatch -> embeddingMatch.score() >= minScore)
                .collect(toList());
    }

    public static Builder builder() {
        return new Builder();
    }

    public static class Builder {

        private String host;
        private Integer port;
        private String user;
        private String password;
        private String indexName;
        private String prefix;
        private Integer dimension;
        private Map<String, SchemaField> metadataConfig = new HashMap<>();

        /**
         * @param host Redis Stack host
         */
        public Builder host(String host) {
            this.host = host;
            return this;
        }

        /**
         * @param port Redis Stack port
         */
        public Builder port(Integer port) {
            this.port = port;
            return this;
        }

        /**
         * @param user Redis Stack username (optional)
         */
        public Builder user(String user) {
            this.user = user;
            return this;
        }

        /**
         * @param password Redis Stack password (optional)
         */
        public Builder password(String password) {
            this.password = password;
            return this;
        }

        /**
         * @param indexName The name of the index (optional). Default value: "embedding-index".
         * @return builder
         */
        public Builder indexName(String indexName) {
            this.indexName = indexName;
            return this;
        }

        /**
         * @param prefix The prefix of the key, should end with a colon (e.g., "embedding:") (optional). Default value: "embedding:".
         * @return builder
         */
        public Builder prefix(String prefix) {
            this.prefix = prefix;
            return this;
        }

        /**
         * @param dimension embedding vector dimension (optional)
         * @return builder
         */
        public Builder dimension(Integer dimension) {
            this.dimension = dimension;
            return this;
        }

        /**
         * @param metadataFieldsName metadata fields names (optional)
         * @deprecated use {@link #metadataKeys(Collection)} instead
         */
        @Deprecated
        public Builder metadataFieldsName(Collection<String> metadataFieldsName) {
            return metadataKeys(metadataFieldsName);
        }

        /**
         * @param metadataKeys Metadata keys that should be persisted (optional). all metadata will be stored as <a href="https://redis.io/docs/latest/develop/interact/search-and-query/basic-constructs/field-and-type-options/#text-fields">Text Field</a>. See {@link #metadataConfig(Map)} if you want to customize your metadata field.
         * @see #metadataConfig(Map)
         */
        public Builder metadataKeys(Collection<String> metadataKeys) {
            metadataKeys.forEach(metadataKey -> metadataConfig.put(metadataKey, TextField.of(JSON_PATH_PREFIX + metadataKey).as(metadataKey).weight(1.0)));
            return this;
        }

        /**
         * @param metadataConfig Metadata config to map metadata key to metadata type. (optional)
         */
        public Builder metadataConfig(Map<String, SchemaField> metadataConfig) {
            this.metadataConfig = metadataConfig;
            return this;
        }

        public RedisEmbeddingStore build() {
            return new RedisEmbeddingStore(host, port, user, password, indexName, prefix, dimension, metadataConfig);
        }
    }
}<|MERGE_RESOLUTION|>--- conflicted
+++ resolved
@@ -113,24 +113,9 @@
     @Override
     public List<String> addAll(List<Embedding> embeddings) {
         List<String> ids = embeddings.stream()
-<<<<<<< HEAD
                 .map(ignored -> randomUUID())
                 .collect(toList());
-        addAllInternal(ids, embeddings, null);
-        return ids;
-    }
-
-    @Override
-    public List<String> addAll(List<Embedding> embeddings, List<TextSegment> embedded) {
-        List<String> ids = embeddings.stream()
-                .map(ignored -> randomUUID())
-                .collect(toList());
-        addAllInternal(ids, embeddings, embedded);
-=======
-            .map(ignored -> randomUUID())
-            .collect(toList());
         addAll(ids, embeddings, null);
->>>>>>> 7781bcc2
         return ids;
     }
 
