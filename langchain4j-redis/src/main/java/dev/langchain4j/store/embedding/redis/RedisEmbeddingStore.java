--- conflicted
+++ resolved
@@ -10,23 +10,13 @@
 import redis.clients.jedis.JedisPooled;
 import redis.clients.jedis.Pipeline;
 import redis.clients.jedis.json.Path2;
-<<<<<<< HEAD
-import redis.clients.jedis.search.*;
-import redis.clients.jedis.search.schemafields.SchemaField;
-import redis.clients.jedis.search.schemafields.TextField;
-
-import java.util.*;
-
-import static dev.langchain4j.internal.Utils.*;
-import static dev.langchain4j.internal.ValidationUtils.*;
-import static dev.langchain4j.store.embedding.redis.RedisJsonUtils.toProperties;
-import static dev.langchain4j.store.embedding.redis.RedisSchema.*;
-=======
 import redis.clients.jedis.search.Document;
 import redis.clients.jedis.search.FTCreateParams;
 import redis.clients.jedis.search.IndexDataType;
 import redis.clients.jedis.search.Query;
 import redis.clients.jedis.search.SearchResult;
+import redis.clients.jedis.search.schemafields.SchemaField;
+import redis.clients.jedis.search.schemafields.TextField;
 
 import java.util.ArrayList;
 import java.util.Collection;
@@ -36,24 +26,22 @@
 import java.util.Optional;
 import java.util.Set;
 
+import static dev.langchain4j.internal.Utils.copyIfNotNull;
 import static dev.langchain4j.internal.Utils.getOrDefault;
 import static dev.langchain4j.internal.Utils.isNullOrEmpty;
 import static dev.langchain4j.internal.Utils.randomUUID;
 import static dev.langchain4j.internal.ValidationUtils.ensureNotBlank;
 import static dev.langchain4j.internal.ValidationUtils.ensureNotNull;
 import static dev.langchain4j.internal.ValidationUtils.ensureTrue;
+import static dev.langchain4j.store.embedding.redis.RedisJsonUtils.toProperties;
+import static dev.langchain4j.store.embedding.redis.RedisSchema.JSON_PATH;
+import static dev.langchain4j.store.embedding.redis.RedisSchema.JSON_PATH_PREFIX;
 import static dev.langchain4j.store.embedding.redis.RedisSchema.SCORE_FIELD_NAME;
->>>>>>> e66eb632
 import static java.lang.String.format;
 import static java.util.Collections.singletonList;
 import static java.util.stream.Collectors.toList;
 import static java.util.stream.Collectors.toMap;
-<<<<<<< HEAD
-import static redis.clients.jedis.search.IndexDefinition.Type.JSON;
 import static redis.clients.jedis.search.RediSearchUtil.toByteArray;
-=======
-import static redis.clients.jedis.search.RediSearchUtil.ToByteArray;
->>>>>>> e66eb632
 
 /**
  * Represents a <a href="https://redis.io/">Redis</a> index as an embedding store.
@@ -69,24 +57,14 @@
     /**
      * Creates an instance of RedisEmbeddingStore
      *
-<<<<<<< HEAD
      * @param host           Redis Stack Server host
      * @param port           Redis Stack Server port
      * @param user           Redis Stack username (optional)
      * @param password       Redis Stack password (optional)
      * @param indexName      The name of the index (optional). Default value: "embedding-index".
+     * @param prefix         The prefix of the key, should end with a colon (e.g., "embedding:") (optional). Default value: "embedding:".
      * @param dimension      Embedding vector dimension
      * @param schemaFieldMap Metadata schemaField that should be persisted (optional)
-=======
-     * @param host         Redis Stack Server host
-     * @param port         Redis Stack Server port
-     * @param user         Redis Stack username (optional)
-     * @param password     Redis Stack password (optional)
-     * @param indexName    The name of the index (optional). Default value: "embedding-index".
-     * @param prefix       The prefix of the key, should end with a colon (e.g., "embedding:") (optional). Default value: "embedding:".
-     * @param dimension    Embedding vector dimension
-     * @param metadataKeys Metadata keys that should be persisted (optional)
->>>>>>> e66eb632
      */
     public RedisEmbeddingStore(String host,
                                Integer port,
@@ -101,18 +79,11 @@
 
         this.client = user == null ? new JedisPooled(host, port) : new JedisPooled(host, port, user, password);
         this.schema = RedisSchema.builder()
-<<<<<<< HEAD
-                .indexName(getOrDefault(indexName, "embedding-index"))
-                .dimension(dimension)
-                .schemaFieldMap(copyIfNotNull(schemaFieldMap))
-                .build();
-=======
             .indexName(getOrDefault(indexName, "embedding-index"))
             .prefix(getOrDefault(prefix, "embedding:"))
             .dimension(dimension)
-            .metadataKeys(metadataKeys)
+            .schemaFieldMap(copyIfNotNull(schemaFieldMap))
             .build();
->>>>>>> e66eb632
 
         if (!isIndexExist(schema.indexName())) {
             ensureNotNull(dimension, "dimension");
@@ -162,16 +133,9 @@
         // Using KNN query on @vector field
         String queryTemplate = "*=>[ KNN %d @%s $BLOB AS %s ]";
         Query query = new Query(format(queryTemplate, maxResults, schema.vectorFieldName(), SCORE_FIELD_NAME))
-<<<<<<< HEAD
-                .addParam("BLOB", toByteArray(referenceEmbedding.vector()))
-                .setSortBy(SCORE_FIELD_NAME, true)
-                .dialect(2);
-=======
-            .addParam("BLOB", ToByteArray(referenceEmbedding.vector()))
-            .returnFields(returnFields.toArray(new String[0]))
+            .addParam("BLOB", toByteArray(referenceEmbedding.vector()))
             .setSortBy(SCORE_FIELD_NAME, true)
             .dialect(2);
->>>>>>> e66eb632
 
         SearchResult result = client.ftSearch(schema.indexName(), query);
         List<Document> documents = result.getDocuments();
@@ -245,57 +209,32 @@
         }
 
         return documents.stream()
-<<<<<<< HEAD
-                .map(document -> {
-                    double score = (2 - Double.parseDouble(document.getString(SCORE_FIELD_NAME))) / 2;
-                    String id = document.getId().substring(schema.prefix().length());
-
-                    Map<String, Object> properties = toProperties(document.getString(JSON_PATH));
-
-                    List<Double> vectors = (List<Double>) properties.get(schema.vectorFieldName());
-                    Embedding embedding = Embedding.from(
-                            vectors.stream()
-                                    .map(Double::floatValue)
-                                    .collect(toList())
-                    );
-
-                    String text = properties.containsKey(schema.scalarFieldName()) ? (String) properties.get(schema.scalarFieldName()) : null;
-                    TextSegment textSegment = null;
-                    if (text != null) {
-                        Map<String, Object> metadata = schema.schemaFieldMap().keySet().stream()
-                                .filter(properties::containsKey)
-                                .collect(toMap(metadataKey -> metadataKey, properties::get));
-                        textSegment = TextSegment.from(text, Metadata.from(metadata));
-                    }
-
-                    return new EmbeddingMatch<>(score, id, embedding, textSegment);
-                })
-                .filter(embeddingMatch -> embeddingMatch.score() >= minScore)
-                .collect(toList());
-=======
             .map(document -> {
                 double score = (2 - Double.parseDouble(document.getString(SCORE_FIELD_NAME))) / 2;
                 String id = document.getId().substring(schema.prefix().length());
-                String text = document.hasProperty(schema.scalarFieldName()) ? document.getString(schema.scalarFieldName()) : null;
-                TextSegment embedded = null;
+
+                Map<String, Object> properties = toProperties(document.getString(JSON_PATH));
+
+                List<Double> vectors = (List<Double>) properties.get(schema.vectorFieldName());
+                Embedding embedding = Embedding.from(
+                    vectors.stream()
+                        .map(Double::floatValue)
+                        .collect(toList())
+                );
+
+                String text = properties.containsKey(schema.scalarFieldName()) ? (String) properties.get(schema.scalarFieldName()) : null;
+                TextSegment textSegment = null;
                 if (text != null) {
-                    Map<String, String> metadata = schema.metadataKeys().stream()
-                        .filter(document::hasProperty)
-                        .collect(toMap(metadataKey -> metadataKey, document::getString));
-                    embedded = new TextSegment(text, new Metadata(metadata));
+                    Map<String, Object> metadata = schema.schemaFieldMap().keySet().stream()
+                        .filter(properties::containsKey)
+                        .collect(toMap(metadataKey -> metadataKey, properties::get));
+                    textSegment = TextSegment.from(text, Metadata.from(metadata));
                 }
-                Embedding embedding;
-                try {
-                    float[] vectors = OBJECT_MAPPER.readValue(document.getString(schema.vectorFieldName()), float[].class);
-                    embedding = new Embedding(vectors);
-                } catch (JsonProcessingException e) {
-                    throw new RedisRequestFailedException("failed to parse embedding", e);
-                }
-                return new EmbeddingMatch<>(score, id, embedding, embedded);
+
+                return new EmbeddingMatch<>(score, id, embedding, textSegment);
             })
             .filter(embeddingMatch -> embeddingMatch.score() >= minScore)
             .collect(toList());
->>>>>>> e66eb632
     }
 
     public static Builder builder() {
@@ -355,9 +294,6 @@
         }
 
         /**
-<<<<<<< HEAD
-         * @param dimension embedding vector dimension (optional)
-=======
          * @param prefix The prefix of the key, should end with a colon (e.g., "embedding:") (optional). Default value: "embedding:".
          * @return builder
          */
@@ -367,8 +303,7 @@
         }
 
         /**
-         * @param dimension embedding vector dimension
->>>>>>> e66eb632
+         * @param dimension embedding vector dimension (optional)
          * @return builder
          */
         public Builder dimension(Integer dimension) {
@@ -404,11 +339,7 @@
         }
 
         public RedisEmbeddingStore build() {
-<<<<<<< HEAD
-            return new RedisEmbeddingStore(host, port, user, password, indexName, dimension, schemaFieldMap);
-=======
-            return new RedisEmbeddingStore(host, port, user, password, indexName, prefix, dimension, metadataKeys);
->>>>>>> e66eb632
+            return new RedisEmbeddingStore(host, port, user, password, indexName, prefix, dimension, schemaFieldMap);
         }
     }
 }