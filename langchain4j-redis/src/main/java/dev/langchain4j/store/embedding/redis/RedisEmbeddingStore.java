package dev.langchain4j.store.embedding.redis;

import static dev.langchain4j.internal.Utils.copyIfNotNull;
import static dev.langchain4j.internal.Utils.getOrDefault;
import static dev.langchain4j.internal.Utils.isNullOrEmpty;
import static dev.langchain4j.internal.Utils.randomUUID;
import static dev.langchain4j.internal.ValidationUtils.ensureNotBlank;
import static dev.langchain4j.internal.ValidationUtils.ensureNotNull;
import static dev.langchain4j.internal.ValidationUtils.ensureTrue;
import static dev.langchain4j.store.embedding.redis.RedisJsonUtils.toProperties;
import static dev.langchain4j.store.embedding.redis.RedisSchema.JSON_PATH;
import static dev.langchain4j.store.embedding.redis.RedisSchema.JSON_PATH_PREFIX;
import static dev.langchain4j.store.embedding.redis.RedisSchema.SCORE_FIELD_NAME;
import static java.lang.String.format;
import static java.util.Collections.singletonList;
import static java.util.stream.Collectors.toList;
import static java.util.stream.Collectors.toMap;
import static redis.clients.jedis.search.RediSearchUtil.toByteArray;

import dev.langchain4j.data.document.Metadata;
import dev.langchain4j.data.embedding.Embedding;
import dev.langchain4j.data.segment.TextSegment;
import dev.langchain4j.store.embedding.EmbeddingMatch;
import dev.langchain4j.store.embedding.EmbeddingSearchRequest;
import dev.langchain4j.store.embedding.EmbeddingSearchResult;
import dev.langchain4j.store.embedding.EmbeddingStore;
<<<<<<< HEAD
import dev.langchain4j.store.embedding.filter.Filter;
=======
import java.util.ArrayList;
import java.util.Collection;
import java.util.HashMap;
import java.util.List;
import java.util.Map;
import java.util.Optional;
import java.util.Set;
>>>>>>> c6e12530
import org.slf4j.Logger;
import org.slf4j.LoggerFactory;
import redis.clients.jedis.JedisPooled;
import redis.clients.jedis.Pipeline;
import redis.clients.jedis.params.ScanParams;
import redis.clients.jedis.resps.ScanResult;
import redis.clients.jedis.search.Document;
import redis.clients.jedis.search.FTCreateParams;
import redis.clients.jedis.search.IndexDataType;
import redis.clients.jedis.search.Query;
import redis.clients.jedis.search.SearchResult;
import redis.clients.jedis.search.schemafields.SchemaField;
import redis.clients.jedis.search.schemafields.TextField;

<<<<<<< HEAD
import java.util.ArrayList;
import java.util.Collection;
import java.util.HashMap;
import java.util.HashSet;
import java.util.List;
import java.util.Map;
import java.util.Optional;
import java.util.Set;

import static dev.langchain4j.internal.Utils.copyIfNotNull;
import static dev.langchain4j.internal.Utils.getOrDefault;
import static dev.langchain4j.internal.Utils.isNullOrEmpty;
import static dev.langchain4j.internal.Utils.randomUUID;
import static dev.langchain4j.internal.ValidationUtils.ensureNotBlank;
import static dev.langchain4j.internal.ValidationUtils.ensureNotEmpty;
import static dev.langchain4j.internal.ValidationUtils.ensureNotNull;
import static dev.langchain4j.internal.ValidationUtils.ensureTrue;
import static dev.langchain4j.store.embedding.redis.RedisJsonUtils.toProperties;
import static dev.langchain4j.store.embedding.redis.RedisSchema.JSON_KEY;
import static dev.langchain4j.store.embedding.redis.RedisSchema.JSON_PATH_PREFIX;
import static dev.langchain4j.store.embedding.redis.RedisSchema.JSON_SET_PATH;
import static dev.langchain4j.store.embedding.redis.RedisSchema.SCORE_FIELD_NAME;
import static java.lang.String.format;
import static java.util.Collections.singletonList;
import static java.util.stream.Collectors.toList;
import static java.util.stream.Collectors.toMap;
import static redis.clients.jedis.search.RediSearchUtil.toByteArray;

=======
>>>>>>> c6e12530
/**
 * Represents a <a href="https://redis.io/">Redis</a> index as an embedding store.
 *
 * <p>Current implementation assumes the index uses the cosine distance metric.</p>
 *
 * <p><b>NOTE: </b> For filter, Redis only support below filter type:</p>
 *
 * <ul>
 *     <li>NumericType: eq/neq/gt/gte/lt/lte/</li>
 *     <li>TagType: eq/neq/in</li>
 *     <li>TextType: eq/neq/in</li>
 * </ul>
 */
public class RedisEmbeddingStore implements EmbeddingStore<TextSegment>, AutoCloseable {

    private static final Logger log = LoggerFactory.getLogger(RedisEmbeddingStore.class);

    private static final String QUERY_TEMPLATE = "%s=>[ KNN %d @%s $BLOB AS %s ]";

    private final JedisPooled client;
    private final RedisSchema schema;
    private final RedisMetadataFilterMapper filterMapper;

    /**
     * Creates an instance of RedisEmbeddingStore
     *
     * @param host           Redis Stack Server host
     * @param port           Redis Stack Server port
     * @param user           Redis Stack username (optional)
     * @param password       Redis Stack password (optional)
     * @param indexName      The name of the index (optional). Default value: "embedding-index".
     * @param prefix         The prefix of the key, should end with a colon (e.g., "embedding:") (optional). Default value: "embedding:".
     * @param dimension      Embedding vector dimension
     * @param metadataConfig Metadata config to map metadata key to metadata type. (optional)
     */
    public RedisEmbeddingStore(
            String host,
            Integer port,
            String user,
            String password,
            String indexName,
            String prefix,
            Integer dimension,
            Map<String, SchemaField> metadataConfig) {
        ensureNotBlank(host, "host");
        ensureNotNull(port, "port");

        this.client = user == null ? new JedisPooled(host, port) : new JedisPooled(host, port, user, password);
        this.schema = RedisSchema.builder()
                .indexName(getOrDefault(indexName, "embedding-index"))
                .prefix(getOrDefault(prefix, "embedding:"))
                .dimension(dimension)
                .metadataConfig(copyIfNotNull(metadataConfig))
                .build();
        this.filterMapper = new RedisMetadataFilterMapper(metadataConfig);

        if (!isIndexExist(schema.indexName())) {
            ensureNotNull(dimension, "dimension");
            createIndex(schema.indexName());
        }
    }

    /**
     * Creates an instance of RedisEmbeddingStore
     *
     * @param uri            Redis Stack Server URI. (e.g. redis://localhost:6379, rediss://localhost:6379)
     * @param indexName      The name of the index (optional). Default value: "embedding-index".
     * @param prefix         The prefix of the key, should end with a colon (e.g., "embedding:") (optional). Default value: "embedding:".
     * @param dimension      Embedding vector dimension
     * @param metadataConfig Metadata config to map metadata key to metadata type. (optional)
     */
    public RedisEmbeddingStore(String uri,
                               String indexName,
                               String prefix,
                               Integer dimension,
                               Map<String, SchemaField> metadataConfig) {
        ensureNotBlank(uri, "uri");

        this.client = new JedisPooled(uri);
        this.schema = RedisSchema.builder()
                .indexName(getOrDefault(indexName, "embedding-index"))
                .prefix(getOrDefault(prefix, "embedding:"))
                .dimension(dimension)
                .metadataConfig(copyIfNotNull(metadataConfig))
                .build();
        this.filterMapper = new RedisMetadataFilterMapper(metadataConfig);

        if (!isIndexExist(schema.indexName())) {
            ensureNotNull(dimension, "dimension");
            createIndex(schema.indexName());
        }
    }

    @Override
    public String add(Embedding embedding) {
        String id = randomUUID();
        add(id, embedding);
        return id;
    }

    @Override
    public void add(String id, Embedding embedding) {
        addInternal(id, embedding, null);
    }

    @Override
    public String add(Embedding embedding, TextSegment textSegment) {
        String id = randomUUID();
        addInternal(id, embedding, textSegment);
        return id;
    }

    @Override
    public List<String> addAll(List<Embedding> embeddings) {
        List<String> ids = embeddings.stream().map(ignored -> randomUUID()).collect(toList());
        addAll(ids, embeddings, null);
        return ids;
    }

    @Override
<<<<<<< HEAD
    public EmbeddingSearchResult<TextSegment> search(EmbeddingSearchRequest request) {
=======
    public List<EmbeddingMatch<TextSegment>> findRelevant(
            Embedding referenceEmbedding, int maxResults, double minScore) {
>>>>>>> c6e12530
        // Using KNN query on @vector field
        Query query = new Query(format(QUERY_TEMPLATE, filterMapper.mapToFilter(request.filter()), request.maxResults(), schema.vectorFieldName(), SCORE_FIELD_NAME))
                .addParam("BLOB", toByteArray(request.queryEmbedding().vector()))
                .setSortBy(SCORE_FIELD_NAME, true)
                .limit(0, request.maxResults())
                .dialect(2);

        SearchResult result = client.ftSearch(schema.indexName(), query);
        List<Document> documents = result.getDocuments();

        return new EmbeddingSearchResult<>(toEmbeddingMatch(documents, request.minScore()));
    }

    @Override
    public void removeAll(Collection<String> ids) {
        ensureNotEmpty(ids, "ids");

        String[] redisKeys = ids.stream()
                .map(id -> schema.prefix() + id)
                .toArray(String[]::new);
        client.del(redisKeys);
    }

    @Override
    public void removeAll(Filter filter) {
        ensureNotNull(filter, "filter");

        SearchResult results = client.ftSearch(schema.indexName(), filterMapper.mapToFilter(filter));
        String[] keys = results.getDocuments().stream()
                .map(Document::getId)
                .toArray(String[]::new);

        client.del(keys);
    }

    @Override
    public void removeAll() {
        Set<String> matchingKeys = new HashSet<>();
        ScanParams params = new ScanParams();
        params.match(schema.prefix() + "*");

        String nextCursor = "0";

        do {
            ScanResult<String> scanResult = client.scan(nextCursor, params);
            List<String> keys = scanResult.getResult();
            nextCursor = scanResult.getCursor();

            matchingKeys.addAll(keys);

        } while (!nextCursor.equals("0"));

        if (matchingKeys.isEmpty()) {
            return;
        }

        client.del(matchingKeys.toArray(new String[0]));
    }

    private void createIndex(String indexName) {
        String res = client.ftCreate(
                indexName,
                FTCreateParams.createParams().on(IndexDataType.JSON).addPrefix(schema.prefix()),
                schema.toSchemaFields());
        if (!"OK".equals(res)) {
            if (log.isErrorEnabled()) {
                log.error("create index error, msg={}", res);
            }
            throw new RedisRequestFailedException("create index error, msg=" + res);
        }
    }

    private boolean isIndexExist(String indexName) {
        Set<String> indexes = client.ftList();
        return indexes.contains(indexName);
    }

    private void addInternal(String id, Embedding embedding, TextSegment embedded) {
        addAll(singletonList(id), singletonList(embedding), embedded == null ? null : singletonList(embedded));
    }

    @Override
    public void addAll(List<String> ids, List<Embedding> embeddings, List<TextSegment> embedded) {
        if (isNullOrEmpty(ids) || isNullOrEmpty(embeddings)) {
            log.info("do not add empty embeddings to redis");
            return;
        }
        ensureTrue(ids.size() == embeddings.size(), "ids size is not equal to embeddings size");
        ensureTrue(
                embedded == null || embeddings.size() == embedded.size(),
                "embeddings size is not equal to embedded size");

        List<Object> responses;
        try (Pipeline pipeline = client.pipelined()) {

            int size = ids.size();
            for (int i = 0; i < size; i++) {
                String id = ids.get(i);
                Embedding embedding = embeddings.get(i);
                TextSegment textSegment = embedded == null ? null : embedded.get(i);
                Map<String, Object> fields = new HashMap<>();
                fields.put(schema.vectorFieldName(), embedding.vector());
                if (textSegment != null) {
                    fields.put(schema.scalarFieldName(), textSegment.text());
                    fields.putAll(textSegment.metadata().toMap());
                }
                String key = schema.prefix() + id;
                pipeline.jsonSetWithEscape(key, JSON_SET_PATH, fields);
            }

            responses = pipeline.syncAndReturnAll();
        }

        Optional<Object> errResponse =
                responses.stream().filter(response -> !"OK".equals(response)).findAny();
        if (errResponse.isPresent()) {
            if (log.isErrorEnabled()) {
                log.error("add embedding failed, msg={}", errResponse.get());
            }
            throw new RedisRequestFailedException("add embedding failed, msg=" + errResponse.get());
        }
    }

    @SuppressWarnings("unchecked")
    private List<EmbeddingMatch<TextSegment>> toEmbeddingMatch(List<Document> documents, double minScore) {
        if (documents == null || documents.isEmpty()) {
            return new ArrayList<>();
        }

        return documents.stream()
                .map(document -> {
                    double score = (2 - Double.parseDouble(document.getString(SCORE_FIELD_NAME))) / 2;
                    String id = document.getId().substring(schema.prefix().length());

                    Map<String, Object> properties = toProperties(document.getString(JSON_KEY));

                    List<Double> vectors = (List<Double>) properties.get(schema.vectorFieldName());
                    Embedding embedding = Embedding.from(
                            vectors.stream().map(Double::floatValue).collect(toList()));

                    String text = properties.containsKey(schema.scalarFieldName())
                            ? (String) properties.get(schema.scalarFieldName())
                            : null;
                    TextSegment textSegment = null;
                    if (text != null) {
                        Map<String, Object> metadata = schema.schemaFieldMap().keySet().stream()
                                .filter(properties::containsKey)
                                .collect(toMap(metadataKey -> metadataKey, properties::get));
                        textSegment = TextSegment.from(text, Metadata.from(metadata));
                    }

                    return new EmbeddingMatch<>(score, id, embedding, textSegment);
                })
                .filter(embeddingMatch -> embeddingMatch.score() >= minScore)
                .collect(toList());
    }

    public static Builder builder() {
        return new Builder();
    }

    /**
     * Close the connection with Jedis
     */
    @Override
    public void close() {
        client.close();
    }

    public static class Builder {

        private String uri;
        private String host;
        private Integer port;
        private String user;
        private String password;
        private String indexName;
        private String prefix;
        private Integer dimension;
        private Map<String, SchemaField> metadataConfig = new HashMap<>();

        public Builder uri(String uri) {
            this.uri = uri;
            return this;
        }

        /**
         * @param host Redis Stack host
         */
        public Builder host(String host) {
            this.host = host;
            return this;
        }

        /**
         * @param port Redis Stack port
         */
        public Builder port(Integer port) {
            this.port = port;
            return this;
        }

        /**
         * @param user Redis Stack username (optional)
         */
        public Builder user(String user) {
            this.user = user;
            return this;
        }

        /**
         * @param password Redis Stack password (optional)
         */
        public Builder password(String password) {
            this.password = password;
            return this;
        }

        /**
         * @param indexName The name of the index (optional). Default value: "embedding-index".
         * @return builder
         */
        public Builder indexName(String indexName) {
            this.indexName = indexName;
            return this;
        }

        /**
         * @param prefix The prefix of the key, should end with a colon (e.g., "embedding:") (optional). Default value: "embedding:".
         * @return builder
         */
        public Builder prefix(String prefix) {
            this.prefix = prefix;
            return this;
        }

        /**
         * @param dimension embedding vector dimension (optional)
         * @return builder
         */
        public Builder dimension(Integer dimension) {
            this.dimension = dimension;
            return this;
        }

        /**
         * @param metadataFieldsName metadata fields names (optional)
         * @deprecated use {@link #metadataKeys(Collection)} instead
         */
        @Deprecated
        public Builder metadataFieldsName(Collection<String> metadataFieldsName) {
            return metadataKeys(metadataFieldsName);
        }

        /**
         * @param metadataKeys Metadata keys that should be persisted (optional). all metadata will be stored as <a href="https://redis.io/docs/latest/develop/interact/search-and-query/basic-constructs/field-and-type-options/#text-fields">Text Field</a>. See {@link #metadataConfig(Map)} if you want to customize your metadata field.
         * @see #metadataConfig(Map)
         */
        public Builder metadataKeys(Collection<String> metadataKeys) {
            metadataKeys.forEach(metadataKey -> metadataConfig.put(
                    metadataKey,
                    TextField.of(JSON_PATH_PREFIX + metadataKey).as(metadataKey).weight(1.0)));
            return this;
        }

        /**
         * @param metadataConfig Metadata config to map metadata key to metadata type. (optional)
         */
        public Builder metadataConfig(Map<String, SchemaField> metadataConfig) {
            this.metadataConfig = metadataConfig;
            return this;
        }

        public RedisEmbeddingStore build() {
            if (uri != null) {
                return new RedisEmbeddingStore(uri, indexName, prefix, dimension, metadataConfig);
            } else {
                return new RedisEmbeddingStore(host, port, user, password, indexName, prefix, dimension, metadataConfig);
            }
        }
    }
}<|MERGE_RESOLUTION|>--- conflicted
+++ resolved
@@ -1,63 +1,4 @@
 package dev.langchain4j.store.embedding.redis;
-
-import static dev.langchain4j.internal.Utils.copyIfNotNull;
-import static dev.langchain4j.internal.Utils.getOrDefault;
-import static dev.langchain4j.internal.Utils.isNullOrEmpty;
-import static dev.langchain4j.internal.Utils.randomUUID;
-import static dev.langchain4j.internal.ValidationUtils.ensureNotBlank;
-import static dev.langchain4j.internal.ValidationUtils.ensureNotNull;
-import static dev.langchain4j.internal.ValidationUtils.ensureTrue;
-import static dev.langchain4j.store.embedding.redis.RedisJsonUtils.toProperties;
-import static dev.langchain4j.store.embedding.redis.RedisSchema.JSON_PATH;
-import static dev.langchain4j.store.embedding.redis.RedisSchema.JSON_PATH_PREFIX;
-import static dev.langchain4j.store.embedding.redis.RedisSchema.SCORE_FIELD_NAME;
-import static java.lang.String.format;
-import static java.util.Collections.singletonList;
-import static java.util.stream.Collectors.toList;
-import static java.util.stream.Collectors.toMap;
-import static redis.clients.jedis.search.RediSearchUtil.toByteArray;
-
-import dev.langchain4j.data.document.Metadata;
-import dev.langchain4j.data.embedding.Embedding;
-import dev.langchain4j.data.segment.TextSegment;
-import dev.langchain4j.store.embedding.EmbeddingMatch;
-import dev.langchain4j.store.embedding.EmbeddingSearchRequest;
-import dev.langchain4j.store.embedding.EmbeddingSearchResult;
-import dev.langchain4j.store.embedding.EmbeddingStore;
-<<<<<<< HEAD
-import dev.langchain4j.store.embedding.filter.Filter;
-=======
-import java.util.ArrayList;
-import java.util.Collection;
-import java.util.HashMap;
-import java.util.List;
-import java.util.Map;
-import java.util.Optional;
-import java.util.Set;
->>>>>>> c6e12530
-import org.slf4j.Logger;
-import org.slf4j.LoggerFactory;
-import redis.clients.jedis.JedisPooled;
-import redis.clients.jedis.Pipeline;
-import redis.clients.jedis.params.ScanParams;
-import redis.clients.jedis.resps.ScanResult;
-import redis.clients.jedis.search.Document;
-import redis.clients.jedis.search.FTCreateParams;
-import redis.clients.jedis.search.IndexDataType;
-import redis.clients.jedis.search.Query;
-import redis.clients.jedis.search.SearchResult;
-import redis.clients.jedis.search.schemafields.SchemaField;
-import redis.clients.jedis.search.schemafields.TextField;
-
-<<<<<<< HEAD
-import java.util.ArrayList;
-import java.util.Collection;
-import java.util.HashMap;
-import java.util.HashSet;
-import java.util.List;
-import java.util.Map;
-import java.util.Optional;
-import java.util.Set;
 
 import static dev.langchain4j.internal.Utils.copyIfNotNull;
 import static dev.langchain4j.internal.Utils.getOrDefault;
@@ -78,8 +19,36 @@
 import static java.util.stream.Collectors.toMap;
 import static redis.clients.jedis.search.RediSearchUtil.toByteArray;
 
-=======
->>>>>>> c6e12530
+import dev.langchain4j.data.document.Metadata;
+import dev.langchain4j.data.embedding.Embedding;
+import dev.langchain4j.data.segment.TextSegment;
+import dev.langchain4j.store.embedding.EmbeddingMatch;
+import dev.langchain4j.store.embedding.EmbeddingSearchRequest;
+import dev.langchain4j.store.embedding.EmbeddingSearchResult;
+import dev.langchain4j.store.embedding.EmbeddingStore;
+import dev.langchain4j.store.embedding.filter.Filter;
+import java.util.ArrayList;
+import java.util.Collection;
+import java.util.HashMap;
+import java.util.HashSet;
+import java.util.List;
+import java.util.Map;
+import java.util.Optional;
+import java.util.Set;
+import org.slf4j.Logger;
+import org.slf4j.LoggerFactory;
+import redis.clients.jedis.JedisPooled;
+import redis.clients.jedis.Pipeline;
+import redis.clients.jedis.params.ScanParams;
+import redis.clients.jedis.resps.ScanResult;
+import redis.clients.jedis.search.Document;
+import redis.clients.jedis.search.FTCreateParams;
+import redis.clients.jedis.search.IndexDataType;
+import redis.clients.jedis.search.Query;
+import redis.clients.jedis.search.SearchResult;
+import redis.clients.jedis.search.schemafields.SchemaField;
+import redis.clients.jedis.search.schemafields.TextField;
+
 /**
  * Represents a <a href="https://redis.io/">Redis</a> index as an embedding store.
  *
@@ -151,11 +120,8 @@
      * @param dimension      Embedding vector dimension
      * @param metadataConfig Metadata config to map metadata key to metadata type. (optional)
      */
-    public RedisEmbeddingStore(String uri,
-                               String indexName,
-                               String prefix,
-                               Integer dimension,
-                               Map<String, SchemaField> metadataConfig) {
+    public RedisEmbeddingStore(
+            String uri, String indexName, String prefix, Integer dimension, Map<String, SchemaField> metadataConfig) {
         ensureNotBlank(uri, "uri");
 
         this.client = new JedisPooled(uri);
@@ -200,14 +166,14 @@
     }
 
     @Override
-<<<<<<< HEAD
     public EmbeddingSearchResult<TextSegment> search(EmbeddingSearchRequest request) {
-=======
-    public List<EmbeddingMatch<TextSegment>> findRelevant(
-            Embedding referenceEmbedding, int maxResults, double minScore) {
->>>>>>> c6e12530
         // Using KNN query on @vector field
-        Query query = new Query(format(QUERY_TEMPLATE, filterMapper.mapToFilter(request.filter()), request.maxResults(), schema.vectorFieldName(), SCORE_FIELD_NAME))
+        Query query = new Query(format(
+                        QUERY_TEMPLATE,
+                        filterMapper.mapToFilter(request.filter()),
+                        request.maxResults(),
+                        schema.vectorFieldName(),
+                        SCORE_FIELD_NAME))
                 .addParam("BLOB", toByteArray(request.queryEmbedding().vector()))
                 .setSortBy(SCORE_FIELD_NAME, true)
                 .limit(0, request.maxResults())
@@ -223,9 +189,7 @@
     public void removeAll(Collection<String> ids) {
         ensureNotEmpty(ids, "ids");
 
-        String[] redisKeys = ids.stream()
-                .map(id -> schema.prefix() + id)
-                .toArray(String[]::new);
+        String[] redisKeys = ids.stream().map(id -> schema.prefix() + id).toArray(String[]::new);
         client.del(redisKeys);
     }
 
@@ -234,9 +198,7 @@
         ensureNotNull(filter, "filter");
 
         SearchResult results = client.ftSearch(schema.indexName(), filterMapper.mapToFilter(filter));
-        String[] keys = results.getDocuments().stream()
-                .map(Document::getId)
-                .toArray(String[]::new);
+        String[] keys = results.getDocuments().stream().map(Document::getId).toArray(String[]::new);
 
         client.del(keys);
     }
@@ -483,7 +445,8 @@
             if (uri != null) {
                 return new RedisEmbeddingStore(uri, indexName, prefix, dimension, metadataConfig);
             } else {
-                return new RedisEmbeddingStore(host, port, user, password, indexName, prefix, dimension, metadataConfig);
+                return new RedisEmbeddingStore(
+                        host, port, user, password, indexName, prefix, dimension, metadataConfig);
             }
         }
     }
