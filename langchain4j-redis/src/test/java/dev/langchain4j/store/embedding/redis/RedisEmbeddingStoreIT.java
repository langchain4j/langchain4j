package dev.langchain4j.store.embedding.redis;

<<<<<<< HEAD
import com.redis.testcontainers.RedisContainer;
import dev.langchain4j.data.document.Metadata;
import dev.langchain4j.data.embedding.Embedding;
=======
import static com.redis.testcontainers.RedisStackContainer.DEFAULT_IMAGE_NAME;
import static com.redis.testcontainers.RedisStackContainer.DEFAULT_TAG;
import static dev.langchain4j.internal.Utils.randomUUID;

import com.redis.testcontainers.RedisStackContainer;
>>>>>>> c6e12530
import dev.langchain4j.data.segment.TextSegment;
import dev.langchain4j.model.embedding.EmbeddingModel;
import dev.langchain4j.model.embedding.onnx.allminilml6v2q.AllMiniLmL6V2QuantizedEmbeddingModel;
import dev.langchain4j.store.embedding.EmbeddingMatch;
import dev.langchain4j.store.embedding.EmbeddingSearchRequest;
import dev.langchain4j.store.embedding.EmbeddingSearchResult;
import dev.langchain4j.store.embedding.EmbeddingStore;
<<<<<<< HEAD
import dev.langchain4j.store.embedding.EmbeddingStoreWithFilteringIT;
import dev.langchain4j.store.embedding.filter.Filter;
=======
import dev.langchain4j.store.embedding.EmbeddingStoreIT;
import java.util.Arrays;
import java.util.HashMap;
import java.util.List;
import java.util.Map;
>>>>>>> c6e12530
import org.junit.jupiter.api.AfterAll;
import org.junit.jupiter.api.AfterEach;
import org.junit.jupiter.api.BeforeAll;
import org.junit.jupiter.api.Test;
import org.junit.jupiter.params.ParameterizedTest;
import org.junit.jupiter.params.provider.Arguments;
import org.junit.jupiter.params.provider.MethodSource;
import redis.clients.jedis.search.schemafields.NumericField;
import redis.clients.jedis.search.schemafields.SchemaField;
import redis.clients.jedis.search.schemafields.TagField;
import redis.clients.jedis.search.schemafields.TextField;

<<<<<<< HEAD
import java.util.ArrayList;
import java.util.Arrays;
import java.util.HashMap;
import java.util.List;
import java.util.Map;
import java.util.UUID;
import java.util.stream.Stream;

import static com.redis.testcontainers.RedisStackContainer.DEFAULT_IMAGE_NAME;
import static com.redis.testcontainers.RedisStackContainer.DEFAULT_TAG;
import static dev.langchain4j.internal.Utils.randomUUID;
import static dev.langchain4j.store.embedding.TestUtils.awaitUntilAsserted;
import static dev.langchain4j.store.embedding.filter.Filter.and;
import static dev.langchain4j.store.embedding.filter.Filter.not;
import static dev.langchain4j.store.embedding.filter.Filter.or;
import static dev.langchain4j.store.embedding.filter.MetadataFilterBuilder.metadataKey;
import static dev.langchain4j.store.embedding.redis.RedisSchema.JSON_PATH_PREFIX;
import static java.util.Arrays.asList;
import static java.util.Collections.singletonList;
import static java.util.Map.entry;
import static org.assertj.core.api.Assertions.assertThat;

class RedisEmbeddingStoreIT extends EmbeddingStoreWithFilteringIT {
=======
class RedisEmbeddingStoreIT extends EmbeddingStoreIT {
>>>>>>> c6e12530

    static RedisContainer redis = new RedisContainer(DEFAULT_IMAGE_NAME.withTag(DEFAULT_TAG));

    RedisEmbeddingStore embeddingStore;

    EmbeddingModel embeddingModel = new AllMiniLmL6V2QuantizedEmbeddingModel();

    @BeforeAll
    static void beforeAll() {
        redis.start();
    }

    @AfterAll
    static void afterAll() {
        redis.stop();
    }

    @Override
    protected void clearStore() {
        Map<String, SchemaField> metadataConfig = new HashMap<>();
        Map<String, Object> metadatas = createMetadata().toMap();

<<<<<<< HEAD
        List<Class<? extends Number>> numericPrefix = Arrays.asList(Integer.class, Long.class, Float.class, Double.class);
        Map<String, Class<?>> filterMetadatas = getFilterMetadataConfig();
        filterMetadatas.forEach((key, value) -> {
            if (numericPrefix.stream().anyMatch(type -> type.isAssignableFrom(value))) {
                metadataConfig.put(key, NumericField.of(JSON_PATH_PREFIX + key).as(key));
            } else if (key.startsWith("UUID")) {
                metadataConfig.put(key, TextField.of(JSON_PATH_PREFIX + key).as(key).weight(1.0));
            } else {
                metadataConfig.put(key, TagField.of(JSON_PATH_PREFIX + key).caseSensitive().as(key));
            }
        });
        metadatas.forEach((key, value) -> {
=======
        List<Class<? extends Number>> numericPrefix =
                Arrays.asList(Integer.class, Long.class, Float.class, Double.class);
        metadataMap.forEach((key, value) -> {
>>>>>>> c6e12530
            if (numericPrefix.stream().anyMatch(type -> type.isAssignableFrom(value.getClass()))) {
                metadataConfig.put(key, NumericField.of("$." + key).as(key));
            } else if (key.startsWith("UUID")) {
                metadataConfig.put(key, TextField.of("$." + key).as(key).weight(1.0));
            } else {
                metadataConfig.put(key, TagField.of("$." + key).caseSensitive().as(key));
            }
        });

        embeddingStore = RedisEmbeddingStore.builder()
                .host(redis.getHost())
                .port(redis.getFirstMappedPort())
                .indexName(randomUUID())
                .prefix(randomUUID() + ":")
<<<<<<< HEAD
                .dimension(embeddingModel.dimension())
                .metadataConfig(metadataConfig)
                .build();
    }

    @AfterEach
    void afterEach() {
        embeddingStore.close();
    }

    @Test
    void should_return_more_than_10_results() {
        // given
        List<Embedding> embeddings = new ArrayList<>();
        int size = 20;
        for (int i = 0; i < size; i++) {
            Embedding embedding = embeddingModel().embed("hello").content();
            embeddings.add(embedding);
        }
        List<String> ids = embeddingStore().addAll(embeddings);

        awaitUntilAsserted(() -> assertThat(getAllEmbeddings()).hasSize(size));

        // when
        EmbeddingSearchResult<TextSegment> searchResult = embeddingStore().search(
                EmbeddingSearchRequest.builder()
                        .queryEmbedding(embeddingModel().embed("hello").content())
                        .maxResults(size)
                        .build()
        );
        List<EmbeddingMatch<TextSegment>> relevant = searchResult.matches();

        // then
        assertThat(ids).hasSize(size);
        assertThat(relevant).hasSize(size);
        for (EmbeddingMatch<TextSegment> match : relevant) {
            assertThat(match.score()).isCloseTo(1, percentage());
            assertThat(match.embedded()).isNull();
            assertThat(ids).contains(match.embeddingId());
        }
    }

    @Override
    @ParameterizedTest
    @MethodSource("redis_should_filter_by_metadata")
    protected void should_filter_by_metadata(Filter metadataFilter,
                                             List<Metadata> matchingMetadatas,
                                             List<Metadata> notMatchingMetadatas) {
        super.should_filter_by_metadata(metadataFilter, matchingMetadatas, notMatchingMetadatas);
    }

    @Override
    @ParameterizedTest
    @MethodSource("redis_should_filter_by_metadata_not")
    protected void should_filter_by_metadata_not(Filter metadataFilter,
                                                 List<Metadata> matchingMetadatas,
                                                 List<Metadata> notMatchingMetadatas) {
        super.should_filter_by_metadata_not(metadataFilter, matchingMetadatas, notMatchingMetadatas);
    }

    private static Stream<Arguments> redis_should_filter_by_metadata() {
        return Stream.<Arguments>builder()

                // === Equal ===

                .add(Arguments.of(
                        metadataKey("key").isEqualTo("a"),
                        asList(
                                new Metadata().put("key", "a"),
                                new Metadata().put("key", "a").put("key2", "b")
                        ),
                        asList(
                                new Metadata().put("key", "A"),
                                new Metadata().put("key", "b"),
                                new Metadata().put("key", "aa"),
                                new Metadata().put("key", "a a"),
                                new Metadata().put("key2", "a"),
                                new Metadata()
                        )
                ))
                .add(Arguments.of(
                        metadataKey("UUID_key").isEqualTo(TEST_UUID),
                        asList(
                                new Metadata().put("UUID_key", TEST_UUID),
                                new Metadata().put("UUID_key", TEST_UUID).put("key2", "b")
                        ),
                        asList(
                                new Metadata().put("UUID_key", UUID.randomUUID()),
                                new Metadata().put("UUID_key2", TEST_UUID),
                                new Metadata()
                        )
                ))
                .add(Arguments.of(
                        metadataKey("integer_key").isEqualTo(1),
                        asList(
                                new Metadata().put("integer_key", 1),
                                new Metadata().put("integer_key", 1).put("integer_key2", 0)
                        ),
                        asList(
                                new Metadata().put("integer_key", -1),
                                new Metadata().put("integer_key", 0),
                                new Metadata().put("integer_key2", 1),
                                new Metadata()
                        )
                ))
                .add(Arguments.of(
                        metadataKey("long_key").isEqualTo(1L),
                        asList(
                                new Metadata().put("long_key", 1L),
                                new Metadata().put("long_key", 1L).put("long_key2", 0L)
                        ),
                        asList(
                                new Metadata().put("long_key", -1L),
                                new Metadata().put("long_key", 0L),
                                new Metadata().put("long_key2", 1L),
                                new Metadata()
                        )
                ))
                .add(Arguments.of(
                        metadataKey("float_key").isEqualTo(1.23f),
                        asList(
                                new Metadata().put("float_key", 1.23f),
                                new Metadata().put("float_key", 1.23f).put("float_key2", 0f)
                        ),
                        asList(
                                new Metadata().put("float_key", -1.23f),
                                new Metadata().put("float_key", 1.22f),
                                new Metadata().put("float_key", 1.24f),
                                new Metadata().put("float_key2", 1.23f),
                                new Metadata()
                        )
                )).add(Arguments.of(
                        metadataKey("double_key").isEqualTo(1.23d),
                        asList(
                                new Metadata().put("double_key", 1.23d),
                                new Metadata().put("double_key", 1.23d).put("double_key2", 0d)
                        ),
                        asList(
                                new Metadata().put("double_key", -1.23d),
                                new Metadata().put("double_key", 1.22d),
                                new Metadata().put("double_key", 1.24d),
                                new Metadata().put("double_key2", 1.23d),
                                new Metadata()
                        )
                ))


                // === GreaterThan ==

                .add(Arguments.of(
                        metadataKey("integer_key").isGreaterThan(1),
                        asList(
                                new Metadata().put("integer_key", 2),
                                new Metadata().put("integer_key", 2).put("integer_key2", 0)
                        ),
                        asList(
                                new Metadata().put("integer_key", -2),
                                new Metadata().put("integer_key", 0),
                                new Metadata().put("integer_key", 1),
                                new Metadata().put("integer_key2", 2),
                                new Metadata()
                        )
                ))
                .add(Arguments.of(
                        metadataKey("long_key").isGreaterThan(1L),
                        asList(
                                new Metadata().put("long_key", 2L),
                                new Metadata().put("long_key", 2L).put("long_key2", 0L)
                        ),
                        asList(
                                new Metadata().put("long_key", -2L),
                                new Metadata().put("long_key", 0L),
                                new Metadata().put("long_key", 1L),
                                new Metadata().put("long_key2", 2L),
                                new Metadata()
                        )
                ))
                .add(Arguments.of(
                        metadataKey("float_key").isGreaterThan(1.1f),
                        asList(
                                new Metadata().put("float_key", 1.2f),
                                new Metadata().put("float_key", 1.2f).put("float_key2", 1.0f)
                        ),
                        asList(
                                new Metadata().put("float_key", -1.2f),
                                new Metadata().put("float_key", 0.0f),
                                new Metadata().put("float_key", 1.1f),
                                new Metadata().put("float_key2", 1.2f),
                                new Metadata()
                        )
                ))
                .add(Arguments.of(
                        metadataKey("double_key").isGreaterThan(1.1d),
                        asList(
                                new Metadata().put("double_key", 1.2d),
                                new Metadata().put("double_key", 1.2d).put("double_key2", 1.0d)
                        ),
                        asList(
                                new Metadata().put("double_key", -1.2d),
                                new Metadata().put("double_key", 0.0d),
                                new Metadata().put("double_key", 1.1d),
                                new Metadata().put("double_key2", 1.2d),
                                new Metadata()
                        )
                ))


                // === GreaterThanOrEqual ==

                .add(Arguments.of(
                        metadataKey("integer_key").isGreaterThanOrEqualTo(1),
                        asList(
                                new Metadata().put("integer_key", 1),
                                new Metadata().put("integer_key", 2),
                                new Metadata().put("integer_key", 2).put("integer_key2", 0)
                        ),
                        asList(
                                new Metadata().put("integer_key", -2),
                                new Metadata().put("integer_key", -1),
                                new Metadata().put("integer_key", 0),
                                new Metadata().put("integer_key2", 1),
                                new Metadata().put("integer_key2", 2),
                                new Metadata()
                        )
                ))
                .add(Arguments.of(
                        metadataKey("long_key").isGreaterThanOrEqualTo(1L),
                        asList(
                                new Metadata().put("long_key", 1L),
                                new Metadata().put("long_key", 2L),
                                new Metadata().put("long_key", 2L).put("long_key2", 0L)
                        ),
                        asList(
                                new Metadata().put("long_key", -2L),
                                new Metadata().put("long_key", -1L),
                                new Metadata().put("long_key", 0L),
                                new Metadata().put("long_key2", 1L),
                                new Metadata().put("long_key2", 2L),
                                new Metadata()
                        )
                ))
                .add(Arguments.of(
                        metadataKey("float_key").isGreaterThanOrEqualTo(1.1f),
                        asList(
                                new Metadata().put("float_key", 1.1f),
                                new Metadata().put("float_key", 1.2f),
                                new Metadata().put("float_key", 1.2f).put("float_key2", 1.0f)
                        ),
                        asList(
                                new Metadata().put("float_key", -1.2f),
                                new Metadata().put("float_key", -1.1f),
                                new Metadata().put("float_key", 0.0f),
                                new Metadata().put("float_key2", 1.1f),
                                new Metadata().put("float_key2", 1.2f),
                                new Metadata()
                        )
                ))
                .add(Arguments.of(
                        metadataKey("double_key").isGreaterThanOrEqualTo(1.1d),
                        asList(
                                new Metadata().put("double_key", 1.1d),
                                new Metadata().put("double_key", 1.2d),
                                new Metadata().put("double_key", 1.2d).put("double_key2", 1.0d)
                        ),
                        asList(
                                new Metadata().put("double_key", -1.2d),
                                new Metadata().put("double_key", -1.1d),
                                new Metadata().put("double_key", 0.0d),
                                new Metadata().put("double_key2", 1.1d),
                                new Metadata().put("double_key2", 1.2d),
                                new Metadata()
                        )
                ))


                // === LessThan ==

                .add(Arguments.of(
                        metadataKey("integer_key").isLessThan(1),
                        asList(
                                new Metadata().put("integer_key", -2),
                                new Metadata().put("integer_key", 0),
                                new Metadata().put("integer_key", 0).put("integer_key2", 2)
                        ),
                        asList(
                                new Metadata().put("integer_key", 1),
                                new Metadata().put("integer_key", 2),
                                new Metadata().put("integer_key2", 0),
                                new Metadata()
                        )
                ))
                .add(Arguments.of(
                        metadataKey("long_key").isLessThan(1L),
                        asList(
                                new Metadata().put("long_key", -2L),
                                new Metadata().put("long_key", 0L),
                                new Metadata().put("long_key", 0L).put("long_key2", 2L)
                        ),
                        asList(
                                new Metadata().put("long_key", 1L),
                                new Metadata().put("long_key", 2L),
                                new Metadata().put("long_key2", 0L),
                                new Metadata()
                        )
                ))
                .add(Arguments.of(
                        metadataKey("float_key").isLessThan(1.1f),
                        asList(
                                new Metadata().put("float_key", -1.2f),
                                new Metadata().put("float_key", 1.0f),
                                new Metadata().put("float_key", 1.0f).put("float_key2", 1.2f)
                        ),
                        asList(
                                new Metadata().put("float_key", 1.1f),
                                new Metadata().put("float_key", 1.2f),
                                new Metadata().put("float_key2", 1.0f),
                                new Metadata()
                        )
                ))
                .add(Arguments.of(
                        metadataKey("double_key").isLessThan(1.1d),
                        asList(
                                new Metadata().put("double_key", -1.2d),
                                new Metadata().put("double_key", 1.0d),
                                new Metadata().put("double_key", 1.0d).put("double_key2", 1.2d)
                        ),
                        asList(
                                new Metadata().put("double_key", 1.1d),
                                new Metadata().put("double_key", 1.2d),
                                new Metadata().put("double_key2", 1.0d),
                                new Metadata()
                        )
                ))


                // === LessThanOrEqual ==

                .add(Arguments.of(
                        metadataKey("integer_key").isLessThanOrEqualTo(1),
                        asList(
                                new Metadata().put("integer_key", -2),
                                new Metadata().put("integer_key", 0),
                                new Metadata().put("integer_key", 1),
                                new Metadata().put("integer_key", 1).put("integer_key2", 2)
                        ),
                        asList(
                                new Metadata().put("integer_key", 2),
                                new Metadata().put("integer_key2", 0),
                                new Metadata()
                        )
                ))
                .add(Arguments.of(
                        metadataKey("long_key").isLessThanOrEqualTo(1L),
                        asList(
                                new Metadata().put("long_key", -2L),
                                new Metadata().put("long_key", 0L),
                                new Metadata().put("long_key", 1L),
                                new Metadata().put("long_key", 1L).put("long_key2", 2L)
                        ),
                        asList(
                                new Metadata().put("long_key", 2L),
                                new Metadata().put("long_key2", 0L),
                                new Metadata()
                        )
                ))
                .add(Arguments.of(
                        metadataKey("float_key").isLessThanOrEqualTo(1.1f),
                        asList(
                                new Metadata().put("float_key", -1.2f),
                                new Metadata().put("float_key", 1.0f),
                                new Metadata().put("float_key", 1.1f),
                                new Metadata().put("float_key", 1.1f).put("float_key2", 1.2f)
                        ),
                        asList(
                                new Metadata().put("float_key", 1.2f),
                                new Metadata().put("float_key2", 1.0f),
                                new Metadata()
                        )
                ))
                .add(Arguments.of(
                        metadataKey("double_key").isLessThanOrEqualTo(1.1d),
                        asList(
                                new Metadata().put("double_key", -1.2d),
                                new Metadata().put("double_key", 1.0d),
                                new Metadata().put("double_key", 1.1d),
                                new Metadata().put("double_key", 1.1d).put("double_key2", 1.2d)
                        ),
                        asList(
                                new Metadata().put("double_key", 1.2d),
                                new Metadata().put("double_key2", 1.0d),
                                new Metadata()
                        )
                ))


                // === In ===

                // In: string
                .add(Arguments.of(
                        metadataKey("name").isIn("Klaus"),
                        asList(
                                new Metadata().put("name", "Klaus"),
                                new Metadata().put("name", "Klaus").put("integer_age", 42)
                        ),
                        asList(
                                new Metadata().put("name", "Klaus Heisler"),
                                new Metadata().put("name", "Alice"),
                                new Metadata().put("name2", "Klaus"),
                                new Metadata()
                        )
                ))
                .add(Arguments.of(
                        metadataKey("name").isIn(singletonList("Klaus")),
                        asList(
                                new Metadata().put("name", "Klaus"),
                                new Metadata().put("name", "Klaus").put("integer_age", 42)
                        ),
                        asList(
                                new Metadata().put("name", "Klaus Heisler"),
                                new Metadata().put("name", "Alice"),
                                new Metadata().put("name2", "Klaus"),
                                new Metadata()
                        )
                ))
                .add(Arguments.of(
                        metadataKey("name").isIn("Klaus", "Alice"),
                        asList(
                                new Metadata().put("name", "Klaus"),
                                new Metadata().put("name", "Klaus").put("integer_age", 42),
                                new Metadata().put("name", "Alice"),
                                new Metadata().put("name", "Alice").put("integer_age", 42)
                        ),
                        asList(
                                new Metadata().put("name", "Klaus Heisler"),
                                new Metadata().put("name", "Zoe"),
                                new Metadata().put("name2", "Klaus"),
                                new Metadata()
                        )
                ))
                .add(Arguments.of(
                        metadataKey("name").isIn(asList("Klaus", "Alice")),
                        asList(
                                new Metadata().put("name", "Klaus"),
                                new Metadata().put("name", "Klaus").put("integer_age", 42),
                                new Metadata().put("name", "Alice"),
                                new Metadata().put("name", "Alice").put("integer_age", 42)
                        ),
                        asList(
                                new Metadata().put("name", "Klaus Heisler"),
                                new Metadata().put("name", "Zoe"),
                                new Metadata().put("name2", "Klaus"),
                                new Metadata()
                        )
                ))

                // In: UUID
                .add(Arguments.of(
                        metadataKey("UUID_name").isIn(TEST_UUID),
                        asList(
                                new Metadata().put("UUID_name", TEST_UUID),
                                new Metadata().put("UUID_name", TEST_UUID).put("integer_age", 42)
                        ),
                        asList(
                                new Metadata().put("UUID_name", UUID.randomUUID()),
                                new Metadata().put("UUID_name2", TEST_UUID),
                                new Metadata()
                        )
                ))
                .add(Arguments.of(
                        metadataKey("UUID_name").isIn(singletonList(TEST_UUID)),
                        asList(
                                new Metadata().put("UUID_name", TEST_UUID),
                                new Metadata().put("UUID_name", TEST_UUID).put("integer_age", 42)
                        ),
                        asList(
                                new Metadata().put("UUID_name", UUID.randomUUID()),
                                new Metadata().put("UUID_name2", TEST_UUID),
                                new Metadata()
                        )
                ))
                .add(Arguments.of(
                        metadataKey("UUID_name").isIn(TEST_UUID, TEST_UUID2),
                        asList(
                                new Metadata().put("UUID_name", TEST_UUID),
                                new Metadata().put("UUID_name", TEST_UUID).put("integer_age", 42),
                                new Metadata().put("UUID_name", TEST_UUID2),
                                new Metadata().put("UUID_name", TEST_UUID2).put("integer_age", 42)
                        ),
                        asList(
                                new Metadata().put("UUID_name", UUID.randomUUID()),
                                new Metadata().put("UUID_name2", TEST_UUID),
                                new Metadata()
                        )
                ))
                .add(Arguments.of(
                        metadataKey("UUID_name").isIn(asList(TEST_UUID, TEST_UUID2)),
                        asList(
                                new Metadata().put("UUID_name", TEST_UUID),
                                new Metadata().put("UUID_name", TEST_UUID).put("integer_age", 42),
                                new Metadata().put("UUID_name", TEST_UUID2),
                                new Metadata().put("UUID_name", TEST_UUID2).put("integer_age", 42)
                        ),
                        asList(
                                new Metadata().put("UUID_name", UUID.randomUUID()),
                                new Metadata().put("UUID_name2", TEST_UUID),
                                new Metadata()
                        )
                ))

                // === Or ===

                // Or: one key
                .add(Arguments.of(
                        or(
                                metadataKey("name").isEqualTo("Klaus"),
                                metadataKey("name").isEqualTo("Alice")
                        ),
                        asList(
                                new Metadata().put("name", "Klaus"),
                                new Metadata().put("name", "Klaus").put("integer_age", 42),
                                new Metadata().put("name", "Alice"),
                                new Metadata().put("name", "Alice").put("integer_age", 42)
                        ),
                        asList(
                                new Metadata().put("name", "Zoe"),
                                new Metadata()
                        )
                ))
                .add(Arguments.of(
                        or(
                                metadataKey("name").isEqualTo("Alice"),
                                metadataKey("name").isEqualTo("Klaus")
                        ),
                        asList(
                                new Metadata().put("name", "Alice"),
                                new Metadata().put("name", "Alice").put("integer_age", 42),
                                new Metadata().put("name", "Klaus"),
                                new Metadata().put("name", "Klaus").put("integer_age", 42)
                        ),
                        asList(
                                new Metadata().put("name", "Zoe"),
                                new Metadata()
                        )
                ))

                // Or: multiple keys
                .add(Arguments.of(
                        or(
                                metadataKey("name").isEqualTo("Klaus"),
                                metadataKey("integer_age").isEqualTo(42)
                        ),
                        asList(
                                // only Or.left is present and true
                                new Metadata().put("name", "Klaus"),
                                new Metadata().put("name", "Klaus").put("city", "Munich"),

                                // Or.left is true, Or.right is false
                                new Metadata().put("name", "Klaus").put("integer_age", 666),

                                // only Or.right is present and true
                                new Metadata().put("integer_age", 42),
                                new Metadata().put("integer_age", 42).put("city", "Munich"),

                                // Or.right is true, Or.left is false
                                new Metadata().put("integer_age", 42).put("name", "Alice"),

                                // Or.left and Or.right are both true
                                new Metadata().put("name", "Klaus").put("integer_age", 42),
                                new Metadata().put("name", "Klaus").put("integer_age", 42).put("city", "Munich")
                        ),
                        asList(
                                new Metadata().put("name", "Alice"),
                                new Metadata().put("integer_age", 666),
                                new Metadata().put("name", "Alice").put("integer_age", 666),
                                new Metadata()
                        )
                ))
                .add(Arguments.of(
                        or(
                                metadataKey("integer_age").isEqualTo(42),
                                metadataKey("name").isEqualTo("Klaus")
                        ),
                        asList(
                                // only Or.left is present and true
                                new Metadata().put("integer_age", 42),
                                new Metadata().put("integer_age", 42).put("city", "Munich"),

                                // Or.left is true, Or.right is false
                                new Metadata().put("integer_age", 42).put("name", "Alice"),

                                // only Or.right is present and true
                                new Metadata().put("name", "Klaus"),
                                new Metadata().put("name", "Klaus").put("city", "Munich"),

                                // Or.right is true, Or.left is false
                                new Metadata().put("name", "Klaus").put("integer_age", 666),

                                // Or.left and Or.right are both true
                                new Metadata().put("name", "Klaus").put("integer_age", 42),
                                new Metadata().put("name", "Klaus").put("integer_age", 42).put("city", "Munich")
                        ),
                        asList(
                                new Metadata().put("name", "Alice"),
                                new Metadata().put("integer_age", 666),
                                new Metadata().put("name", "Alice").put("integer_age", 666),
                                new Metadata()
                        )
                ))

                // Or: x2
                .add(Arguments.of(
                        or(
                                metadataKey("name").isEqualTo("Klaus"),
                                or(
                                        metadataKey("integer_age").isEqualTo(42),
                                        metadataKey("city").isEqualTo("Munich")
                                )
                        ),
                        asList(
                                // only Or.left is present and true
                                new Metadata().put("name", "Klaus"),
                                new Metadata().put("name", "Klaus").put("country", "Germany"),

                                // Or.left is true, Or.right is false
                                new Metadata().put("name", "Klaus").put("integer_age", 666),
                                new Metadata().put("name", "Klaus").put("city", "Frankfurt"),
                                new Metadata().put("name", "Klaus").put("integer_age", 666).put("city", "Frankfurt"),

                                // only Or.right is present and true
                                new Metadata().put("integer_age", 42),
                                new Metadata().put("integer_age", 42).put("country", "Germany"),
                                new Metadata().put("city", "Munich"),
                                new Metadata().put("city", "Munich").put("country", "Germany"),
                                new Metadata().put("integer_age", 42).put("city", "Munich"),
                                new Metadata().put("integer_age", 42).put("city", "Munich").put("country", "Germany"),

                                // Or.right is true, Or.left is false
                                new Metadata().put("integer_age", 42).put("name", "Alice"),
                                new Metadata().put("city", "Munich").put("name", "Alice"),
                                new Metadata().put("integer_age", 42).put("city", "Munich").put("name", "Alice"),

                                // Or.left and Or.right are both true
                                new Metadata().put("name", "Klaus").put("integer_age", 42),
                                new Metadata().put("name", "Klaus").put("integer_age", 42).put("country", "Germany"),
                                new Metadata().put("name", "Klaus").put("city", "Munich"),
                                new Metadata().put("name", "Klaus").put("city", "Munich").put("country", "Germany"),
                                new Metadata().put("name", "Klaus").put("integer_age", 42).put("city", "Munich"),
                                new Metadata().put("name", "Klaus").put("integer_age", 42).put("city", "Munich").put("country", "Germany")
                        ),
                        asList(
                                new Metadata().put("name", "Alice"),
                                new Metadata().put("integer_age", 666),
                                new Metadata().put("city", "Frankfurt"),
                                new Metadata().put("name", "Alice").put("integer_age", 666),
                                new Metadata().put("name", "Alice").put("city", "Frankfurt"),
                                new Metadata().put("name", "Alice").put("integer_age", 666).put("city", "Frankfurt"),
                                new Metadata()
                        )
                ))
                .add(Arguments.of(
                        or(
                                or(
                                        metadataKey("name").isEqualTo("Klaus"),
                                        metadataKey("integer_age").isEqualTo(42)
                                ),
                                metadataKey("city").isEqualTo("Munich")
                        ),
                        asList(
                                // only Or.left is present and true
                                new Metadata().put("name", "Klaus"),
                                new Metadata().put("name", "Klaus").put("country", "Germany"),
                                new Metadata().put("integer_age", 42),
                                new Metadata().put("integer_age", 42).put("country", "Germany"),
                                new Metadata().put("name", "Klaus").put("integer_age", 42),
                                new Metadata().put("name", "Klaus").put("integer_age", 42).put("country", "Germany"),

                                // Or.left is true, Or.right is false
                                new Metadata().put("name", "Klaus").put("city", "Frankfurt"),
                                new Metadata().put("integer_age", 42).put("city", "Frankfurt"),
                                new Metadata().put("name", "Klaus").put("integer_age", 42).put("city", "Frankfurt"),

                                // only Or.right is present and true
                                new Metadata().put("city", "Munich"),
                                new Metadata().put("city", "Munich").put("country", "Germany"),

                                // Or.right is true, Or.left is false
                                new Metadata().put("city", "Munich").put("name", "Alice"),
                                new Metadata().put("city", "Munich").put("integer_age", 666),

                                // Or.left and Or.right are both true
                                new Metadata().put("name", "Klaus").put("integer_age", 42),
                                new Metadata().put("name", "Klaus").put("integer_age", 42).put("country", "Germany"),
                                new Metadata().put("name", "Klaus").put("city", "Munich"),
                                new Metadata().put("name", "Klaus").put("city", "Munich").put("country", "Germany"),
                                new Metadata().put("name", "Klaus").put("integer_age", 42).put("city", "Munich"),
                                new Metadata().put("name", "Klaus").put("integer_age", 42).put("city", "Munich").put("country", "Germany")
                        ),
                        asList(
                                new Metadata().put("name", "Alice"),
                                new Metadata().put("integer_age", 666),
                                new Metadata().put("city", "Frankfurt"),
                                new Metadata().put("name", "Alice").put("integer_age", 666),
                                new Metadata().put("name", "Alice").put("city", "Frankfurt"),
                                new Metadata().put("name", "Alice").put("integer_age", 666).put("city", "Frankfurt"),
                                new Metadata()
                        )
                ))

                // === AND ===

                .add(Arguments.of(
                        and(
                                metadataKey("name").isEqualTo("Klaus"),
                                metadataKey("integer_age").isEqualTo(42)
                        ),
                        asList(
                                new Metadata().put("name", "Klaus").put("integer_age", 42),
                                new Metadata().put("name", "Klaus").put("integer_age", 42).put("city", "Munich")
                        ),
                        asList(
                                // only And.left is present and true
                                new Metadata().put("name", "Klaus"),

                                // And.left is true, And.right is false
                                new Metadata().put("name", "Klaus").put("integer_age", 666),

                                // only And.right is present and true
                                new Metadata().put("integer_age", 42),

                                // And.right is true, And.left is false
                                new Metadata().put("integer_age", 42).put("name", "Alice"),

                                // And.left, And.right are both false
                                new Metadata().put("integer_age", 666).put("name", "Alice"),

                                new Metadata()
                        )
                ))
                .add(Arguments.of(
                        and(
                                metadataKey("integer_age").isEqualTo(42),
                                metadataKey("name").isEqualTo("Klaus")
                        ),
                        asList(
                                new Metadata().put("name", "Klaus").put("integer_age", 42),
                                new Metadata().put("name", "Klaus").put("integer_age", 42).put("city", "Munich")
                        ),
                        asList(
                                // only And.left is present and true
                                new Metadata().put("integer_age", 42),

                                // And.left is true, And.right is false
                                new Metadata().put("integer_age", 42).put("name", "Alice"),

                                // only And.right is present and true
                                new Metadata().put("name", "Klaus"),

                                // And.right is true, And.left is false
                                new Metadata().put("name", "Klaus").put("integer_age", 666),

                                // And.left, And.right are both false
                                new Metadata().put("integer_age", 666).put("name", "Alice"),

                                new Metadata()
                        )
                ))

                // And: x2
                .add(Arguments.of(
                        and(
                                metadataKey("name").isEqualTo("Klaus"),
                                and(
                                        metadataKey("integer_age").isEqualTo(42),
                                        metadataKey("city").isEqualTo("Munich")
                                )
                        ),
                        asList(
                                new Metadata().put("name", "Klaus").put("integer_age", 42).put("city", "Munich"),
                                new Metadata().put("name", "Klaus").put("integer_age", 42).put("city", "Munich").put("country", "Germany")
                        ),
                        asList(
                                // only And.left is present and true
                                new Metadata().put("name", "Klaus"),

                                // And.left is true, And.right is false
                                new Metadata().put("name", "Klaus").put("integer_age", 42),
                                new Metadata().put("name", "Klaus").put("city", "Munich"),
                                new Metadata().put("name", "Klaus").put("integer_age", 666).put("city", "Munich"),
                                new Metadata().put("name", "Klaus").put("integer_age", 42).put("city", "Frankfurt"),

                                // only And.right is present and true
                                new Metadata().put("integer_age", 42).put("city", "Munich"),

                                // And.right is true, And.left is false
                                new Metadata().put("integer_age", 42).put("city", "Munich").put("name", "Alice"),

                                new Metadata()
                        )
                ))
                .add(Arguments.of(
                        and(
                                and(
                                        metadataKey("name").isEqualTo("Klaus"),
                                        metadataKey("integer_age").isEqualTo(42)
                                ),
                                metadataKey("city").isEqualTo("Munich")
                        ),
                        asList(
                                new Metadata().put("name", "Klaus").put("integer_age", 42).put("city", "Munich"),
                                new Metadata().put("name", "Klaus").put("integer_age", 42).put("city", "Munich").put("country", "Germany")
                        ),
                        asList(
                                // only And.left is present and true
                                new Metadata().put("name", "Klaus").put("integer_age", 42),

                                // And.left is true, And.right is false
                                new Metadata().put("name", "Klaus").put("integer_age", 42).put("city", "Frankfurt"),

                                // only And.right is present and true
                                new Metadata().put("city", "Munich"),

                                // And.right is true, And.left is false
                                new Metadata().put("city", "Munich").put("name", "Klaus"),
                                new Metadata().put("city", "Munich").put("name", "Klaus").put("integer_age", 666),
                                new Metadata().put("city", "Munich").put("integer_age", 42),
                                new Metadata().put("city", "Munich").put("integer_age", 42).put("name", "Alice"),

                                new Metadata()
                        )
                ))

                // === AND + nested OR ===

                .add(Arguments.of(
                        and(
                                metadataKey("name").isEqualTo("Klaus"),
                                or(
                                        metadataKey("integer_age").isEqualTo(42),
                                        metadataKey("city").isEqualTo("Munich")
                                )
                        ),
                        asList(
                                new Metadata().put("name", "Klaus").put("integer_age", 42),
                                new Metadata().put("name", "Klaus").put("integer_age", 42).put("country", "Germany"),
                                new Metadata().put("name", "Klaus").put("city", "Munich"),
                                new Metadata().put("name", "Klaus").put("city", "Munich").put("country", "Germany"),
                                new Metadata().put("name", "Klaus").put("integer_age", 42).put("city", "Munich"),
                                new Metadata().put("name", "Klaus").put("integer_age", 42).put("city", "Munich").put("country", "Germany")
                        ),
                        asList(
                                // only And.left is present and true
                                new Metadata().put("name", "Klaus"),

                                // And.left is true, And.right is false
                                new Metadata().put("name", "Klaus").put("integer_age", 666),
                                new Metadata().put("name", "Klaus").put("city", "Frankfurt"),

                                // only And.right is present and true
                                new Metadata().put("integer_age", 42),
                                new Metadata().put("city", "Munich"),
                                new Metadata().put("integer_age", 42).put("city", "Munich"),

                                // And.right is true, And.left is false
                                new Metadata().put("integer_age", 42).put("name", "Alice"),
                                new Metadata().put("city", "Munich").put("name", "Alice"),
                                new Metadata().put("integer_age", 42).put("city", "Munich").put("name", "Alice"),

                                new Metadata()
                        )
                ))
                .add(Arguments.of(
                        and(
                                or(
                                        metadataKey("name").isEqualTo("Klaus"),
                                        metadataKey("integer_age").isEqualTo(42)
                                ),
                                metadataKey("city").isEqualTo("Munich")
                        ),
                        asList(
                                new Metadata().put("name", "Klaus").put("city", "Munich"),
                                new Metadata().put("name", "Klaus").put("city", "Munich").put("country", "Germany"),
                                new Metadata().put("integer_age", 42).put("city", "Munich"),
                                new Metadata().put("integer_age", 42).put("city", "Munich").put("country", "Germany"),
                                new Metadata().put("name", "Klaus").put("integer_age", 42).put("city", "Munich"),
                                new Metadata().put("name", "Klaus").put("integer_age", 42).put("city", "Munich").put("country", "Germany")
                        ),
                        asList(
                                // only And.left is present and true
                                new Metadata().put("name", "Klaus"),
                                new Metadata().put("integer_age", 42),
                                new Metadata().put("name", "Klaus").put("integer_age", 42),

                                // And.left is true, And.right is false
                                new Metadata().put("name", "Klaus").put("city", "Frankfurt"),
                                new Metadata().put("integer_age", 42).put("city", "Frankfurt"),
                                new Metadata().put("name", "Klaus").put("integer_age", 42).put("city", "Frankfurt"),

                                // only And.right is present and true
                                new Metadata().put("city", "Munich"),

                                // And.right is true, And.left is false
                                new Metadata().put("city", "Munich").put("name", "Alice"),
                                new Metadata().put("city", "Munich").put("integer_age", 666),
                                new Metadata().put("city", "Munich").put("name", "Alice").put("integer_age", 666),

                                new Metadata()
                        )
                ))

                // === OR + nested AND ===
                .add(Arguments.of(
                        or(
                                metadataKey("name").isEqualTo("Klaus"),
                                and(
                                        metadataKey("integer_age").isEqualTo(42),
                                        metadataKey("city").isEqualTo("Munich")
                                )
                        ),
                        asList(
                                // only Or.left is present and true
                                new Metadata().put("name", "Klaus"),
                                new Metadata().put("name", "Klaus").put("country", "Germany"),

                                // Or.left is true, Or.right is false
                                new Metadata().put("name", "Klaus").put("integer_age", 666),
                                new Metadata().put("name", "Klaus").put("city", "Frankfurt"),
                                new Metadata().put("name", "Klaus").put("integer_age", 666).put("city", "Frankfurt"),

                                // only Or.right is present and true
                                new Metadata().put("integer_age", 42).put("city", "Munich"),
                                new Metadata().put("integer_age", 42).put("city", "Munich").put("country", "Germany"),

                                // Or.right is true, Or.left is false
                                new Metadata().put("integer_age", 42).put("city", "Munich").put("name", "Alice")
                        ),
                        asList(
                                new Metadata().put("name", "Alice"),
                                new Metadata().put("integer_age", 666),
                                new Metadata().put("city", "Frankfurt"),
                                new Metadata().put("name", "Alice").put("integer_age", 666).put("city", "Frankfurt"),

                                new Metadata()
                        )
                ))
                .add(Arguments.of(
                        or(
                                and(
                                        metadataKey("name").isEqualTo("Klaus"),
                                        metadataKey("integer_age").isEqualTo(42)
                                ),
                                metadataKey("city").isEqualTo("Munich")
                        ),
                        asList(
                                // only Or.left is present and true
                                new Metadata().put("name", "Klaus").put("integer_age", 42),
                                new Metadata().put("name", "Klaus").put("integer_age", 42).put("country", "Germany"),

                                // Or.left is true, Or.right is false
                                new Metadata().put("name", "Klaus").put("integer_age", 42).put("city", "Frankfurt"),

                                // only Or.right is present and true
                                new Metadata().put("city", "Munich"),
                                new Metadata().put("city", "Munich").put("country", "Germany"),

                                // Or.right is true, Or.left is true
                                new Metadata().put("name", "Klaus").put("integer_age", 42).put("city", "Munich"),
                                new Metadata().put("name", "Klaus").put("integer_age", 42).put("city", "Munich").put("country", "Germany")
                        ),
                        asList(
                                new Metadata().put("name", "Alice"),
                                new Metadata().put("integer_age", 666),
                                new Metadata().put("city", "Frankfurt"),
                                new Metadata().put("name", "Alice").put("integer_age", 666).put("city", "Frankfurt"),
                                new Metadata()
                        )
                ))

                .build();
    }

    private static Stream<Arguments> redis_should_filter_by_metadata_not() {
        return Stream.<Arguments>builder()

                // === Not ===
                .add(Arguments.of(
                        not(
                                metadataKey("name").isEqualTo("Klaus")
                        ),
                        asList(
                                new Metadata().put("name", "Alice"),
                                new Metadata().put("integer_age", 42),
                                new Metadata()
                        ),
                        asList(
                                new Metadata().put("name", "Klaus"),
                                new Metadata().put("name", "Klaus").put("integer_age", 42)
                        )
                ))


                // === NotEqual ===

                .add(Arguments.of(
                        metadataKey("key").isNotEqualTo("a"),
                        asList(
                                new Metadata().put("key", "A"),
                                new Metadata().put("key", "b"),
                                new Metadata().put("key", "aa"),
                                new Metadata().put("key", "a a"),
                                new Metadata().put("key2", "a"),
                                new Metadata()
                        ),
                        asList(
                                new Metadata().put("key", "a"),
                                new Metadata().put("key", "a").put("key2", "b")
                        )
                ))
                .add(Arguments.of(
                        metadataKey("UUID_key").isNotEqualTo(TEST_UUID),
                        asList(
                                new Metadata().put("UUID_key", UUID.randomUUID()),
                                new Metadata().put("UUID_key2", TEST_UUID),
                                new Metadata()
                        ),
                        asList(
                                new Metadata().put("UUID_key", TEST_UUID),
                                new Metadata().put("UUID_key", TEST_UUID).put("UUID_key2", UUID.randomUUID())
                        )
                ))
                .add(Arguments.of(
                        metadataKey("integer_key").isNotEqualTo(1),
                        asList(
                                new Metadata().put("integer_key", -1),
                                new Metadata().put("integer_key", 0),
                                new Metadata().put("integer_key", 2),
                                new Metadata().put("integer_key", 10),
                                new Metadata().put("integer_key2", 1),
                                new Metadata()
                        ),
                        asList(
                                new Metadata().put("integer_key", 1),
                                new Metadata().put("integer_key", 1).put("integer_key2", 2)
                        )
                ))
                .add(Arguments.of(
                        metadataKey("long_key").isNotEqualTo(1L),
                        asList(
                                new Metadata().put("long_key", -1L),
                                new Metadata().put("long_key", 0L),
                                new Metadata().put("long_key", 2L),
                                new Metadata().put("long_key", 10L),
                                new Metadata().put("long_key2", 1L),
                                new Metadata()
                        ),
                        asList(
                                new Metadata().put("long_key", 1L),
                                new Metadata().put("long_key", 1L).put("long_key2", 2L)
                        )
                ))
                .add(Arguments.of(
                        metadataKey("float_key").isNotEqualTo(1.1f),
                        asList(
                                new Metadata().put("float_key", -1.1f),
                                new Metadata().put("float_key", 0.0f),
                                new Metadata().put("float_key", 1.11f),
                                new Metadata().put("float_key", 2.2f),
                                new Metadata().put("float_key2", 1.1f),
                                new Metadata()
                        ),
                        asList(
                                new Metadata().put("float_key", 1.1f),
                                new Metadata().put("float_key", 1.1f).put("float_key2", 2.2f)
                        )
                ))
                .add(Arguments.of(
                        metadataKey("double_key").isNotEqualTo(1.1),
                        asList(
                                new Metadata().put("double_key", -1.1),
                                new Metadata().put("double_key", 0.0),
                                new Metadata().put("double_key", 1.11),
                                new Metadata().put("double_key", 2.2),
                                new Metadata().put("double_key2", 1.1),
                                new Metadata()
                        ),
                        asList(
                                new Metadata().put("double_key", 1.1),
                                new Metadata().put("double_key", 1.1).put("double_key2", 2.2)
                        )
                ))


                // === NotIn ===

                // NotIn: string
                .add(Arguments.of(
                        metadataKey("name").isNotIn("Klaus"),
                        asList(
                                new Metadata().put("name", "Klaus Heisler"),
                                new Metadata().put("name", "Alice"),
                                new Metadata().put("name2", "Klaus"),
                                new Metadata()
                        ),
                        asList(
                                new Metadata().put("name", "Klaus"),
                                new Metadata().put("name", "Klaus").put("integer_age", 42)
                        )
                ))
                .add(Arguments.of(
                        metadataKey("name").isNotIn(singletonList("Klaus")),
                        asList(
                                new Metadata().put("name", "Klaus Heisler"),
                                new Metadata().put("name", "Alice"),
                                new Metadata().put("name2", "Klaus"),
                                new Metadata()
                        ),
                        asList(
                                new Metadata().put("name", "Klaus"),
                                new Metadata().put("name", "Klaus").put("integer_age", 42)
                        )
                ))
                .add(Arguments.of(
                        metadataKey("name").isNotIn("Klaus", "Alice"),
                        asList(
                                new Metadata().put("name", "Klaus Heisler"),
                                new Metadata().put("name", "Zoe"),
                                new Metadata().put("name2", "Klaus"),
                                new Metadata()
                        ),
                        asList(
                                new Metadata().put("name", "Klaus"),
                                new Metadata().put("name", "Klaus").put("integer_age", 42),
                                new Metadata().put("name", "Alice"),
                                new Metadata().put("name", "Alice").put("integer_age", 42)
                        )
                ))
                .add(Arguments.of(
                        metadataKey("name").isNotIn(asList("Klaus", "Alice")),
                        asList(
                                new Metadata().put("name", "Klaus Heisler"),
                                new Metadata().put("name", "Zoe"),
                                new Metadata().put("name2", "Klaus"),
                                new Metadata()
                        ),
                        asList(
                                new Metadata().put("name", "Klaus"),
                                new Metadata().put("name", "Klaus").put("integer_age", 42),
                                new Metadata().put("name", "Alice"),
                                new Metadata().put("name", "Alice").put("integer_age", 42)
                        )
                ))

                // NotIn: UUID
                .add(Arguments.of(
                        metadataKey("UUID_name").isNotIn(TEST_UUID),
                        asList(
                                new Metadata().put("UUID_name", UUID.randomUUID()),
                                new Metadata().put("UUID_name2", TEST_UUID),
                                new Metadata()
                        ),
                        asList(
                                new Metadata().put("UUID_name", TEST_UUID),
                                new Metadata().put("UUID_name", TEST_UUID).put("integer_age", 42)
                        )
                ))
                .add(Arguments.of(
                        metadataKey("UUID_name").isNotIn(singletonList(TEST_UUID)),
                        asList(
                                new Metadata().put("UUID_name", UUID.randomUUID()),
                                new Metadata().put("UUID_name", TEST_UUID2),
                                new Metadata().put("UUID_name2", TEST_UUID),
                                new Metadata()
                        ),
                        asList(
                                new Metadata().put("UUID_name", TEST_UUID),
                                new Metadata().put("UUID_name", TEST_UUID).put("integer_age", 42)
                        )
                ))
                .add(Arguments.of(
                        metadataKey("UUID_name").isNotIn(TEST_UUID, TEST_UUID2),
                        asList(
                                new Metadata().put("UUID_name", UUID.randomUUID()),
                                new Metadata().put("UUID_name2", TEST_UUID),
                                new Metadata()
                        ),
                        asList(
                                new Metadata().put("UUID_name", TEST_UUID),
                                new Metadata().put("UUID_name", TEST_UUID).put("integer_age", 42),
                                new Metadata().put("UUID_name", TEST_UUID2),
                                new Metadata().put("UUID_name", TEST_UUID2).put("integer_age", 42)
                        )
                ))
                .add(Arguments.of(
                        metadataKey("UUID_name").isNotIn(asList(TEST_UUID, TEST_UUID2)),
                        asList(
                                new Metadata().put("UUID_name", UUID.randomUUID()),
                                new Metadata().put("UUID_name2", TEST_UUID),
                                new Metadata()
                        ),
                        asList(
                                new Metadata().put("UUID_name", TEST_UUID),
                                new Metadata().put("UUID_name", TEST_UUID).put("integer_age", 42),
                                new Metadata().put("UUID_name", TEST_UUID2),
                                new Metadata().put("UUID_name", TEST_UUID2).put("integer_age", 42)
                        )
                ))
                .build();
=======
                .dimension(384)
                .metadataConfig(metadataConfig)
                .build();
>>>>>>> c6e12530
    }

    @Override
    protected EmbeddingStore<TextSegment> embeddingStore() {
        return embeddingStore;
    }

    @Override
    protected EmbeddingModel embeddingModel() {
        return embeddingModel;
    }

    protected static Map<String, Class<?>> getFilterMetadataConfig() {
        // To create metadata config
        return Map.ofEntries(
                entry("integer_key", Integer.class),
                entry("integer_key2", Integer.class),
                entry("long_key", Long.class),
                entry("long_key2", Long.class),
                entry("float_key", Float.class),
                entry("float_key2", Float.class),
                entry("double_key", Double.class),
                entry("double_key2", Double.class),
                entry("integer_age", Integer.class),
                entry("integer_age2", Integer.class),
                entry("UUID_key", UUID.class),
                entry("UUID_Key2", UUID.class),

                entry("UUID_name", UUID.class),
                entry("UUID_name2", UUID.class),
                entry("key", String.class),
                entry("key2", String.class),
                entry("city", String.class),
                entry("name", String.class),
                entry("country", String.class)
        );
    }
}<|MERGE_RESOLUTION|>--- conflicted
+++ resolved
@@ -1,53 +1,4 @@
 package dev.langchain4j.store.embedding.redis;
-
-<<<<<<< HEAD
-import com.redis.testcontainers.RedisContainer;
-import dev.langchain4j.data.document.Metadata;
-import dev.langchain4j.data.embedding.Embedding;
-=======
-import static com.redis.testcontainers.RedisStackContainer.DEFAULT_IMAGE_NAME;
-import static com.redis.testcontainers.RedisStackContainer.DEFAULT_TAG;
-import static dev.langchain4j.internal.Utils.randomUUID;
-
-import com.redis.testcontainers.RedisStackContainer;
->>>>>>> c6e12530
-import dev.langchain4j.data.segment.TextSegment;
-import dev.langchain4j.model.embedding.EmbeddingModel;
-import dev.langchain4j.model.embedding.onnx.allminilml6v2q.AllMiniLmL6V2QuantizedEmbeddingModel;
-import dev.langchain4j.store.embedding.EmbeddingMatch;
-import dev.langchain4j.store.embedding.EmbeddingSearchRequest;
-import dev.langchain4j.store.embedding.EmbeddingSearchResult;
-import dev.langchain4j.store.embedding.EmbeddingStore;
-<<<<<<< HEAD
-import dev.langchain4j.store.embedding.EmbeddingStoreWithFilteringIT;
-import dev.langchain4j.store.embedding.filter.Filter;
-=======
-import dev.langchain4j.store.embedding.EmbeddingStoreIT;
-import java.util.Arrays;
-import java.util.HashMap;
-import java.util.List;
-import java.util.Map;
->>>>>>> c6e12530
-import org.junit.jupiter.api.AfterAll;
-import org.junit.jupiter.api.AfterEach;
-import org.junit.jupiter.api.BeforeAll;
-import org.junit.jupiter.api.Test;
-import org.junit.jupiter.params.ParameterizedTest;
-import org.junit.jupiter.params.provider.Arguments;
-import org.junit.jupiter.params.provider.MethodSource;
-import redis.clients.jedis.search.schemafields.NumericField;
-import redis.clients.jedis.search.schemafields.SchemaField;
-import redis.clients.jedis.search.schemafields.TagField;
-import redis.clients.jedis.search.schemafields.TextField;
-
-<<<<<<< HEAD
-import java.util.ArrayList;
-import java.util.Arrays;
-import java.util.HashMap;
-import java.util.List;
-import java.util.Map;
-import java.util.UUID;
-import java.util.stream.Stream;
 
 import static com.redis.testcontainers.RedisStackContainer.DEFAULT_IMAGE_NAME;
 import static com.redis.testcontainers.RedisStackContainer.DEFAULT_TAG;
@@ -63,10 +14,38 @@
 import static java.util.Map.entry;
 import static org.assertj.core.api.Assertions.assertThat;
 
+import com.redis.testcontainers.RedisContainer;
+import dev.langchain4j.data.document.Metadata;
+import dev.langchain4j.data.embedding.Embedding;
+import dev.langchain4j.data.segment.TextSegment;
+import dev.langchain4j.model.embedding.EmbeddingModel;
+import dev.langchain4j.model.embedding.onnx.allminilml6v2q.AllMiniLmL6V2QuantizedEmbeddingModel;
+import dev.langchain4j.store.embedding.EmbeddingMatch;
+import dev.langchain4j.store.embedding.EmbeddingSearchRequest;
+import dev.langchain4j.store.embedding.EmbeddingSearchResult;
+import dev.langchain4j.store.embedding.EmbeddingStore;
+import dev.langchain4j.store.embedding.EmbeddingStoreWithFilteringIT;
+import dev.langchain4j.store.embedding.filter.Filter;
+import java.util.ArrayList;
+import java.util.Arrays;
+import java.util.HashMap;
+import java.util.List;
+import java.util.Map;
+import java.util.UUID;
+import java.util.stream.Stream;
+import org.junit.jupiter.api.AfterAll;
+import org.junit.jupiter.api.AfterEach;
+import org.junit.jupiter.api.BeforeAll;
+import org.junit.jupiter.api.Test;
+import org.junit.jupiter.params.ParameterizedTest;
+import org.junit.jupiter.params.provider.Arguments;
+import org.junit.jupiter.params.provider.MethodSource;
+import redis.clients.jedis.search.schemafields.NumericField;
+import redis.clients.jedis.search.schemafields.SchemaField;
+import redis.clients.jedis.search.schemafields.TagField;
+import redis.clients.jedis.search.schemafields.TextField;
+
 class RedisEmbeddingStoreIT extends EmbeddingStoreWithFilteringIT {
-=======
-class RedisEmbeddingStoreIT extends EmbeddingStoreIT {
->>>>>>> c6e12530
 
     static RedisContainer redis = new RedisContainer(DEFAULT_IMAGE_NAME.withTag(DEFAULT_TAG));
 
@@ -89,24 +68,21 @@
         Map<String, SchemaField> metadataConfig = new HashMap<>();
         Map<String, Object> metadatas = createMetadata().toMap();
 
-<<<<<<< HEAD
-        List<Class<? extends Number>> numericPrefix = Arrays.asList(Integer.class, Long.class, Float.class, Double.class);
+        List<Class<? extends Number>> numericPrefix =
+                Arrays.asList(Integer.class, Long.class, Float.class, Double.class);
         Map<String, Class<?>> filterMetadatas = getFilterMetadataConfig();
         filterMetadatas.forEach((key, value) -> {
             if (numericPrefix.stream().anyMatch(type -> type.isAssignableFrom(value))) {
                 metadataConfig.put(key, NumericField.of(JSON_PATH_PREFIX + key).as(key));
             } else if (key.startsWith("UUID")) {
-                metadataConfig.put(key, TextField.of(JSON_PATH_PREFIX + key).as(key).weight(1.0));
+                metadataConfig.put(
+                        key, TextField.of(JSON_PATH_PREFIX + key).as(key).weight(1.0));
             } else {
-                metadataConfig.put(key, TagField.of(JSON_PATH_PREFIX + key).caseSensitive().as(key));
+                metadataConfig.put(
+                        key, TagField.of(JSON_PATH_PREFIX + key).caseSensitive().as(key));
             }
         });
         metadatas.forEach((key, value) -> {
-=======
-        List<Class<? extends Number>> numericPrefix =
-                Arrays.asList(Integer.class, Long.class, Float.class, Double.class);
-        metadataMap.forEach((key, value) -> {
->>>>>>> c6e12530
             if (numericPrefix.stream().anyMatch(type -> type.isAssignableFrom(value.getClass()))) {
                 metadataConfig.put(key, NumericField.of("$." + key).as(key));
             } else if (key.startsWith("UUID")) {
@@ -121,7 +97,6 @@
                 .port(redis.getFirstMappedPort())
                 .indexName(randomUUID())
                 .prefix(randomUUID() + ":")
-<<<<<<< HEAD
                 .dimension(embeddingModel.dimension())
                 .metadataConfig(metadataConfig)
                 .build();
@@ -146,12 +121,11 @@
         awaitUntilAsserted(() -> assertThat(getAllEmbeddings()).hasSize(size));
 
         // when
-        EmbeddingSearchResult<TextSegment> searchResult = embeddingStore().search(
-                EmbeddingSearchRequest.builder()
+        EmbeddingSearchResult<TextSegment> searchResult = embeddingStore()
+                .search(EmbeddingSearchRequest.builder()
                         .queryEmbedding(embeddingModel().embed("hello").content())
                         .maxResults(size)
-                        .build()
-        );
+                        .build());
         List<EmbeddingMatch<TextSegment>> relevant = searchResult.matches();
 
         // then
@@ -167,18 +141,16 @@
     @Override
     @ParameterizedTest
     @MethodSource("redis_should_filter_by_metadata")
-    protected void should_filter_by_metadata(Filter metadataFilter,
-                                             List<Metadata> matchingMetadatas,
-                                             List<Metadata> notMatchingMetadatas) {
+    protected void should_filter_by_metadata(
+            Filter metadataFilter, List<Metadata> matchingMetadatas, List<Metadata> notMatchingMetadatas) {
         super.should_filter_by_metadata(metadataFilter, matchingMetadatas, notMatchingMetadatas);
     }
 
     @Override
     @ParameterizedTest
     @MethodSource("redis_should_filter_by_metadata_not")
-    protected void should_filter_by_metadata_not(Filter metadataFilter,
-                                                 List<Metadata> matchingMetadatas,
-                                                 List<Metadata> notMatchingMetadatas) {
+    protected void should_filter_by_metadata_not(
+            Filter metadataFilter, List<Metadata> matchingMetadatas, List<Metadata> notMatchingMetadatas) {
         super.should_filter_by_metadata_not(metadataFilter, matchingMetadatas, notMatchingMetadatas);
     }
 
@@ -191,83 +163,65 @@
                         metadataKey("key").isEqualTo("a"),
                         asList(
                                 new Metadata().put("key", "a"),
-                                new Metadata().put("key", "a").put("key2", "b")
-                        ),
+                                new Metadata().put("key", "a").put("key2", "b")),
                         asList(
                                 new Metadata().put("key", "A"),
                                 new Metadata().put("key", "b"),
                                 new Metadata().put("key", "aa"),
                                 new Metadata().put("key", "a a"),
                                 new Metadata().put("key2", "a"),
-                                new Metadata()
-                        )
-                ))
+                                new Metadata())))
                 .add(Arguments.of(
                         metadataKey("UUID_key").isEqualTo(TEST_UUID),
                         asList(
                                 new Metadata().put("UUID_key", TEST_UUID),
-                                new Metadata().put("UUID_key", TEST_UUID).put("key2", "b")
-                        ),
+                                new Metadata().put("UUID_key", TEST_UUID).put("key2", "b")),
                         asList(
                                 new Metadata().put("UUID_key", UUID.randomUUID()),
                                 new Metadata().put("UUID_key2", TEST_UUID),
-                                new Metadata()
-                        )
-                ))
+                                new Metadata())))
                 .add(Arguments.of(
                         metadataKey("integer_key").isEqualTo(1),
                         asList(
                                 new Metadata().put("integer_key", 1),
-                                new Metadata().put("integer_key", 1).put("integer_key2", 0)
-                        ),
+                                new Metadata().put("integer_key", 1).put("integer_key2", 0)),
                         asList(
                                 new Metadata().put("integer_key", -1),
                                 new Metadata().put("integer_key", 0),
                                 new Metadata().put("integer_key2", 1),
-                                new Metadata()
-                        )
-                ))
+                                new Metadata())))
                 .add(Arguments.of(
                         metadataKey("long_key").isEqualTo(1L),
                         asList(
                                 new Metadata().put("long_key", 1L),
-                                new Metadata().put("long_key", 1L).put("long_key2", 0L)
-                        ),
+                                new Metadata().put("long_key", 1L).put("long_key2", 0L)),
                         asList(
                                 new Metadata().put("long_key", -1L),
                                 new Metadata().put("long_key", 0L),
                                 new Metadata().put("long_key2", 1L),
-                                new Metadata()
-                        )
-                ))
+                                new Metadata())))
                 .add(Arguments.of(
                         metadataKey("float_key").isEqualTo(1.23f),
                         asList(
                                 new Metadata().put("float_key", 1.23f),
-                                new Metadata().put("float_key", 1.23f).put("float_key2", 0f)
-                        ),
+                                new Metadata().put("float_key", 1.23f).put("float_key2", 0f)),
                         asList(
                                 new Metadata().put("float_key", -1.23f),
                                 new Metadata().put("float_key", 1.22f),
                                 new Metadata().put("float_key", 1.24f),
                                 new Metadata().put("float_key2", 1.23f),
-                                new Metadata()
-                        )
-                )).add(Arguments.of(
+                                new Metadata())))
+                .add(Arguments.of(
                         metadataKey("double_key").isEqualTo(1.23d),
                         asList(
                                 new Metadata().put("double_key", 1.23d),
-                                new Metadata().put("double_key", 1.23d).put("double_key2", 0d)
-                        ),
+                                new Metadata().put("double_key", 1.23d).put("double_key2", 0d)),
                         asList(
                                 new Metadata().put("double_key", -1.23d),
                                 new Metadata().put("double_key", 1.22d),
                                 new Metadata().put("double_key", 1.24d),
                                 new Metadata().put("double_key2", 1.23d),
-                                new Metadata()
-                        )
-                ))
-
+                                new Metadata())))
 
                 // === GreaterThan ==
 
@@ -275,59 +229,46 @@
                         metadataKey("integer_key").isGreaterThan(1),
                         asList(
                                 new Metadata().put("integer_key", 2),
-                                new Metadata().put("integer_key", 2).put("integer_key2", 0)
-                        ),
+                                new Metadata().put("integer_key", 2).put("integer_key2", 0)),
                         asList(
                                 new Metadata().put("integer_key", -2),
                                 new Metadata().put("integer_key", 0),
                                 new Metadata().put("integer_key", 1),
                                 new Metadata().put("integer_key2", 2),
-                                new Metadata()
-                        )
-                ))
+                                new Metadata())))
                 .add(Arguments.of(
                         metadataKey("long_key").isGreaterThan(1L),
                         asList(
                                 new Metadata().put("long_key", 2L),
-                                new Metadata().put("long_key", 2L).put("long_key2", 0L)
-                        ),
+                                new Metadata().put("long_key", 2L).put("long_key2", 0L)),
                         asList(
                                 new Metadata().put("long_key", -2L),
                                 new Metadata().put("long_key", 0L),
                                 new Metadata().put("long_key", 1L),
                                 new Metadata().put("long_key2", 2L),
-                                new Metadata()
-                        )
-                ))
+                                new Metadata())))
                 .add(Arguments.of(
                         metadataKey("float_key").isGreaterThan(1.1f),
                         asList(
                                 new Metadata().put("float_key", 1.2f),
-                                new Metadata().put("float_key", 1.2f).put("float_key2", 1.0f)
-                        ),
+                                new Metadata().put("float_key", 1.2f).put("float_key2", 1.0f)),
                         asList(
                                 new Metadata().put("float_key", -1.2f),
                                 new Metadata().put("float_key", 0.0f),
                                 new Metadata().put("float_key", 1.1f),
                                 new Metadata().put("float_key2", 1.2f),
-                                new Metadata()
-                        )
-                ))
+                                new Metadata())))
                 .add(Arguments.of(
                         metadataKey("double_key").isGreaterThan(1.1d),
                         asList(
                                 new Metadata().put("double_key", 1.2d),
-                                new Metadata().put("double_key", 1.2d).put("double_key2", 1.0d)
-                        ),
+                                new Metadata().put("double_key", 1.2d).put("double_key2", 1.0d)),
                         asList(
                                 new Metadata().put("double_key", -1.2d),
                                 new Metadata().put("double_key", 0.0d),
                                 new Metadata().put("double_key", 1.1d),
                                 new Metadata().put("double_key2", 1.2d),
-                                new Metadata()
-                        )
-                ))
-
+                                new Metadata())))
 
                 // === GreaterThanOrEqual ==
 
@@ -336,66 +277,53 @@
                         asList(
                                 new Metadata().put("integer_key", 1),
                                 new Metadata().put("integer_key", 2),
-                                new Metadata().put("integer_key", 2).put("integer_key2", 0)
-                        ),
+                                new Metadata().put("integer_key", 2).put("integer_key2", 0)),
                         asList(
                                 new Metadata().put("integer_key", -2),
                                 new Metadata().put("integer_key", -1),
                                 new Metadata().put("integer_key", 0),
                                 new Metadata().put("integer_key2", 1),
                                 new Metadata().put("integer_key2", 2),
-                                new Metadata()
-                        )
-                ))
+                                new Metadata())))
                 .add(Arguments.of(
                         metadataKey("long_key").isGreaterThanOrEqualTo(1L),
                         asList(
                                 new Metadata().put("long_key", 1L),
                                 new Metadata().put("long_key", 2L),
-                                new Metadata().put("long_key", 2L).put("long_key2", 0L)
-                        ),
+                                new Metadata().put("long_key", 2L).put("long_key2", 0L)),
                         asList(
                                 new Metadata().put("long_key", -2L),
                                 new Metadata().put("long_key", -1L),
                                 new Metadata().put("long_key", 0L),
                                 new Metadata().put("long_key2", 1L),
                                 new Metadata().put("long_key2", 2L),
-                                new Metadata()
-                        )
-                ))
+                                new Metadata())))
                 .add(Arguments.of(
                         metadataKey("float_key").isGreaterThanOrEqualTo(1.1f),
                         asList(
                                 new Metadata().put("float_key", 1.1f),
                                 new Metadata().put("float_key", 1.2f),
-                                new Metadata().put("float_key", 1.2f).put("float_key2", 1.0f)
-                        ),
+                                new Metadata().put("float_key", 1.2f).put("float_key2", 1.0f)),
                         asList(
                                 new Metadata().put("float_key", -1.2f),
                                 new Metadata().put("float_key", -1.1f),
                                 new Metadata().put("float_key", 0.0f),
                                 new Metadata().put("float_key2", 1.1f),
                                 new Metadata().put("float_key2", 1.2f),
-                                new Metadata()
-                        )
-                ))
+                                new Metadata())))
                 .add(Arguments.of(
                         metadataKey("double_key").isGreaterThanOrEqualTo(1.1d),
                         asList(
                                 new Metadata().put("double_key", 1.1d),
                                 new Metadata().put("double_key", 1.2d),
-                                new Metadata().put("double_key", 1.2d).put("double_key2", 1.0d)
-                        ),
+                                new Metadata().put("double_key", 1.2d).put("double_key2", 1.0d)),
                         asList(
                                 new Metadata().put("double_key", -1.2d),
                                 new Metadata().put("double_key", -1.1d),
                                 new Metadata().put("double_key", 0.0d),
                                 new Metadata().put("double_key2", 1.1d),
                                 new Metadata().put("double_key2", 1.2d),
-                                new Metadata()
-                        )
-                ))
-
+                                new Metadata())))
 
                 // === LessThan ==
 
@@ -404,58 +332,45 @@
                         asList(
                                 new Metadata().put("integer_key", -2),
                                 new Metadata().put("integer_key", 0),
-                                new Metadata().put("integer_key", 0).put("integer_key2", 2)
-                        ),
+                                new Metadata().put("integer_key", 0).put("integer_key2", 2)),
                         asList(
                                 new Metadata().put("integer_key", 1),
                                 new Metadata().put("integer_key", 2),
                                 new Metadata().put("integer_key2", 0),
-                                new Metadata()
-                        )
-                ))
+                                new Metadata())))
                 .add(Arguments.of(
                         metadataKey("long_key").isLessThan(1L),
                         asList(
                                 new Metadata().put("long_key", -2L),
                                 new Metadata().put("long_key", 0L),
-                                new Metadata().put("long_key", 0L).put("long_key2", 2L)
-                        ),
+                                new Metadata().put("long_key", 0L).put("long_key2", 2L)),
                         asList(
                                 new Metadata().put("long_key", 1L),
                                 new Metadata().put("long_key", 2L),
                                 new Metadata().put("long_key2", 0L),
-                                new Metadata()
-                        )
-                ))
+                                new Metadata())))
                 .add(Arguments.of(
                         metadataKey("float_key").isLessThan(1.1f),
                         asList(
                                 new Metadata().put("float_key", -1.2f),
                                 new Metadata().put("float_key", 1.0f),
-                                new Metadata().put("float_key", 1.0f).put("float_key2", 1.2f)
-                        ),
+                                new Metadata().put("float_key", 1.0f).put("float_key2", 1.2f)),
                         asList(
                                 new Metadata().put("float_key", 1.1f),
                                 new Metadata().put("float_key", 1.2f),
                                 new Metadata().put("float_key2", 1.0f),
-                                new Metadata()
-                        )
-                ))
+                                new Metadata())))
                 .add(Arguments.of(
                         metadataKey("double_key").isLessThan(1.1d),
                         asList(
                                 new Metadata().put("double_key", -1.2d),
                                 new Metadata().put("double_key", 1.0d),
-                                new Metadata().put("double_key", 1.0d).put("double_key2", 1.2d)
-                        ),
+                                new Metadata().put("double_key", 1.0d).put("double_key2", 1.2d)),
                         asList(
                                 new Metadata().put("double_key", 1.1d),
                                 new Metadata().put("double_key", 1.2d),
                                 new Metadata().put("double_key2", 1.0d),
-                                new Metadata()
-                        )
-                ))
-
+                                new Metadata())))
 
                 // === LessThanOrEqual ==
 
@@ -465,57 +380,44 @@
                                 new Metadata().put("integer_key", -2),
                                 new Metadata().put("integer_key", 0),
                                 new Metadata().put("integer_key", 1),
-                                new Metadata().put("integer_key", 1).put("integer_key2", 2)
-                        ),
+                                new Metadata().put("integer_key", 1).put("integer_key2", 2)),
                         asList(
                                 new Metadata().put("integer_key", 2),
                                 new Metadata().put("integer_key2", 0),
-                                new Metadata()
-                        )
-                ))
+                                new Metadata())))
                 .add(Arguments.of(
                         metadataKey("long_key").isLessThanOrEqualTo(1L),
                         asList(
                                 new Metadata().put("long_key", -2L),
                                 new Metadata().put("long_key", 0L),
                                 new Metadata().put("long_key", 1L),
-                                new Metadata().put("long_key", 1L).put("long_key2", 2L)
-                        ),
+                                new Metadata().put("long_key", 1L).put("long_key2", 2L)),
                         asList(
                                 new Metadata().put("long_key", 2L),
                                 new Metadata().put("long_key2", 0L),
-                                new Metadata()
-                        )
-                ))
+                                new Metadata())))
                 .add(Arguments.of(
                         metadataKey("float_key").isLessThanOrEqualTo(1.1f),
                         asList(
                                 new Metadata().put("float_key", -1.2f),
                                 new Metadata().put("float_key", 1.0f),
                                 new Metadata().put("float_key", 1.1f),
-                                new Metadata().put("float_key", 1.1f).put("float_key2", 1.2f)
-                        ),
+                                new Metadata().put("float_key", 1.1f).put("float_key2", 1.2f)),
                         asList(
                                 new Metadata().put("float_key", 1.2f),
                                 new Metadata().put("float_key2", 1.0f),
-                                new Metadata()
-                        )
-                ))
+                                new Metadata())))
                 .add(Arguments.of(
                         metadataKey("double_key").isLessThanOrEqualTo(1.1d),
                         asList(
                                 new Metadata().put("double_key", -1.2d),
                                 new Metadata().put("double_key", 1.0d),
                                 new Metadata().put("double_key", 1.1d),
-                                new Metadata().put("double_key", 1.1d).put("double_key2", 1.2d)
-                        ),
+                                new Metadata().put("double_key", 1.1d).put("double_key2", 1.2d)),
                         asList(
                                 new Metadata().put("double_key", 1.2d),
                                 new Metadata().put("double_key2", 1.0d),
-                                new Metadata()
-                        )
-                ))
-
+                                new Metadata())))
 
                 // === In ===
 
@@ -524,112 +426,88 @@
                         metadataKey("name").isIn("Klaus"),
                         asList(
                                 new Metadata().put("name", "Klaus"),
-                                new Metadata().put("name", "Klaus").put("integer_age", 42)
-                        ),
+                                new Metadata().put("name", "Klaus").put("integer_age", 42)),
                         asList(
                                 new Metadata().put("name", "Klaus Heisler"),
                                 new Metadata().put("name", "Alice"),
                                 new Metadata().put("name2", "Klaus"),
-                                new Metadata()
-                        )
-                ))
+                                new Metadata())))
                 .add(Arguments.of(
                         metadataKey("name").isIn(singletonList("Klaus")),
                         asList(
                                 new Metadata().put("name", "Klaus"),
-                                new Metadata().put("name", "Klaus").put("integer_age", 42)
-                        ),
+                                new Metadata().put("name", "Klaus").put("integer_age", 42)),
                         asList(
                                 new Metadata().put("name", "Klaus Heisler"),
                                 new Metadata().put("name", "Alice"),
                                 new Metadata().put("name2", "Klaus"),
-                                new Metadata()
-                        )
-                ))
+                                new Metadata())))
                 .add(Arguments.of(
                         metadataKey("name").isIn("Klaus", "Alice"),
                         asList(
                                 new Metadata().put("name", "Klaus"),
                                 new Metadata().put("name", "Klaus").put("integer_age", 42),
                                 new Metadata().put("name", "Alice"),
-                                new Metadata().put("name", "Alice").put("integer_age", 42)
-                        ),
+                                new Metadata().put("name", "Alice").put("integer_age", 42)),
                         asList(
                                 new Metadata().put("name", "Klaus Heisler"),
                                 new Metadata().put("name", "Zoe"),
                                 new Metadata().put("name2", "Klaus"),
-                                new Metadata()
-                        )
-                ))
+                                new Metadata())))
                 .add(Arguments.of(
                         metadataKey("name").isIn(asList("Klaus", "Alice")),
                         asList(
                                 new Metadata().put("name", "Klaus"),
                                 new Metadata().put("name", "Klaus").put("integer_age", 42),
                                 new Metadata().put("name", "Alice"),
-                                new Metadata().put("name", "Alice").put("integer_age", 42)
-                        ),
+                                new Metadata().put("name", "Alice").put("integer_age", 42)),
                         asList(
                                 new Metadata().put("name", "Klaus Heisler"),
                                 new Metadata().put("name", "Zoe"),
                                 new Metadata().put("name2", "Klaus"),
-                                new Metadata()
-                        )
-                ))
+                                new Metadata())))
 
                 // In: UUID
                 .add(Arguments.of(
                         metadataKey("UUID_name").isIn(TEST_UUID),
                         asList(
                                 new Metadata().put("UUID_name", TEST_UUID),
-                                new Metadata().put("UUID_name", TEST_UUID).put("integer_age", 42)
-                        ),
+                                new Metadata().put("UUID_name", TEST_UUID).put("integer_age", 42)),
                         asList(
                                 new Metadata().put("UUID_name", UUID.randomUUID()),
                                 new Metadata().put("UUID_name2", TEST_UUID),
-                                new Metadata()
-                        )
-                ))
+                                new Metadata())))
                 .add(Arguments.of(
                         metadataKey("UUID_name").isIn(singletonList(TEST_UUID)),
                         asList(
                                 new Metadata().put("UUID_name", TEST_UUID),
-                                new Metadata().put("UUID_name", TEST_UUID).put("integer_age", 42)
-                        ),
+                                new Metadata().put("UUID_name", TEST_UUID).put("integer_age", 42)),
                         asList(
                                 new Metadata().put("UUID_name", UUID.randomUUID()),
                                 new Metadata().put("UUID_name2", TEST_UUID),
-                                new Metadata()
-                        )
-                ))
+                                new Metadata())))
                 .add(Arguments.of(
                         metadataKey("UUID_name").isIn(TEST_UUID, TEST_UUID2),
                         asList(
                                 new Metadata().put("UUID_name", TEST_UUID),
                                 new Metadata().put("UUID_name", TEST_UUID).put("integer_age", 42),
                                 new Metadata().put("UUID_name", TEST_UUID2),
-                                new Metadata().put("UUID_name", TEST_UUID2).put("integer_age", 42)
-                        ),
+                                new Metadata().put("UUID_name", TEST_UUID2).put("integer_age", 42)),
                         asList(
                                 new Metadata().put("UUID_name", UUID.randomUUID()),
                                 new Metadata().put("UUID_name2", TEST_UUID),
-                                new Metadata()
-                        )
-                ))
+                                new Metadata())))
                 .add(Arguments.of(
                         metadataKey("UUID_name").isIn(asList(TEST_UUID, TEST_UUID2)),
                         asList(
                                 new Metadata().put("UUID_name", TEST_UUID),
                                 new Metadata().put("UUID_name", TEST_UUID).put("integer_age", 42),
                                 new Metadata().put("UUID_name", TEST_UUID2),
-                                new Metadata().put("UUID_name", TEST_UUID2).put("integer_age", 42)
-                        ),
+                                new Metadata().put("UUID_name", TEST_UUID2).put("integer_age", 42)),
                         asList(
                                 new Metadata().put("UUID_name", UUID.randomUUID()),
                                 new Metadata().put("UUID_name2", TEST_UUID),
-                                new Metadata()
-                        )
-                ))
+                                new Metadata())))
 
                 // === Or ===
 
@@ -637,42 +515,29 @@
                 .add(Arguments.of(
                         or(
                                 metadataKey("name").isEqualTo("Klaus"),
-                                metadataKey("name").isEqualTo("Alice")
-                        ),
-                        asList(
-                                new Metadata().put("name", "Klaus"),
-                                new Metadata().put("name", "Klaus").put("integer_age", 42),
-                                new Metadata().put("name", "Alice"),
-                                new Metadata().put("name", "Alice").put("integer_age", 42)
-                        ),
-                        asList(
-                                new Metadata().put("name", "Zoe"),
-                                new Metadata()
-                        )
-                ))
+                                metadataKey("name").isEqualTo("Alice")),
+                        asList(
+                                new Metadata().put("name", "Klaus"),
+                                new Metadata().put("name", "Klaus").put("integer_age", 42),
+                                new Metadata().put("name", "Alice"),
+                                new Metadata().put("name", "Alice").put("integer_age", 42)),
+                        asList(new Metadata().put("name", "Zoe"), new Metadata())))
                 .add(Arguments.of(
                         or(
                                 metadataKey("name").isEqualTo("Alice"),
-                                metadataKey("name").isEqualTo("Klaus")
-                        ),
+                                metadataKey("name").isEqualTo("Klaus")),
                         asList(
                                 new Metadata().put("name", "Alice"),
                                 new Metadata().put("name", "Alice").put("integer_age", 42),
                                 new Metadata().put("name", "Klaus"),
-                                new Metadata().put("name", "Klaus").put("integer_age", 42)
-                        ),
-                        asList(
-                                new Metadata().put("name", "Zoe"),
-                                new Metadata()
-                        )
-                ))
+                                new Metadata().put("name", "Klaus").put("integer_age", 42)),
+                        asList(new Metadata().put("name", "Zoe"), new Metadata())))
 
                 // Or: multiple keys
                 .add(Arguments.of(
                         or(
                                 metadataKey("name").isEqualTo("Klaus"),
-                                metadataKey("integer_age").isEqualTo(42)
-                        ),
+                                metadataKey("integer_age").isEqualTo(42)),
                         asList(
                                 // only Or.left is present and true
                                 new Metadata().put("name", "Klaus"),
@@ -690,20 +555,19 @@
 
                                 // Or.left and Or.right are both true
                                 new Metadata().put("name", "Klaus").put("integer_age", 42),
-                                new Metadata().put("name", "Klaus").put("integer_age", 42).put("city", "Munich")
-                        ),
+                                new Metadata()
+                                        .put("name", "Klaus")
+                                        .put("integer_age", 42)
+                                        .put("city", "Munich")),
                         asList(
                                 new Metadata().put("name", "Alice"),
                                 new Metadata().put("integer_age", 666),
                                 new Metadata().put("name", "Alice").put("integer_age", 666),
-                                new Metadata()
-                        )
-                ))
+                                new Metadata())))
                 .add(Arguments.of(
                         or(
                                 metadataKey("integer_age").isEqualTo(42),
-                                metadataKey("name").isEqualTo("Klaus")
-                        ),
+                                metadataKey("name").isEqualTo("Klaus")),
                         asList(
                                 // only Or.left is present and true
                                 new Metadata().put("integer_age", 42),
@@ -721,15 +585,15 @@
 
                                 // Or.left and Or.right are both true
                                 new Metadata().put("name", "Klaus").put("integer_age", 42),
-                                new Metadata().put("name", "Klaus").put("integer_age", 42).put("city", "Munich")
-                        ),
+                                new Metadata()
+                                        .put("name", "Klaus")
+                                        .put("integer_age", 42)
+                                        .put("city", "Munich")),
                         asList(
                                 new Metadata().put("name", "Alice"),
                                 new Metadata().put("integer_age", 666),
                                 new Metadata().put("name", "Alice").put("integer_age", 666),
-                                new Metadata()
-                        )
-                ))
+                                new Metadata())))
 
                 // Or: x2
                 .add(Arguments.of(
@@ -737,9 +601,7 @@
                                 metadataKey("name").isEqualTo("Klaus"),
                                 or(
                                         metadataKey("integer_age").isEqualTo(42),
-                                        metadataKey("city").isEqualTo("Munich")
-                                )
-                        ),
+                                        metadataKey("city").isEqualTo("Munich"))),
                         asList(
                                 // only Or.left is present and true
                                 new Metadata().put("name", "Klaus"),
@@ -748,7 +610,10 @@
                                 // Or.left is true, Or.right is false
                                 new Metadata().put("name", "Klaus").put("integer_age", 666),
                                 new Metadata().put("name", "Klaus").put("city", "Frankfurt"),
-                                new Metadata().put("name", "Klaus").put("integer_age", 666).put("city", "Frankfurt"),
+                                new Metadata()
+                                        .put("name", "Klaus")
+                                        .put("integer_age", 666)
+                                        .put("city", "Frankfurt"),
 
                                 // only Or.right is present and true
                                 new Metadata().put("integer_age", 42),
@@ -756,39 +621,56 @@
                                 new Metadata().put("city", "Munich"),
                                 new Metadata().put("city", "Munich").put("country", "Germany"),
                                 new Metadata().put("integer_age", 42).put("city", "Munich"),
-                                new Metadata().put("integer_age", 42).put("city", "Munich").put("country", "Germany"),
+                                new Metadata()
+                                        .put("integer_age", 42)
+                                        .put("city", "Munich")
+                                        .put("country", "Germany"),
 
                                 // Or.right is true, Or.left is false
                                 new Metadata().put("integer_age", 42).put("name", "Alice"),
                                 new Metadata().put("city", "Munich").put("name", "Alice"),
-                                new Metadata().put("integer_age", 42).put("city", "Munich").put("name", "Alice"),
+                                new Metadata()
+                                        .put("integer_age", 42)
+                                        .put("city", "Munich")
+                                        .put("name", "Alice"),
 
                                 // Or.left and Or.right are both true
                                 new Metadata().put("name", "Klaus").put("integer_age", 42),
-                                new Metadata().put("name", "Klaus").put("integer_age", 42).put("country", "Germany"),
+                                new Metadata()
+                                        .put("name", "Klaus")
+                                        .put("integer_age", 42)
+                                        .put("country", "Germany"),
                                 new Metadata().put("name", "Klaus").put("city", "Munich"),
-                                new Metadata().put("name", "Klaus").put("city", "Munich").put("country", "Germany"),
-                                new Metadata().put("name", "Klaus").put("integer_age", 42).put("city", "Munich"),
-                                new Metadata().put("name", "Klaus").put("integer_age", 42).put("city", "Munich").put("country", "Germany")
-                        ),
+                                new Metadata()
+                                        .put("name", "Klaus")
+                                        .put("city", "Munich")
+                                        .put("country", "Germany"),
+                                new Metadata()
+                                        .put("name", "Klaus")
+                                        .put("integer_age", 42)
+                                        .put("city", "Munich"),
+                                new Metadata()
+                                        .put("name", "Klaus")
+                                        .put("integer_age", 42)
+                                        .put("city", "Munich")
+                                        .put("country", "Germany")),
                         asList(
                                 new Metadata().put("name", "Alice"),
                                 new Metadata().put("integer_age", 666),
                                 new Metadata().put("city", "Frankfurt"),
                                 new Metadata().put("name", "Alice").put("integer_age", 666),
                                 new Metadata().put("name", "Alice").put("city", "Frankfurt"),
-                                new Metadata().put("name", "Alice").put("integer_age", 666).put("city", "Frankfurt"),
-                                new Metadata()
-                        )
-                ))
+                                new Metadata()
+                                        .put("name", "Alice")
+                                        .put("integer_age", 666)
+                                        .put("city", "Frankfurt"),
+                                new Metadata())))
                 .add(Arguments.of(
                         or(
                                 or(
                                         metadataKey("name").isEqualTo("Klaus"),
-                                        metadataKey("integer_age").isEqualTo(42)
-                                ),
-                                metadataKey("city").isEqualTo("Munich")
-                        ),
+                                        metadataKey("integer_age").isEqualTo(42)),
+                                metadataKey("city").isEqualTo("Munich")),
                         asList(
                                 // only Or.left is present and true
                                 new Metadata().put("name", "Klaus"),
@@ -796,12 +678,18 @@
                                 new Metadata().put("integer_age", 42),
                                 new Metadata().put("integer_age", 42).put("country", "Germany"),
                                 new Metadata().put("name", "Klaus").put("integer_age", 42),
-                                new Metadata().put("name", "Klaus").put("integer_age", 42).put("country", "Germany"),
+                                new Metadata()
+                                        .put("name", "Klaus")
+                                        .put("integer_age", 42)
+                                        .put("country", "Germany"),
 
                                 // Or.left is true, Or.right is false
                                 new Metadata().put("name", "Klaus").put("city", "Frankfurt"),
                                 new Metadata().put("integer_age", 42).put("city", "Frankfurt"),
-                                new Metadata().put("name", "Klaus").put("integer_age", 42).put("city", "Frankfurt"),
+                                new Metadata()
+                                        .put("name", "Klaus")
+                                        .put("integer_age", 42)
+                                        .put("city", "Frankfurt"),
 
                                 // only Or.right is present and true
                                 new Metadata().put("city", "Munich"),
@@ -813,34 +701,48 @@
 
                                 // Or.left and Or.right are both true
                                 new Metadata().put("name", "Klaus").put("integer_age", 42),
-                                new Metadata().put("name", "Klaus").put("integer_age", 42).put("country", "Germany"),
+                                new Metadata()
+                                        .put("name", "Klaus")
+                                        .put("integer_age", 42)
+                                        .put("country", "Germany"),
                                 new Metadata().put("name", "Klaus").put("city", "Munich"),
-                                new Metadata().put("name", "Klaus").put("city", "Munich").put("country", "Germany"),
-                                new Metadata().put("name", "Klaus").put("integer_age", 42).put("city", "Munich"),
-                                new Metadata().put("name", "Klaus").put("integer_age", 42).put("city", "Munich").put("country", "Germany")
-                        ),
+                                new Metadata()
+                                        .put("name", "Klaus")
+                                        .put("city", "Munich")
+                                        .put("country", "Germany"),
+                                new Metadata()
+                                        .put("name", "Klaus")
+                                        .put("integer_age", 42)
+                                        .put("city", "Munich"),
+                                new Metadata()
+                                        .put("name", "Klaus")
+                                        .put("integer_age", 42)
+                                        .put("city", "Munich")
+                                        .put("country", "Germany")),
                         asList(
                                 new Metadata().put("name", "Alice"),
                                 new Metadata().put("integer_age", 666),
                                 new Metadata().put("city", "Frankfurt"),
                                 new Metadata().put("name", "Alice").put("integer_age", 666),
                                 new Metadata().put("name", "Alice").put("city", "Frankfurt"),
-                                new Metadata().put("name", "Alice").put("integer_age", 666).put("city", "Frankfurt"),
-                                new Metadata()
-                        )
-                ))
+                                new Metadata()
+                                        .put("name", "Alice")
+                                        .put("integer_age", 666)
+                                        .put("city", "Frankfurt"),
+                                new Metadata())))
 
                 // === AND ===
 
                 .add(Arguments.of(
                         and(
                                 metadataKey("name").isEqualTo("Klaus"),
-                                metadataKey("integer_age").isEqualTo(42)
-                        ),
-                        asList(
-                                new Metadata().put("name", "Klaus").put("integer_age", 42),
-                                new Metadata().put("name", "Klaus").put("integer_age", 42).put("city", "Munich")
-                        ),
+                                metadataKey("integer_age").isEqualTo(42)),
+                        asList(
+                                new Metadata().put("name", "Klaus").put("integer_age", 42),
+                                new Metadata()
+                                        .put("name", "Klaus")
+                                        .put("integer_age", 42)
+                                        .put("city", "Munich")),
                         asList(
                                 // only And.left is present and true
                                 new Metadata().put("name", "Klaus"),
@@ -856,19 +758,17 @@
 
                                 // And.left, And.right are both false
                                 new Metadata().put("integer_age", 666).put("name", "Alice"),
-
-                                new Metadata()
-                        )
-                ))
+                                new Metadata())))
                 .add(Arguments.of(
                         and(
                                 metadataKey("integer_age").isEqualTo(42),
-                                metadataKey("name").isEqualTo("Klaus")
-                        ),
-                        asList(
-                                new Metadata().put("name", "Klaus").put("integer_age", 42),
-                                new Metadata().put("name", "Klaus").put("integer_age", 42).put("city", "Munich")
-                        ),
+                                metadataKey("name").isEqualTo("Klaus")),
+                        asList(
+                                new Metadata().put("name", "Klaus").put("integer_age", 42),
+                                new Metadata()
+                                        .put("name", "Klaus")
+                                        .put("integer_age", 42)
+                                        .put("city", "Munich")),
                         asList(
                                 // only And.left is present and true
                                 new Metadata().put("integer_age", 42),
@@ -884,10 +784,7 @@
 
                                 // And.left, And.right are both false
                                 new Metadata().put("integer_age", 666).put("name", "Alice"),
-
-                                new Metadata()
-                        )
-                ))
+                                new Metadata())))
 
                 // And: x2
                 .add(Arguments.of(
@@ -895,13 +792,17 @@
                                 metadataKey("name").isEqualTo("Klaus"),
                                 and(
                                         metadataKey("integer_age").isEqualTo(42),
-                                        metadataKey("city").isEqualTo("Munich")
-                                )
-                        ),
-                        asList(
-                                new Metadata().put("name", "Klaus").put("integer_age", 42).put("city", "Munich"),
-                                new Metadata().put("name", "Klaus").put("integer_age", 42).put("city", "Munich").put("country", "Germany")
-                        ),
+                                        metadataKey("city").isEqualTo("Munich"))),
+                        asList(
+                                new Metadata()
+                                        .put("name", "Klaus")
+                                        .put("integer_age", 42)
+                                        .put("city", "Munich"),
+                                new Metadata()
+                                        .put("name", "Klaus")
+                                        .put("integer_age", 42)
+                                        .put("city", "Munich")
+                                        .put("country", "Germany")),
                         asList(
                                 // only And.left is present and true
                                 new Metadata().put("name", "Klaus"),
@@ -909,49 +810,65 @@
                                 // And.left is true, And.right is false
                                 new Metadata().put("name", "Klaus").put("integer_age", 42),
                                 new Metadata().put("name", "Klaus").put("city", "Munich"),
-                                new Metadata().put("name", "Klaus").put("integer_age", 666).put("city", "Munich"),
-                                new Metadata().put("name", "Klaus").put("integer_age", 42).put("city", "Frankfurt"),
+                                new Metadata()
+                                        .put("name", "Klaus")
+                                        .put("integer_age", 666)
+                                        .put("city", "Munich"),
+                                new Metadata()
+                                        .put("name", "Klaus")
+                                        .put("integer_age", 42)
+                                        .put("city", "Frankfurt"),
 
                                 // only And.right is present and true
                                 new Metadata().put("integer_age", 42).put("city", "Munich"),
 
                                 // And.right is true, And.left is false
-                                new Metadata().put("integer_age", 42).put("city", "Munich").put("name", "Alice"),
-
-                                new Metadata()
-                        )
-                ))
+                                new Metadata()
+                                        .put("integer_age", 42)
+                                        .put("city", "Munich")
+                                        .put("name", "Alice"),
+                                new Metadata())))
                 .add(Arguments.of(
                         and(
                                 and(
                                         metadataKey("name").isEqualTo("Klaus"),
-                                        metadataKey("integer_age").isEqualTo(42)
-                                ),
-                                metadataKey("city").isEqualTo("Munich")
-                        ),
-                        asList(
-                                new Metadata().put("name", "Klaus").put("integer_age", 42).put("city", "Munich"),
-                                new Metadata().put("name", "Klaus").put("integer_age", 42).put("city", "Munich").put("country", "Germany")
-                        ),
+                                        metadataKey("integer_age").isEqualTo(42)),
+                                metadataKey("city").isEqualTo("Munich")),
+                        asList(
+                                new Metadata()
+                                        .put("name", "Klaus")
+                                        .put("integer_age", 42)
+                                        .put("city", "Munich"),
+                                new Metadata()
+                                        .put("name", "Klaus")
+                                        .put("integer_age", 42)
+                                        .put("city", "Munich")
+                                        .put("country", "Germany")),
                         asList(
                                 // only And.left is present and true
                                 new Metadata().put("name", "Klaus").put("integer_age", 42),
 
                                 // And.left is true, And.right is false
-                                new Metadata().put("name", "Klaus").put("integer_age", 42).put("city", "Frankfurt"),
+                                new Metadata()
+                                        .put("name", "Klaus")
+                                        .put("integer_age", 42)
+                                        .put("city", "Frankfurt"),
 
                                 // only And.right is present and true
                                 new Metadata().put("city", "Munich"),
 
                                 // And.right is true, And.left is false
                                 new Metadata().put("city", "Munich").put("name", "Klaus"),
-                                new Metadata().put("city", "Munich").put("name", "Klaus").put("integer_age", 666),
+                                new Metadata()
+                                        .put("city", "Munich")
+                                        .put("name", "Klaus")
+                                        .put("integer_age", 666),
                                 new Metadata().put("city", "Munich").put("integer_age", 42),
-                                new Metadata().put("city", "Munich").put("integer_age", 42).put("name", "Alice"),
-
-                                new Metadata()
-                        )
-                ))
+                                new Metadata()
+                                        .put("city", "Munich")
+                                        .put("integer_age", 42)
+                                        .put("name", "Alice"),
+                                new Metadata())))
 
                 // === AND + nested OR ===
 
@@ -960,17 +877,27 @@
                                 metadataKey("name").isEqualTo("Klaus"),
                                 or(
                                         metadataKey("integer_age").isEqualTo(42),
-                                        metadataKey("city").isEqualTo("Munich")
-                                )
-                        ),
-                        asList(
-                                new Metadata().put("name", "Klaus").put("integer_age", 42),
-                                new Metadata().put("name", "Klaus").put("integer_age", 42).put("country", "Germany"),
+                                        metadataKey("city").isEqualTo("Munich"))),
+                        asList(
+                                new Metadata().put("name", "Klaus").put("integer_age", 42),
+                                new Metadata()
+                                        .put("name", "Klaus")
+                                        .put("integer_age", 42)
+                                        .put("country", "Germany"),
                                 new Metadata().put("name", "Klaus").put("city", "Munich"),
-                                new Metadata().put("name", "Klaus").put("city", "Munich").put("country", "Germany"),
-                                new Metadata().put("name", "Klaus").put("integer_age", 42).put("city", "Munich"),
-                                new Metadata().put("name", "Klaus").put("integer_age", 42).put("city", "Munich").put("country", "Germany")
-                        ),
+                                new Metadata()
+                                        .put("name", "Klaus")
+                                        .put("city", "Munich")
+                                        .put("country", "Germany"),
+                                new Metadata()
+                                        .put("name", "Klaus")
+                                        .put("integer_age", 42)
+                                        .put("city", "Munich"),
+                                new Metadata()
+                                        .put("name", "Klaus")
+                                        .put("integer_age", 42)
+                                        .put("city", "Munich")
+                                        .put("country", "Germany")),
                         asList(
                                 // only And.left is present and true
                                 new Metadata().put("name", "Klaus"),
@@ -987,27 +914,37 @@
                                 // And.right is true, And.left is false
                                 new Metadata().put("integer_age", 42).put("name", "Alice"),
                                 new Metadata().put("city", "Munich").put("name", "Alice"),
-                                new Metadata().put("integer_age", 42).put("city", "Munich").put("name", "Alice"),
-
-                                new Metadata()
-                        )
-                ))
+                                new Metadata()
+                                        .put("integer_age", 42)
+                                        .put("city", "Munich")
+                                        .put("name", "Alice"),
+                                new Metadata())))
                 .add(Arguments.of(
                         and(
                                 or(
                                         metadataKey("name").isEqualTo("Klaus"),
-                                        metadataKey("integer_age").isEqualTo(42)
-                                ),
-                                metadataKey("city").isEqualTo("Munich")
-                        ),
+                                        metadataKey("integer_age").isEqualTo(42)),
+                                metadataKey("city").isEqualTo("Munich")),
                         asList(
                                 new Metadata().put("name", "Klaus").put("city", "Munich"),
-                                new Metadata().put("name", "Klaus").put("city", "Munich").put("country", "Germany"),
+                                new Metadata()
+                                        .put("name", "Klaus")
+                                        .put("city", "Munich")
+                                        .put("country", "Germany"),
                                 new Metadata().put("integer_age", 42).put("city", "Munich"),
-                                new Metadata().put("integer_age", 42).put("city", "Munich").put("country", "Germany"),
-                                new Metadata().put("name", "Klaus").put("integer_age", 42).put("city", "Munich"),
-                                new Metadata().put("name", "Klaus").put("integer_age", 42).put("city", "Munich").put("country", "Germany")
-                        ),
+                                new Metadata()
+                                        .put("integer_age", 42)
+                                        .put("city", "Munich")
+                                        .put("country", "Germany"),
+                                new Metadata()
+                                        .put("name", "Klaus")
+                                        .put("integer_age", 42)
+                                        .put("city", "Munich"),
+                                new Metadata()
+                                        .put("name", "Klaus")
+                                        .put("integer_age", 42)
+                                        .put("city", "Munich")
+                                        .put("country", "Germany")),
                         asList(
                                 // only And.left is present and true
                                 new Metadata().put("name", "Klaus"),
@@ -1017,7 +954,10 @@
                                 // And.left is true, And.right is false
                                 new Metadata().put("name", "Klaus").put("city", "Frankfurt"),
                                 new Metadata().put("integer_age", 42).put("city", "Frankfurt"),
-                                new Metadata().put("name", "Klaus").put("integer_age", 42).put("city", "Frankfurt"),
+                                new Metadata()
+                                        .put("name", "Klaus")
+                                        .put("integer_age", 42)
+                                        .put("city", "Frankfurt"),
 
                                 // only And.right is present and true
                                 new Metadata().put("city", "Munich"),
@@ -1025,11 +965,11 @@
                                 // And.right is true, And.left is false
                                 new Metadata().put("city", "Munich").put("name", "Alice"),
                                 new Metadata().put("city", "Munich").put("integer_age", 666),
-                                new Metadata().put("city", "Munich").put("name", "Alice").put("integer_age", 666),
-
-                                new Metadata()
-                        )
-                ))
+                                new Metadata()
+                                        .put("city", "Munich")
+                                        .put("name", "Alice")
+                                        .put("integer_age", 666),
+                                new Metadata())))
 
                 // === OR + nested AND ===
                 .add(Arguments.of(
@@ -1037,9 +977,7 @@
                                 metadataKey("name").isEqualTo("Klaus"),
                                 and(
                                         metadataKey("integer_age").isEqualTo(42),
-                                        metadataKey("city").isEqualTo("Munich")
-                                )
-                        ),
+                                        metadataKey("city").isEqualTo("Munich"))),
                         asList(
                                 // only Or.left is present and true
                                 new Metadata().put("name", "Klaus"),
@@ -1048,57 +986,75 @@
                                 // Or.left is true, Or.right is false
                                 new Metadata().put("name", "Klaus").put("integer_age", 666),
                                 new Metadata().put("name", "Klaus").put("city", "Frankfurt"),
-                                new Metadata().put("name", "Klaus").put("integer_age", 666).put("city", "Frankfurt"),
+                                new Metadata()
+                                        .put("name", "Klaus")
+                                        .put("integer_age", 666)
+                                        .put("city", "Frankfurt"),
 
                                 // only Or.right is present and true
                                 new Metadata().put("integer_age", 42).put("city", "Munich"),
-                                new Metadata().put("integer_age", 42).put("city", "Munich").put("country", "Germany"),
+                                new Metadata()
+                                        .put("integer_age", 42)
+                                        .put("city", "Munich")
+                                        .put("country", "Germany"),
 
                                 // Or.right is true, Or.left is false
-                                new Metadata().put("integer_age", 42).put("city", "Munich").put("name", "Alice")
-                        ),
+                                new Metadata()
+                                        .put("integer_age", 42)
+                                        .put("city", "Munich")
+                                        .put("name", "Alice")),
                         asList(
                                 new Metadata().put("name", "Alice"),
                                 new Metadata().put("integer_age", 666),
                                 new Metadata().put("city", "Frankfurt"),
-                                new Metadata().put("name", "Alice").put("integer_age", 666).put("city", "Frankfurt"),
-
-                                new Metadata()
-                        )
-                ))
+                                new Metadata()
+                                        .put("name", "Alice")
+                                        .put("integer_age", 666)
+                                        .put("city", "Frankfurt"),
+                                new Metadata())))
                 .add(Arguments.of(
                         or(
                                 and(
                                         metadataKey("name").isEqualTo("Klaus"),
-                                        metadataKey("integer_age").isEqualTo(42)
-                                ),
-                                metadataKey("city").isEqualTo("Munich")
-                        ),
+                                        metadataKey("integer_age").isEqualTo(42)),
+                                metadataKey("city").isEqualTo("Munich")),
                         asList(
                                 // only Or.left is present and true
                                 new Metadata().put("name", "Klaus").put("integer_age", 42),
-                                new Metadata().put("name", "Klaus").put("integer_age", 42).put("country", "Germany"),
+                                new Metadata()
+                                        .put("name", "Klaus")
+                                        .put("integer_age", 42)
+                                        .put("country", "Germany"),
 
                                 // Or.left is true, Or.right is false
-                                new Metadata().put("name", "Klaus").put("integer_age", 42).put("city", "Frankfurt"),
+                                new Metadata()
+                                        .put("name", "Klaus")
+                                        .put("integer_age", 42)
+                                        .put("city", "Frankfurt"),
 
                                 // only Or.right is present and true
                                 new Metadata().put("city", "Munich"),
                                 new Metadata().put("city", "Munich").put("country", "Germany"),
 
                                 // Or.right is true, Or.left is true
-                                new Metadata().put("name", "Klaus").put("integer_age", 42).put("city", "Munich"),
-                                new Metadata().put("name", "Klaus").put("integer_age", 42).put("city", "Munich").put("country", "Germany")
-                        ),
+                                new Metadata()
+                                        .put("name", "Klaus")
+                                        .put("integer_age", 42)
+                                        .put("city", "Munich"),
+                                new Metadata()
+                                        .put("name", "Klaus")
+                                        .put("integer_age", 42)
+                                        .put("city", "Munich")
+                                        .put("country", "Germany")),
                         asList(
                                 new Metadata().put("name", "Alice"),
                                 new Metadata().put("integer_age", 666),
                                 new Metadata().put("city", "Frankfurt"),
-                                new Metadata().put("name", "Alice").put("integer_age", 666).put("city", "Frankfurt"),
-                                new Metadata()
-                        )
-                ))
-
+                                new Metadata()
+                                        .put("name", "Alice")
+                                        .put("integer_age", 666)
+                                        .put("city", "Frankfurt"),
+                                new Metadata())))
                 .build();
     }
 
@@ -1107,20 +1063,14 @@
 
                 // === Not ===
                 .add(Arguments.of(
-                        not(
-                                metadataKey("name").isEqualTo("Klaus")
-                        ),
+                        not(metadataKey("name").isEqualTo("Klaus")),
                         asList(
                                 new Metadata().put("name", "Alice"),
                                 new Metadata().put("integer_age", 42),
-                                new Metadata()
-                        ),
-                        asList(
-                                new Metadata().put("name", "Klaus"),
-                                new Metadata().put("name", "Klaus").put("integer_age", 42)
-                        )
-                ))
-
+                                new Metadata()),
+                        asList(
+                                new Metadata().put("name", "Klaus"),
+                                new Metadata().put("name", "Klaus").put("integer_age", 42))))
 
                 // === NotEqual ===
 
@@ -1132,25 +1082,19 @@
                                 new Metadata().put("key", "aa"),
                                 new Metadata().put("key", "a a"),
                                 new Metadata().put("key2", "a"),
-                                new Metadata()
-                        ),
+                                new Metadata()),
                         asList(
                                 new Metadata().put("key", "a"),
-                                new Metadata().put("key", "a").put("key2", "b")
-                        )
-                ))
+                                new Metadata().put("key", "a").put("key2", "b"))))
                 .add(Arguments.of(
                         metadataKey("UUID_key").isNotEqualTo(TEST_UUID),
                         asList(
                                 new Metadata().put("UUID_key", UUID.randomUUID()),
                                 new Metadata().put("UUID_key2", TEST_UUID),
-                                new Metadata()
-                        ),
+                                new Metadata()),
                         asList(
                                 new Metadata().put("UUID_key", TEST_UUID),
-                                new Metadata().put("UUID_key", TEST_UUID).put("UUID_key2", UUID.randomUUID())
-                        )
-                ))
+                                new Metadata().put("UUID_key", TEST_UUID).put("UUID_key2", UUID.randomUUID()))))
                 .add(Arguments.of(
                         metadataKey("integer_key").isNotEqualTo(1),
                         asList(
@@ -1159,13 +1103,10 @@
                                 new Metadata().put("integer_key", 2),
                                 new Metadata().put("integer_key", 10),
                                 new Metadata().put("integer_key2", 1),
-                                new Metadata()
-                        ),
+                                new Metadata()),
                         asList(
                                 new Metadata().put("integer_key", 1),
-                                new Metadata().put("integer_key", 1).put("integer_key2", 2)
-                        )
-                ))
+                                new Metadata().put("integer_key", 1).put("integer_key2", 2))))
                 .add(Arguments.of(
                         metadataKey("long_key").isNotEqualTo(1L),
                         asList(
@@ -1174,13 +1115,10 @@
                                 new Metadata().put("long_key", 2L),
                                 new Metadata().put("long_key", 10L),
                                 new Metadata().put("long_key2", 1L),
-                                new Metadata()
-                        ),
+                                new Metadata()),
                         asList(
                                 new Metadata().put("long_key", 1L),
-                                new Metadata().put("long_key", 1L).put("long_key2", 2L)
-                        )
-                ))
+                                new Metadata().put("long_key", 1L).put("long_key2", 2L))))
                 .add(Arguments.of(
                         metadataKey("float_key").isNotEqualTo(1.1f),
                         asList(
@@ -1189,13 +1127,10 @@
                                 new Metadata().put("float_key", 1.11f),
                                 new Metadata().put("float_key", 2.2f),
                                 new Metadata().put("float_key2", 1.1f),
-                                new Metadata()
-                        ),
+                                new Metadata()),
                         asList(
                                 new Metadata().put("float_key", 1.1f),
-                                new Metadata().put("float_key", 1.1f).put("float_key2", 2.2f)
-                        )
-                ))
+                                new Metadata().put("float_key", 1.1f).put("float_key2", 2.2f))))
                 .add(Arguments.of(
                         metadataKey("double_key").isNotEqualTo(1.1),
                         asList(
@@ -1204,14 +1139,10 @@
                                 new Metadata().put("double_key", 1.11),
                                 new Metadata().put("double_key", 2.2),
                                 new Metadata().put("double_key2", 1.1),
-                                new Metadata()
-                        ),
+                                new Metadata()),
                         asList(
                                 new Metadata().put("double_key", 1.1),
-                                new Metadata().put("double_key", 1.1).put("double_key2", 2.2)
-                        )
-                ))
-
+                                new Metadata().put("double_key", 1.1).put("double_key2", 2.2))))
 
                 // === NotIn ===
 
@@ -1222,56 +1153,44 @@
                                 new Metadata().put("name", "Klaus Heisler"),
                                 new Metadata().put("name", "Alice"),
                                 new Metadata().put("name2", "Klaus"),
-                                new Metadata()
-                        ),
-                        asList(
-                                new Metadata().put("name", "Klaus"),
-                                new Metadata().put("name", "Klaus").put("integer_age", 42)
-                        )
-                ))
+                                new Metadata()),
+                        asList(
+                                new Metadata().put("name", "Klaus"),
+                                new Metadata().put("name", "Klaus").put("integer_age", 42))))
                 .add(Arguments.of(
                         metadataKey("name").isNotIn(singletonList("Klaus")),
                         asList(
                                 new Metadata().put("name", "Klaus Heisler"),
                                 new Metadata().put("name", "Alice"),
                                 new Metadata().put("name2", "Klaus"),
-                                new Metadata()
-                        ),
-                        asList(
-                                new Metadata().put("name", "Klaus"),
-                                new Metadata().put("name", "Klaus").put("integer_age", 42)
-                        )
-                ))
+                                new Metadata()),
+                        asList(
+                                new Metadata().put("name", "Klaus"),
+                                new Metadata().put("name", "Klaus").put("integer_age", 42))))
                 .add(Arguments.of(
                         metadataKey("name").isNotIn("Klaus", "Alice"),
                         asList(
                                 new Metadata().put("name", "Klaus Heisler"),
                                 new Metadata().put("name", "Zoe"),
                                 new Metadata().put("name2", "Klaus"),
-                                new Metadata()
-                        ),
-                        asList(
-                                new Metadata().put("name", "Klaus"),
-                                new Metadata().put("name", "Klaus").put("integer_age", 42),
-                                new Metadata().put("name", "Alice"),
-                                new Metadata().put("name", "Alice").put("integer_age", 42)
-                        )
-                ))
+                                new Metadata()),
+                        asList(
+                                new Metadata().put("name", "Klaus"),
+                                new Metadata().put("name", "Klaus").put("integer_age", 42),
+                                new Metadata().put("name", "Alice"),
+                                new Metadata().put("name", "Alice").put("integer_age", 42))))
                 .add(Arguments.of(
                         metadataKey("name").isNotIn(asList("Klaus", "Alice")),
                         asList(
                                 new Metadata().put("name", "Klaus Heisler"),
                                 new Metadata().put("name", "Zoe"),
                                 new Metadata().put("name2", "Klaus"),
-                                new Metadata()
-                        ),
-                        asList(
-                                new Metadata().put("name", "Klaus"),
-                                new Metadata().put("name", "Klaus").put("integer_age", 42),
-                                new Metadata().put("name", "Alice"),
-                                new Metadata().put("name", "Alice").put("integer_age", 42)
-                        )
-                ))
+                                new Metadata()),
+                        asList(
+                                new Metadata().put("name", "Klaus"),
+                                new Metadata().put("name", "Klaus").put("integer_age", 42),
+                                new Metadata().put("name", "Alice"),
+                                new Metadata().put("name", "Alice").put("integer_age", 42))))
 
                 // NotIn: UUID
                 .add(Arguments.of(
@@ -1279,60 +1198,43 @@
                         asList(
                                 new Metadata().put("UUID_name", UUID.randomUUID()),
                                 new Metadata().put("UUID_name2", TEST_UUID),
-                                new Metadata()
-                        ),
+                                new Metadata()),
                         asList(
                                 new Metadata().put("UUID_name", TEST_UUID),
-                                new Metadata().put("UUID_name", TEST_UUID).put("integer_age", 42)
-                        )
-                ))
+                                new Metadata().put("UUID_name", TEST_UUID).put("integer_age", 42))))
                 .add(Arguments.of(
                         metadataKey("UUID_name").isNotIn(singletonList(TEST_UUID)),
                         asList(
                                 new Metadata().put("UUID_name", UUID.randomUUID()),
                                 new Metadata().put("UUID_name", TEST_UUID2),
                                 new Metadata().put("UUID_name2", TEST_UUID),
-                                new Metadata()
-                        ),
+                                new Metadata()),
                         asList(
                                 new Metadata().put("UUID_name", TEST_UUID),
-                                new Metadata().put("UUID_name", TEST_UUID).put("integer_age", 42)
-                        )
-                ))
+                                new Metadata().put("UUID_name", TEST_UUID).put("integer_age", 42))))
                 .add(Arguments.of(
                         metadataKey("UUID_name").isNotIn(TEST_UUID, TEST_UUID2),
                         asList(
                                 new Metadata().put("UUID_name", UUID.randomUUID()),
                                 new Metadata().put("UUID_name2", TEST_UUID),
-                                new Metadata()
-                        ),
+                                new Metadata()),
                         asList(
                                 new Metadata().put("UUID_name", TEST_UUID),
                                 new Metadata().put("UUID_name", TEST_UUID).put("integer_age", 42),
                                 new Metadata().put("UUID_name", TEST_UUID2),
-                                new Metadata().put("UUID_name", TEST_UUID2).put("integer_age", 42)
-                        )
-                ))
+                                new Metadata().put("UUID_name", TEST_UUID2).put("integer_age", 42))))
                 .add(Arguments.of(
                         metadataKey("UUID_name").isNotIn(asList(TEST_UUID, TEST_UUID2)),
                         asList(
                                 new Metadata().put("UUID_name", UUID.randomUUID()),
                                 new Metadata().put("UUID_name2", TEST_UUID),
-                                new Metadata()
-                        ),
+                                new Metadata()),
                         asList(
                                 new Metadata().put("UUID_name", TEST_UUID),
                                 new Metadata().put("UUID_name", TEST_UUID).put("integer_age", 42),
                                 new Metadata().put("UUID_name", TEST_UUID2),
-                                new Metadata().put("UUID_name", TEST_UUID2).put("integer_age", 42)
-                        )
-                ))
+                                new Metadata().put("UUID_name", TEST_UUID2).put("integer_age", 42))))
                 .build();
-=======
-                .dimension(384)
-                .metadataConfig(metadataConfig)
-                .build();
->>>>>>> c6e12530
     }
 
     @Override
@@ -1360,14 +1262,12 @@
                 entry("integer_age2", Integer.class),
                 entry("UUID_key", UUID.class),
                 entry("UUID_Key2", UUID.class),
-
                 entry("UUID_name", UUID.class),
                 entry("UUID_name2", UUID.class),
                 entry("key", String.class),
                 entry("key2", String.class),
                 entry("city", String.class),
                 entry("name", String.class),
-                entry("country", String.class)
-        );
+                entry("country", String.class));
     }
 }