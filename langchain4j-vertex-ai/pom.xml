--- conflicted
+++ resolved
@@ -51,7 +51,7 @@
             <artifactId>assertj-core</artifactId>
             <scope>test</scope>
         </dependency>
-<<<<<<< HEAD
+
         <dependency>
             <groupId>org.projectlombok</groupId>
             <artifactId>lombok</artifactId>
@@ -71,9 +71,7 @@
             <artifactId>langchain4j-embeddings-all-minilm-l6-v2-q</artifactId>
             <scope>test</scope>
         </dependency>
-=======
 
->>>>>>> e2ba2201
     </dependencies>
 
     <dependencyManagement>
