--- conflicted
+++ resolved
@@ -227,27 +227,18 @@
         this.listeners = listeners == null ? emptyList() : new ArrayList<>(listeners);
     }
 
-<<<<<<< HEAD
-    public VertexAiGeminiChatModel(GenerativeModel generativeModel, GenerationConfig generationConfig) {
-        this(generativeModel, generationConfig, 3);
-=======
+
     public VertexAiGeminiChatModel(GenerativeModel generativeModel,
                                    GenerationConfig generationConfig) {
         this(generativeModel, generationConfig, 2);
->>>>>>> a4f37169
     }
 
     public VertexAiGeminiChatModel(
             GenerativeModel generativeModel, GenerationConfig generationConfig, Integer maxRetries) {
         this.generationConfig = ensureNotNull(generationConfig, "generationConfig");
-<<<<<<< HEAD
+
         this.generativeModel = ensureNotNull(generativeModel, "generativeModel").withGenerationConfig(generationConfig);
         this.maxRetries = getOrDefault(maxRetries, 3);
-=======
-        this.generativeModel = ensureNotNull(generativeModel, "generativeModel")
-                .withGenerationConfig(generationConfig);
-        this.maxRetries = getOrDefault(maxRetries, 2);
->>>>>>> a4f37169
         this.vertexAI = null;
         this.safetySettings = Collections.emptyMap();
         this.googleSearch = null;
