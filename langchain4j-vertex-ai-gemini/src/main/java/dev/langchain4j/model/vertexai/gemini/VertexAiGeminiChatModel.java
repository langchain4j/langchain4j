package dev.langchain4j.model.vertexai.gemini;

import static dev.langchain4j.internal.RetryUtils.withRetryMappingExceptions;
import static dev.langchain4j.internal.Utils.getOrDefault;
import static dev.langchain4j.internal.Utils.isNullOrEmpty;
import static dev.langchain4j.internal.ValidationUtils.ensureNotBlank;
import static dev.langchain4j.internal.ValidationUtils.ensureNotNull;
import static dev.langchain4j.model.ModelProvider.GOOGLE_VERTEX_AI_GEMINI;
import static dev.langchain4j.spi.ServiceHelper.loadFactories;
import static java.util.Collections.emptyList;

import com.google.cloud.vertexai.VertexAI;
import com.google.cloud.vertexai.api.Content;
import com.google.cloud.vertexai.api.FunctionCall;
import com.google.cloud.vertexai.api.FunctionCallingConfig;
import com.google.cloud.vertexai.api.GenerateContentResponse;
import com.google.cloud.vertexai.api.GenerationConfig;
import com.google.cloud.vertexai.api.Part;
import com.google.cloud.vertexai.api.Schema;
import com.google.cloud.vertexai.api.Tool;
import com.google.cloud.vertexai.api.ToolConfig;
import com.google.cloud.vertexai.generativeai.GenerativeModel;
import com.google.cloud.vertexai.generativeai.ResponseHandler;
import dev.langchain4j.agent.tool.ToolExecutionRequest;
import dev.langchain4j.agent.tool.ToolSpecification;
import dev.langchain4j.data.message.AiMessage;
import dev.langchain4j.data.message.ChatMessage;
import dev.langchain4j.internal.ChatRequestValidationUtils;
import dev.langchain4j.model.ModelProvider;
import dev.langchain4j.model.chat.ChatModel;
import dev.langchain4j.model.chat.listener.ChatModelErrorContext;
import dev.langchain4j.model.chat.listener.ChatModelListener;
import dev.langchain4j.model.chat.listener.ChatModelRequestContext;
import dev.langchain4j.model.chat.listener.ChatModelResponseContext;
import dev.langchain4j.model.chat.request.ChatRequest;
import dev.langchain4j.model.chat.request.ChatRequestParameters;
import dev.langchain4j.model.chat.request.ResponseFormat;
import dev.langchain4j.model.chat.request.ResponseFormatType;
import dev.langchain4j.model.chat.response.ChatResponse;
import dev.langchain4j.model.chat.response.ChatResponseMetadata;
import dev.langchain4j.model.output.Response;
import dev.langchain4j.model.vertexai.gemini.spi.VertexAiGeminiChatModelBuilderFactory;
import java.io.Closeable;
import java.util.ArrayList;
import java.util.Collections;
import java.util.HashMap;
import java.util.List;
import java.util.Map;
import java.util.concurrent.ConcurrentHashMap;
import org.slf4j.Logger;
import org.slf4j.LoggerFactory;

/**
 * Represents a Google Vertex AI Gemini language model with a chat completion interface, such as gemini-pro.
 * See details <a href="https://cloud.google.com/vertex-ai/docs/generative-ai/model-reference/gemini">here</a>.
 * <br>
 * Please follow these steps before using this model:
 * <br>
 * 1. <a href="https://github.com/googleapis/java-aiplatform?tab=readme-ov-file#authentication">Authentication</a>
 * <br>
 * When developing locally, you can use one of:
 * <br>
 * a) <a href="https://github.com/googleapis/google-cloud-java?tab=readme-ov-file#local-developmenttesting">Google Cloud SDK</a>
 * <br>
 * b) <a href="https://github.com/googleapis/google-cloud-java?tab=readme-ov-file#using-a-service-account-recommended">Service account</a>
 * When using service account, ensure that <code>GOOGLE_APPLICATION_CREDENTIALS</code> environment variable points to your JSON service account key.
 * <br>
 * 2. <a href="https://github.com/googleapis/java-aiplatform?tab=readme-ov-file#authorization">Authorization</a>
 * <br>
 * 3. <a href="https://github.com/googleapis/java-aiplatform?tab=readme-ov-file#prerequisites">Prerequisites</a>
 */
public class VertexAiGeminiChatModel implements ChatModel, Closeable {

    private final GenerativeModel generativeModel;
    private final GenerationConfig generationConfig;
    private final Integer maxRetries;
    private final VertexAI vertexAI;

    private final Map<HarmCategory, SafetyThreshold> safetySettings;

    private final Tool googleSearch;
    private final Tool vertexSearch;

    private final ToolConfig toolConfig;
    private final List<String> allowedFunctionNames;

    private final Boolean logRequests;
    private final Boolean logResponses;

    private static final Logger logger = LoggerFactory.getLogger(VertexAiGeminiChatModel.class);

    private final List<ChatModelListener> listeners;

<<<<<<< HEAD
    public VertexAiGeminiChatModel(String project,
                                   String location,
                                   String modelName,
                                   Float temperature,
                                   Integer maxOutputTokens,
                                   Integer topK,
                                   Float topP,
                                   Integer seed,
                                   Integer maxRetries,
                                   String responseMimeType,
                                   Schema responseSchema,
                                   Map<HarmCategory, SafetyThreshold> safetySettings,
                                   Boolean useGoogleSearch,
                                   String vertexSearchDatastore,
                                   ToolCallingMode toolCallingMode,
                                   List<String> allowedFunctionNames,
                                   Boolean logRequests,
                                   Boolean logResponses,
                                   List<ChatModelListener> listeners) {
        ensureNotBlank(modelName, "modelName");

=======
    public VertexAiGeminiChatModel(
            String project,
            String location,
            String modelName,
            Float temperature,
            Integer maxOutputTokens,
            Integer topK,
            Float topP,
            Integer seed,
            Integer maxRetries,
            String responseMimeType,
            Schema responseSchema,
            Map<HarmCategory, SafetyThreshold> safetySettings,
            Boolean useGoogleSearch,
            String vertexSearchDatastore,
            ToolCallingMode toolCallingMode,
            List<String> allowedFunctionNames,
            Boolean logRequests,
            Boolean logResponses,
            List<ChatModelListener> listeners) {
>>>>>>> ae331b6b
        GenerationConfig.Builder generationConfigBuilder = GenerationConfig.newBuilder();
        if (temperature != null) {
            generationConfigBuilder.setTemperature(temperature);
        }
        if (maxOutputTokens != null) {
            generationConfigBuilder.setMaxOutputTokens(maxOutputTokens);
        }
        if (topK != null) {
            generationConfigBuilder.setTopK(topK);
        }
        if (topP != null) {
            generationConfigBuilder.setTopP(topP);
        }
        if (seed != null) {
            generationConfigBuilder.setSeed(seed);
        }
        if (responseMimeType != null) {
            generationConfigBuilder.setResponseMimeType(responseMimeType);
        }
        if (responseSchema != null) {
            if (responseSchema.getEnumCount() > 0) {
                generationConfigBuilder.setResponseMimeType("text/x.enum");
            } else {
                generationConfigBuilder.setResponseMimeType("application/json");
            }
            generationConfigBuilder.setResponseSchema(responseSchema);
        }
        this.generationConfig = generationConfigBuilder.build();

        if (safetySettings != null) {
            this.safetySettings = new HashMap<>(safetySettings);
        } else {
            this.safetySettings = Collections.emptyMap();
        }

        if (useGoogleSearch != null && useGoogleSearch) {
            googleSearch = ResponseGrounding.googleSearchTool(modelName);
        } else {
            googleSearch = null;
        }
        if (vertexSearchDatastore != null) {
            vertexSearch = ResponseGrounding.vertexAiSearch(vertexSearchDatastore);
        } else {
            vertexSearch = null;
        }

        if (allowedFunctionNames != null) {
            this.allowedFunctionNames = Collections.unmodifiableList(allowedFunctionNames);
        } else {
            this.allowedFunctionNames = Collections.emptyList();
        }
        if (toolCallingMode != null) {
            // only a subset of functions allowed to be used by the model
            this.toolConfig = switch (toolCallingMode) {
                case NONE ->
                    ToolConfig.newBuilder()
                            .setFunctionCallingConfig(FunctionCallingConfig.newBuilder()
                                    .setMode(FunctionCallingConfig.Mode.NONE)
                                    .build())
                            .build();
                case AUTO ->
                    ToolConfig.newBuilder()
                            .setFunctionCallingConfig(FunctionCallingConfig.newBuilder()
                                    .setMode(FunctionCallingConfig.Mode.AUTO)
                                    .build())
                            .build();
                case ANY ->
                    ToolConfig.newBuilder()
                            .setFunctionCallingConfig(FunctionCallingConfig.newBuilder()
                                    .setMode(FunctionCallingConfig.Mode.ANY)
                                    .addAllAllowedFunctionNames(this.allowedFunctionNames)
                                    .build())
                            .build();
            };

        } else {
            this.toolConfig = ToolConfig.newBuilder()
                    .setFunctionCallingConfig(FunctionCallingConfig.newBuilder()
                            .setMode(FunctionCallingConfig.Mode.AUTO)
                            .build())
                    .build();
        }

        this.vertexAI = new VertexAI.Builder()
                .setProjectId(ensureNotBlank(project, "project"))
                .setLocation(ensureNotBlank(location, "location"))
                .setCustomHeaders(Collections.singletonMap("user-agent", "LangChain4j"))
                .build();

<<<<<<< HEAD
        this.generativeModel = new GenerativeModel(modelName, vertexAI)
=======
        this.generativeModel = new GenerativeModel(ensureNotBlank(modelName, "modelName"), vertexAI)
>>>>>>> ae331b6b
                .withGenerationConfig(generationConfig);

        this.maxRetries = getOrDefault(maxRetries, 2);

        if (logRequests != null) {
            this.logRequests = logRequests;
        } else {
            this.logRequests = false;
        }
        if (logResponses != null) {
            this.logResponses = logResponses;
        } else {
            this.logResponses = false;
        }

        this.listeners = listeners == null ? emptyList() : new ArrayList<>(listeners);
    }

    public VertexAiGeminiChatModel(GenerativeModel generativeModel, GenerationConfig generationConfig) {
        this(generativeModel, generationConfig, 2);
    }

    public VertexAiGeminiChatModel(
            GenerativeModel generativeModel, GenerationConfig generationConfig, Integer maxRetries) {
        this.generationConfig = ensureNotNull(generationConfig, "generationConfig");
        this.generativeModel = ensureNotNull(generativeModel, "generativeModel").withGenerationConfig(generationConfig);
        this.maxRetries = getOrDefault(maxRetries, 2);
        this.vertexAI = null;
        this.safetySettings = Collections.emptyMap();
        this.googleSearch = null;
        this.vertexSearch = null;
        this.toolConfig = ToolConfig.newBuilder()
                .setFunctionCallingConfig(FunctionCallingConfig.newBuilder()
                        .setMode(FunctionCallingConfig.Mode.AUTO)
                        .build())
                .build();
        this.allowedFunctionNames = Collections.emptyList();
        this.logRequests = false;
        this.logResponses = false;
        this.listeners = Collections.emptyList();
    }

    @Override
    public ChatResponse chat(ChatRequest chatRequest) {
        ChatRequestParameters parameters = chatRequest.parameters();
        ChatRequestValidationUtils.validateParameters(parameters);
        ChatRequestValidationUtils.validate(parameters.toolChoice());
        // Removed validation for responseFormat to support structured output

        Response<AiMessage> response;
        List<ToolSpecification> toolSpecifications = parameters.toolSpecifications();
        if (isNullOrEmpty(toolSpecifications)) {
            response = generate(chatRequest.messages(), parameters.responseFormat());
        } else {
            response = generate(chatRequest.messages(), toolSpecifications, parameters.responseFormat());
        }

        return ChatResponse.builder()
                .aiMessage(response.content())
                .metadata(ChatResponseMetadata.builder()
                        .tokenUsage(response.tokenUsage())
                        .finishReason(response.finishReason())
                        .build())
                .build();
    }

    private Response<AiMessage> generate(List<ChatMessage> messages) {
        return generate(messages, new ArrayList<>(), null);
    }

    private Response<AiMessage> generate(List<ChatMessage> messages, ResponseFormat responseFormat) {
        return generate(messages, new ArrayList<>(), responseFormat);
    }

    private Response<AiMessage> generate(List<ChatMessage> messages, List<ToolSpecification> toolSpecifications) {
        return generate(messages, toolSpecifications, null);
    }

    private Response<AiMessage> generate(
            List<ChatMessage> messages, List<ToolSpecification> toolSpecifications, ResponseFormat responseFormat) {
        String modelName = generativeModel.getModelName();

        List<Tool> tools = new ArrayList<>();
        if (toolSpecifications != null && !toolSpecifications.isEmpty()) {
            Tool tool = FunctionCallHelper.convertToolSpecifications(toolSpecifications);
            tools.add(tool);
        }

        if (this.googleSearch != null) {
            tools.add(this.googleSearch);
        }
        if (this.vertexSearch != null) {
            tools.add(this.vertexSearch);
        }

        // Create a new GenerationConfig if responseFormat is specified
        GenerationConfig generationConfig = this.generationConfig;
        if (responseFormat != null && responseFormat.type() == ResponseFormatType.JSON) {
            GenerationConfig.Builder configBuilder = GenerationConfig.newBuilder(this.generationConfig);
            configBuilder.setResponseMimeType("application/json");

            // If a JSON schema is provided, convert it to Vertex AI Schema
            if (responseFormat.jsonSchema() != null) {
                Schema schema = SchemaHelper.from(responseFormat.jsonSchema().rootElement());
                configBuilder.setResponseSchema(schema);
            }

            generationConfig = configBuilder.build();
        }

        GenerativeModel model = this.generativeModel
                .withGenerationConfig(generationConfig)
                .withTools(tools)
                .withToolConfig(this.toolConfig);

        ContentsMapper.InstructionAndContent instructionAndContent =
                ContentsMapper.splitInstructionAndContent(messages);

        if (instructionAndContent.systemInstruction != null) {
            model = model.withSystemInstruction(instructionAndContent.systemInstruction);
        }

        if (!this.safetySettings.isEmpty()) {
            model = model.withSafetySettings(SafetySettingsMapper.mapSafetySettings(this.safetySettings));
        }

        if (this.logRequests && logger.isDebugEnabled()) {
            logger.debug(
                    "GEMINI ({}) request: {} tools: {} responseFormat: {}",
                    modelName,
                    instructionAndContent,
                    tools,
                    responseFormat);
        }

        GenerativeModel finalModel = model;

        ChatRequest listenerRequest = ChatRequest.builder()
                .messages(messages)
                .parameters(ChatRequestParameters.builder()
                        .modelName(modelName)
                        .temperature((double) generationConfig.getTemperature())
                        .topP((double) generationConfig.getTopP())
                        .maxOutputTokens(generationConfig.getMaxOutputTokens())
                        .toolSpecifications(toolSpecifications)
                        .responseFormat(responseFormat)
                        .build())
                .build();
        ConcurrentHashMap<Object, Object> listenerAttributes = new ConcurrentHashMap<>();
        ChatModelRequestContext chatModelRequestContext =
                new ChatModelRequestContext(listenerRequest, provider(), listenerAttributes);
        listeners.forEach((listener) -> {
            try {
                listener.onRequest(chatModelRequestContext);
            } catch (Exception e) {
                logger.warn("Exception while calling model listener (onRequest)", e);
            }
        });

        GenerateContentResponse response = null;
        try {
            response = withRetryMappingExceptions(
                    () -> finalModel.generateContent(instructionAndContent.contents), maxRetries);
        } catch (Exception e) {
            listeners.forEach(listener -> {
                try {
                    ChatModelErrorContext chatModelErrorContext =
                            new ChatModelErrorContext(e, listenerRequest, provider(), listenerAttributes);
                    listener.onError(chatModelErrorContext);
                } catch (Exception t) {
                    logger.warn("Exception while calling model listener (onError)", t);
                }
            });

            throw new RuntimeException(e);
        }

        if (this.logResponses && logger.isDebugEnabled()) {
            logger.debug("GEMINI ({}) response: {}", modelName, response);
        }

        Content content = ResponseHandler.getContent(response);

        List<FunctionCall> functionCalls = content.getPartsList().stream()
                .filter(Part::hasFunctionCall)
                .map(Part::getFunctionCall)
                .toList();

        Response finalResponse = null;
        AiMessage aiMessage;

        if (!functionCalls.isEmpty()) {
            List<ToolExecutionRequest> toolExecutionRequests = FunctionCallHelper.fromFunctionCalls(functionCalls);

            aiMessage = AiMessage.from(toolExecutionRequests);
            finalResponse = Response.from(
                    aiMessage,
                    TokenUsageMapper.map(response.getUsageMetadata()),
                    FinishReasonMapper.map(ResponseHandler.getFinishReason(response)));
        } else {
            aiMessage = AiMessage.from(ResponseHandler.getText(response));
            finalResponse = Response.from(
                    aiMessage,
                    TokenUsageMapper.map(response.getUsageMetadata()),
                    FinishReasonMapper.map(ResponseHandler.getFinishReason(response)));
        }

        ChatResponse listenerResponse = ChatResponse.builder()
                .aiMessage(aiMessage)
                .metadata(ChatResponseMetadata.builder()
                        .modelName(modelName)
                        .tokenUsage(finalResponse.tokenUsage())
                        .finishReason(finalResponse.finishReason())
                        .build())
                .build();
        ChatModelResponseContext chatModelResponseContext =
                new ChatModelResponseContext(listenerResponse, listenerRequest, provider(), listenerAttributes);
        listeners.forEach((listener) -> {
            try {
                listener.onResponse(chatModelResponseContext);
            } catch (Exception e) {
                logger.warn("Exception while calling model listener (onResponse)", e);
            }
        });

        return finalResponse;
    }

    @Override
    public void close() {
        if (this.vertexAI != null) {
            vertexAI.close();
        }
    }

    @Override
    public List<ChatModelListener> listeners() {
        return listeners;
    }

    @Override
    public ModelProvider provider() {
        return GOOGLE_VERTEX_AI_GEMINI;
    }

    public static VertexAiGeminiChatModelBuilder builder() {
        for (VertexAiGeminiChatModelBuilderFactory factory :
                loadFactories(VertexAiGeminiChatModelBuilderFactory.class)) {
            return factory.get();
        }
        return new VertexAiGeminiChatModelBuilder();
    }

    public static class VertexAiGeminiChatModelBuilder {
        private String project;
        private String location;
        private String modelName;
        private Float temperature;
        private Integer maxOutputTokens;
        private Integer topK;
        private Float topP;
        private Integer seed;
        private Integer maxRetries;
        private String responseMimeType;
        private Schema responseSchema;
        private Map<HarmCategory, SafetyThreshold> safetySettings;
        private Boolean useGoogleSearch;
        private String vertexSearchDatastore;
        private ToolCallingMode toolCallingMode;
        private List<String> allowedFunctionNames;
        private Boolean logRequests;
        private Boolean logResponses;
        private List<ChatModelListener> listeners;

        public VertexAiGeminiChatModelBuilder() {
            // This is public so it can be extended
            // By default with Lombok it becomes package private
        }

        public VertexAiGeminiChatModelBuilder project(String project) {
            this.project = project;
            return this;
        }

        public VertexAiGeminiChatModelBuilder location(String location) {
            this.location = location;
            return this;
        }

        public VertexAiGeminiChatModelBuilder modelName(String modelName) {
            this.modelName = modelName;
            return this;
        }

        public VertexAiGeminiChatModelBuilder temperature(Float temperature) {
            this.temperature = temperature;
            return this;
        }

        public VertexAiGeminiChatModelBuilder maxOutputTokens(Integer maxOutputTokens) {
            this.maxOutputTokens = maxOutputTokens;
            return this;
        }

        public VertexAiGeminiChatModelBuilder topK(Integer topK) {
            this.topK = topK;
            return this;
        }

        public VertexAiGeminiChatModelBuilder topP(Float topP) {
            this.topP = topP;
            return this;
        }

        public VertexAiGeminiChatModelBuilder seed(Integer seed) {
            this.seed = seed;
            return this;
        }

        public VertexAiGeminiChatModelBuilder maxRetries(Integer maxRetries) {
            this.maxRetries = maxRetries;
            return this;
        }

        public VertexAiGeminiChatModelBuilder responseMimeType(String responseMimeType) {
            this.responseMimeType = responseMimeType;
            return this;
        }

        public VertexAiGeminiChatModelBuilder responseSchema(Schema responseSchema) {
            this.responseSchema = responseSchema;
            return this;
        }

        public VertexAiGeminiChatModelBuilder safetySettings(Map<HarmCategory, SafetyThreshold> safetySettings) {
            this.safetySettings = safetySettings;
            return this;
        }

        public VertexAiGeminiChatModelBuilder useGoogleSearch(Boolean useGoogleSearch) {
            this.useGoogleSearch = useGoogleSearch;
            return this;
        }

        public VertexAiGeminiChatModelBuilder vertexSearchDatastore(String vertexSearchDatastore) {
            this.vertexSearchDatastore = vertexSearchDatastore;
            return this;
        }

        public VertexAiGeminiChatModelBuilder toolCallingMode(ToolCallingMode toolCallingMode) {
            this.toolCallingMode = toolCallingMode;
            return this;
        }

        public VertexAiGeminiChatModelBuilder allowedFunctionNames(List<String> allowedFunctionNames) {
            this.allowedFunctionNames = allowedFunctionNames;
            return this;
        }

        public VertexAiGeminiChatModelBuilder logRequests(Boolean logRequests) {
            this.logRequests = logRequests;
            return this;
        }

        public VertexAiGeminiChatModelBuilder logResponses(Boolean logResponses) {
            this.logResponses = logResponses;
            return this;
        }

        public VertexAiGeminiChatModelBuilder listeners(List<ChatModelListener> listeners) {
            this.listeners = listeners;
            return this;
        }

        public VertexAiGeminiChatModel build() {
            return new VertexAiGeminiChatModel(
                    this.project,
                    this.location,
                    this.modelName,
                    this.temperature,
                    this.maxOutputTokens,
                    this.topK,
                    this.topP,
                    this.seed,
                    this.maxRetries,
                    this.responseMimeType,
                    this.responseSchema,
                    this.safetySettings,
                    this.useGoogleSearch,
                    this.vertexSearchDatastore,
                    this.toolCallingMode,
                    this.allowedFunctionNames,
                    this.logRequests,
                    this.logResponses,
                    this.listeners);
        }

        public String toString() {
            return "VertexAiGeminiChatModel.VertexAiGeminiChatModelBuilder(project=" + this.project + ", location="
                    + this.location + ", modelName=" + this.modelName + ", temperature=" + this.temperature
                    + ", maxOutputTokens=" + this.maxOutputTokens + ", topK=" + this.topK + ", topP=" + this.topP
                    + ", seed=" + this.seed + ", maxRetries=" + this.maxRetries + ", responseMimeType="
                    + this.responseMimeType + ", responseSchema=" + this.responseSchema + ", safetySettings="
                    + this.safetySettings + ", useGoogleSearch=" + this.useGoogleSearch + ", vertexSearchDatastore="
                    + this.vertexSearchDatastore + ", toolCallingMode=" + this.toolCallingMode
                    + ", allowedFunctionNames=" + this.allowedFunctionNames + ", logRequests=" + this.logRequests
                    + ", logResponses=" + this.logResponses + ", listeners=" + this.listeners + ")";
        }
    }
}<|MERGE_RESOLUTION|>--- conflicted
+++ resolved
@@ -91,29 +91,6 @@
 
     private final List<ChatModelListener> listeners;
 
-<<<<<<< HEAD
-    public VertexAiGeminiChatModel(String project,
-                                   String location,
-                                   String modelName,
-                                   Float temperature,
-                                   Integer maxOutputTokens,
-                                   Integer topK,
-                                   Float topP,
-                                   Integer seed,
-                                   Integer maxRetries,
-                                   String responseMimeType,
-                                   Schema responseSchema,
-                                   Map<HarmCategory, SafetyThreshold> safetySettings,
-                                   Boolean useGoogleSearch,
-                                   String vertexSearchDatastore,
-                                   ToolCallingMode toolCallingMode,
-                                   List<String> allowedFunctionNames,
-                                   Boolean logRequests,
-                                   Boolean logResponses,
-                                   List<ChatModelListener> listeners) {
-        ensureNotBlank(modelName, "modelName");
-
-=======
     public VertexAiGeminiChatModel(
             String project,
             String location,
@@ -134,7 +111,8 @@
             Boolean logRequests,
             Boolean logResponses,
             List<ChatModelListener> listeners) {
->>>>>>> ae331b6b
+        ensureNotBlank(modelName, "modelName");
+
         GenerationConfig.Builder generationConfigBuilder = GenerationConfig.newBuilder();
         if (temperature != null) {
             generationConfigBuilder.setTemperature(temperature);
@@ -224,11 +202,7 @@
                 .setCustomHeaders(Collections.singletonMap("user-agent", "LangChain4j"))
                 .build();
 
-<<<<<<< HEAD
         this.generativeModel = new GenerativeModel(modelName, vertexAI)
-=======
-        this.generativeModel = new GenerativeModel(ensureNotBlank(modelName, "modelName"), vertexAI)
->>>>>>> ae331b6b
                 .withGenerationConfig(generationConfig);
 
         this.maxRetries = getOrDefault(maxRetries, 2);
