--- conflicted
+++ resolved
@@ -447,17 +447,6 @@
         final GenerativeModel finalModel = model;
         AtomicInteger toolIndex = new AtomicInteger(0);
 
-<<<<<<< HEAD
-        try {
-            model.generateContentStream(instructionAndContent.contents).stream().forEach(partialResponse -> {
-                if (partialResponse.getCandidatesCount() > 0) {
-                    StreamingChatResponseBuilder.TextAndFunctions textAndFunctions =
-                            responseBuilder.append(partialResponse);
-
-                    String text = textAndFunctions.text();
-                    if (isNotNullOrEmpty(text)) {
-                        onPartialResponse(handler, text);
-=======
         executor.execute(() -> {
             try {
                 finalModel.generateContentStream(instructionAndContent.contents).stream().forEach(partialResponse -> {
@@ -475,7 +464,6 @@
                             onCompleteToolCall(handler, completeToolCall);
                             toolIndex.incrementAndGet();
                         }
->>>>>>> 29311c55
                     }
                 });
 
