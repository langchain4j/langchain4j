--- conflicted
+++ resolved
@@ -57,12 +57,8 @@
     static final String DICE_IMAGE_URL =
             "https://upload.wikimedia.org/wikipedia/commons/4/47/PNG_transparency_demonstration_1.png";
 
-<<<<<<< HEAD
-    public static final String GEMINI_1_5_PRO = "gemini-1.5-pro-001";
     public static final Gson GSON = new Gson();
-=======
     public static final String MODEL_NAME = "gemini-2.0-flash";
->>>>>>> 56593a8f
 
     ChatModel model = VertexAiGeminiChatModel.builder()
             .project(System.getenv("GCP_PROJECT_ID"))
