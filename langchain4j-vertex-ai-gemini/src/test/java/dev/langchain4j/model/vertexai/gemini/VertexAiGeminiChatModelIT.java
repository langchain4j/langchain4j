package dev.langchain4j.model.vertexai.gemini;

import static dev.langchain4j.internal.Utils.readBytes;
import static dev.langchain4j.model.output.FinishReason.LENGTH;
import static dev.langchain4j.model.output.FinishReason.STOP;
import static dev.langchain4j.model.vertexai.gemini.HarmCategory.*;
import static dev.langchain4j.model.vertexai.gemini.SafetyThreshold.*;
import static org.assertj.core.api.Assertions.assertThat;
import static org.assertj.core.api.AssertionsForClassTypes.assertThatExceptionOfType;
import static org.mockito.Mockito.*;

import com.google.auth.oauth2.GoogleCredentials;
import com.google.cloud.vertexai.VertexAI;
import com.google.cloud.vertexai.api.GenerationConfig;
import com.google.cloud.vertexai.api.Schema;
import com.google.cloud.vertexai.api.Type;
import com.google.cloud.vertexai.generativeai.GenerativeModel;
import com.google.gson.Gson;
import dev.langchain4j.agent.tool.P;
import dev.langchain4j.agent.tool.Tool;
import dev.langchain4j.agent.tool.ToolExecutionRequest;
import dev.langchain4j.agent.tool.ToolSpecification;
import dev.langchain4j.data.message.*;
import dev.langchain4j.memory.chat.MessageWindowChatMemory;
import dev.langchain4j.model.chat.ChatModel;
import dev.langchain4j.model.chat.request.ChatRequest;
import dev.langchain4j.model.chat.request.ResponseFormat;
import dev.langchain4j.model.chat.request.ResponseFormatType;
import dev.langchain4j.model.chat.request.json.JsonObjectSchema;
import dev.langchain4j.model.chat.request.json.JsonSchema;
import dev.langchain4j.model.chat.request.json.JsonStringSchema;
import dev.langchain4j.model.chat.response.ChatResponse;
import dev.langchain4j.model.output.TokenUsage;
import dev.langchain4j.service.AiServices;
import java.io.File;
import java.io.IOException;
import java.nio.file.Paths;
import java.util.ArrayList;
import java.util.Arrays;
import java.util.Base64;
import java.util.HashMap;
import java.util.List;
import java.util.Map;
import java.util.Objects;
import java.util.stream.Collectors;
import org.junit.jupiter.api.AfterEach;
import org.junit.jupiter.api.Disabled;
import org.junit.jupiter.api.Test;
import org.junit.jupiter.params.ParameterizedTest;
import org.junit.jupiter.params.provider.ValueSource;
import org.junitpioneer.jupiter.RetryingTest;

class VertexAiGeminiChatModelIT {

    static final String CAT_IMAGE_URL =
            "https://upload.wikimedia.org/wikipedia/commons/e/e9/Felis_silvestris_silvestris_small_gradual_decrease_of_quality.png";
    static final String DICE_IMAGE_URL =
            "https://upload.wikimedia.org/wikipedia/commons/4/47/PNG_transparency_demonstration_1.png";

    public static final Gson GSON = new Gson();
    public static final String MODEL_NAME = "gemini-2.5-flash";

    ChatModel model = VertexAiGeminiChatModel.builder()
            .project(System.getenv("GCP_PROJECT_ID"))
            .location(System.getenv("GCP_LOCATION"))
            .modelName(MODEL_NAME)
            .logRequests(true)
            .logResponses(true)
            .build();

    ChatModel imageModel = VertexAiGeminiChatModel.builder()
            .project(System.getenv("GCP_PROJECT_ID"))
            .location(System.getenv("GCP_LOCATION"))
            .modelName(MODEL_NAME)
            .logRequests(false) // images are huge in logs
            .logResponses(true)
            .build();

    @Test
    void should_generate_response() {
        // given
        UserMessage userMessage = UserMessage.from("What is the capital of Germany?");

        // when
        ChatResponse response = model.chat(userMessage);

        // then
        assertThat(response.aiMessage().text()).contains("Berlin");

        TokenUsage tokenUsage = response.tokenUsage();
        assertThat(tokenUsage.inputTokenCount()).isEqualTo(7);
        assertThat(tokenUsage.outputTokenCount()).isGreaterThan(0);

        assertThat(response.finishReason()).isEqualTo(STOP);
    }

<<<<<<< HEAD
    @Test
    void should_generate_response_with_custom_credentials() throws IOException {
        ChatModel model = VertexAiGeminiChatModel.builder()
                .project(System.getenv("GCP_PROJECT_ID"))
                .location(System.getenv("GCP_LOCATION"))
                .modelName(MODEL_NAME)
                .logRequests(true)
                .logResponses(true)
                .credentials(GoogleCredentials.getApplicationDefault())
                .build();

        // given
        UserMessage userMessage = UserMessage.from("What is the capital of Germany?");

        // when
        ChatResponse response = model.chat(userMessage);

        // then
        assertThat(response.aiMessage().text()).contains("Berlin");
    }

    @ParameterizedTest
    @MethodSource
    void should_support_system_instructions(List<ChatMessage> messages) {

        // when
        ChatResponse response = model.chat(messages);

        // then
        assertThat(response.aiMessage().text()).containsIgnoringCase("lieb");
    }

    static Stream<Arguments> should_support_system_instructions() {
        return Stream.<Arguments>builder()
                .add(Arguments.of(asList(SystemMessage.from("Translate in German"), UserMessage.from("I love apples"))))
                .add(Arguments.of(asList(UserMessage.from("I love apples"), SystemMessage.from("Translate in German"))))
                .add(Arguments.of(asList(
                        SystemMessage.from("Translate in Italian"),
                        UserMessage.from("I love apples"),
                        SystemMessage.from("No, translate in German!"))))
                .add(Arguments.of(asList(
                        SystemMessage.from("Translate in German"),
                        UserMessage.from(asList(TextContent.from("I love apples"), TextContent.from("I see apples"))))))
                .add(Arguments.of(asList(
                        SystemMessage.from("Translate in German"),
                        UserMessage.from(asList(TextContent.from("I see apples"), TextContent.from("I love apples"))))))
                .add(Arguments.of(asList(
                        SystemMessage.from("Translate in German"),
                        UserMessage.from("I see apples"),
                        AiMessage.from("Ich sehe Äpfel"),
                        UserMessage.from("I love apples"))))
                .build();
    }

=======
>>>>>>> 29311c55
    @Test
    void should_respect_maxOutputTokens() {

        // given
        int maxOutputTokens = 3;

        ChatModel model = VertexAiGeminiChatModel.builder()
                .project(System.getenv("GCP_PROJECT_ID"))
                .location(System.getenv("GCP_LOCATION"))
                .modelName("gemini-2.5-flash-lite")
                .maxOutputTokens(maxOutputTokens)
                .logResponses(true)
                .build();

        UserMessage userMessage = UserMessage.from("Tell me a joke");

        // when
        ChatResponse response = model.chat(userMessage);

        // then
        assertThat(response.aiMessage().text()).isNotBlank();
        assertThat(response.tokenUsage().outputTokenCount()).isEqualTo(maxOutputTokens);
        assertThat(response.finishReason()).isIn(LENGTH, STOP);
    }

    @Test
    void should_allow_custom_generativeModel_and_generationConfig() {

        // given
        VertexAI vertexAi = new VertexAI(System.getenv("GCP_PROJECT_ID"), System.getenv("GCP_LOCATION"));
        GenerativeModel generativeModel = new GenerativeModel(MODEL_NAME, vertexAi);
        GenerationConfig generationConfig = GenerationConfig.getDefaultInstance();

        ChatModel model = new VertexAiGeminiChatModel(generativeModel, generationConfig);

        UserMessage userMessage = UserMessage.from("What is the capital of Germany?");

        // when
        ChatResponse response = model.chat(userMessage);

        // then
        assertThat(response.aiMessage().text()).contains("Berlin");
    }

    @Test
    void should_accept_text_and_image_from_public_url() {

        // given
        UserMessage userMessage = UserMessage.from(
                ImageContent.from(CAT_IMAGE_URL), TextContent.from("What do you see? Reply in one word."));

        // when
        ChatResponse response = imageModel.chat(userMessage);

        // then
        assertThat(response.aiMessage().text()).containsIgnoringCase("cat");
    }

    @Test
    void should_accept_text_and_image_from_google_storage_url() {

        // given
        UserMessage userMessage = UserMessage.from(
                ImageContent.from("gs://langchain4j-test/cat.png"),
                TextContent.from("What do you see? Reply in one word."));

        // when
        ChatResponse response = imageModel.chat(userMessage);

        // then
        assertThat(response.aiMessage().text()).containsIgnoringCase("cat");
    }

    @Test
    void should_accept_text_and_base64_image() {

        // given
        String base64Data = Base64.getEncoder().encodeToString(readBytes(CAT_IMAGE_URL));
        UserMessage userMessage = UserMessage.from(
                ImageContent.from(base64Data, "image/png"), TextContent.from("What do you see? Reply in one word."));

        // when
        ChatResponse response = imageModel.chat(userMessage);

        // then
        assertThat(response.aiMessage().text()).containsIgnoringCase("cat");
    }

    @Test
    void should_accept_text_and_multiple_images_from_public_urls() {

        // given
        UserMessage userMessage = UserMessage.from(
                ImageContent.from(CAT_IMAGE_URL),
                ImageContent.from(DICE_IMAGE_URL),
                TextContent.from("What do you see? Reply with one word per image."));

        // when
        ChatResponse response = imageModel.chat(userMessage);

        // then
        assertThat(response.aiMessage().text()).containsIgnoringCase("cat").containsIgnoringCase("dice");
    }

    @Test
    void should_accept_text_and_multiple_images_from_google_storage_urls() {

        // given
        UserMessage userMessage = UserMessage.from(
                ImageContent.from("gs://langchain4j-test/cat.png"),
                ImageContent.from("gs://langchain4j-test/dice.png"),
                TextContent.from("What do you see? Reply with one word per image."));

        // when
        ChatResponse response = imageModel.chat(userMessage);

        // then
        assertThat(response.aiMessage().text()).containsIgnoringCase("cat").containsIgnoringCase("dice");
    }

    @Test
    void should_accept_text_and_multiple_base64_images() {

        // given
        String catBase64Data = Base64.getEncoder().encodeToString(readBytes(CAT_IMAGE_URL));
        String diceBase64Data = Base64.getEncoder().encodeToString(readBytes(DICE_IMAGE_URL));
        UserMessage userMessage = UserMessage.from(
                ImageContent.from(catBase64Data, "image/png"),
                ImageContent.from(diceBase64Data, "image/png"),
                TextContent.from("What do you see? Reply with one word per image."));

        // when
        ChatResponse response = imageModel.chat(userMessage);

        // then
        assertThat(response.aiMessage().text()).containsIgnoringCase("cat").containsIgnoringCase("dice");
    }

    @Test
    void should_accept_text_and_multiple_images_from_different_sources() {

        // given
        UserMessage userMessage = UserMessage.from(
                ImageContent.from(CAT_IMAGE_URL),
                ImageContent.from("gs://langchain4j-test/dog.jpg"),
                ImageContent.from(Base64.getEncoder().encodeToString(readBytes(DICE_IMAGE_URL)), "image/png"),
                TextContent.from("What do you see? Reply with one word per image."));

        // when
        ChatResponse response = imageModel.chat(userMessage);

        // then
        assertThat(response.aiMessage().text())
                .containsIgnoringCase("cat")
                //                .containsIgnoringCase("dog")  // sometimes the model replies "puppy" instead of "dog"
                .containsIgnoringCase("dice");
    }

    @Test
    void should_accept_tools_for_function_calling() {

        // given
        ChatModel model = VertexAiGeminiChatModel.builder()
                .project(System.getenv("GCP_PROJECT_ID"))
                .location(System.getenv("GCP_LOCATION"))
                .modelName(MODEL_NAME)
                .build();

        ToolSpecification weatherToolSpec = ToolSpecification.builder()
                .name("getWeatherForecast")
                .description("Get the weather forecast for a location")
                .parameters(JsonObjectSchema.builder()
                        .addStringProperty("location", "the location to get the weather forecast for")
                        .required("location")
                        .build())
                .build();

        List<ChatMessage> allMessages = new ArrayList<>();

        UserMessage weatherQuestion = UserMessage.from("What is the weather in Paris?");
        allMessages.add(weatherQuestion);

        ChatRequest request = ChatRequest.builder()
                .messages(allMessages)
                .toolSpecifications(weatherToolSpec)
                .build();

        // when
        ChatResponse messageResponse = model.chat(request);

        // then
        assertThat(messageResponse.aiMessage().hasToolExecutionRequests()).isTrue();
        ToolExecutionRequest toolExecutionRequest =
                messageResponse.aiMessage().toolExecutionRequests().get(0);

        assertThat(toolExecutionRequest.arguments()).contains("Paris");
        assertThat(toolExecutionRequest.name()).isEqualTo("getWeatherForecast");

        allMessages.add(messageResponse.aiMessage());

        // when (feeding the function return value back)
        ToolExecutionResultMessage toolExecResMsg = ToolExecutionResultMessage.from(
                toolExecutionRequest, "{\"location\":\"Paris\",\"forecast\":\"sunny\", \"temperature\": 20}");
        allMessages.add(toolExecResMsg);

        ChatResponse weatherResponse = model.chat(allMessages);

        // then
        assertThat(weatherResponse.aiMessage().text()).containsIgnoringCase("sunny");
    }

    @Test
    void should_handle_parallel_function_calls() {

        // given
        ChatModel model = VertexAiGeminiChatModel.builder()
                .project(System.getenv("GCP_PROJECT_ID"))
                .location(System.getenv("GCP_LOCATION"))
                .modelName(MODEL_NAME)
                .temperature(0.0f)
                .topK(1)
                .logRequests(true)
                .logResponses(true)
                .build();

        ToolSpecification stockInventoryToolSpec = ToolSpecification.builder()
                .name("getProductInventory")
                .description("Get the product inventory for a particular product ID")
                .parameters(JsonObjectSchema.builder()
                        .addStringProperty("product_id", "the ID of the product")
                        .required("product_id")
                        .build())
                .build();

        List<ChatMessage> allMessages = new ArrayList<>();

        UserMessage inventoryQuestion = UserMessage.from("Is there more stock of product ABC123 or of XYZ789? "
                + "Output just a (single) name of the product with more stock.");
        allMessages.add(inventoryQuestion);

        ChatRequest request = ChatRequest.builder()
                .messages(allMessages)
                .toolSpecifications(stockInventoryToolSpec)
                .build();

        // when
        ChatResponse messageResponse = model.chat(request);

        // then
        assertThat(messageResponse.aiMessage().hasToolExecutionRequests()).isTrue();

        List<ToolExecutionRequest> executionRequests =
                messageResponse.aiMessage().toolExecutionRequests();
        assertThat(executionRequests).hasSize(2); // ie. parallel function execution requests

        String inventoryStock =
                executionRequests.stream().map(ToolExecutionRequest::arguments).collect(Collectors.joining(","));

        assertThat(inventoryStock).containsIgnoringCase("ABC123").containsIgnoringCase("XYZ789");

        // when
        allMessages.add(messageResponse.aiMessage());

        allMessages.add(ToolExecutionResultMessage.toolExecutionResultMessage(
                null, "getProductInventory", "{\"product_id\":\"ABC123\", \"stock\": 10}"));
        allMessages.add(ToolExecutionResultMessage.toolExecutionResultMessage(
                null, "getProductInventory", "{\"product_id\":\"XYZ789\", \"stock\": 5}"));

        messageResponse = model.chat(allMessages);

        // then
        assertThat(messageResponse.aiMessage().text()).contains("ABC123").doesNotContain("XYZ789");
    }

    static class Calculator {

        @Tool("Adds two given numbers")
        double add(double a, double b) {
            System.out.printf("Called add(%s, %s)%n", a, b);
            return a + b;
        }

        @Tool("Multiplies two given numbers")
        String multiply(double a, double b) {
            System.out.printf("Called multiply(%s, %s)%n", a, b);
            return String.valueOf(a * b);
        }
    }

    interface Assistant {

        String chat(String userMessage);
    }

    @Test
    void should_use_tools_with_AiService() {

        // given
        Calculator calculator = spy(new Calculator());

        Assistant assistant = AiServices.builder(Assistant.class)
                .chatModel(model)
                .chatMemory(MessageWindowChatMemory.withMaxMessages(10))
                .tools(calculator)
                .build();

        // when
        String answer = assistant.chat("How much is 74589613588 + 4786521789?");

        // then
        assertThat(answer).contains("79376135377");

        verify(calculator).add(74589613588.0, 4786521789.0);
        verifyNoMoreInteractions(calculator);
    }

    @Test
    void should_use_tools_with_AiService_2() {

        // given
        Calculator calculator = spy(new Calculator());

        Assistant assistant = AiServices.builder(Assistant.class)
                .chatModel(model)
                .chatMemory(MessageWindowChatMemory.withMaxMessages(10))
                .tools(calculator)
                .build();

        // when
        String answer = assistant.chat("How much is 257 * 467?");

        // then
        // assertThat(answer).contains("120019"); TODO

        verify(calculator).multiply(257, 467);
        verifyNoMoreInteractions(calculator);
    }

    static class PetName {
        @Tool("gives the name of the pet")
        String getPetName() {
            return "Felicette";
        }
    }

    @Test
    void should_support_noarg_fn() {

        // given
        PetName petName = new PetName();

        Assistant assistant = AiServices.builder(Assistant.class)
                .chatModel(model)
                .tools(petName)
                .build();

        // when
        String answer = assistant.chat("What is the name of the pet?");

        // then
        assertThat(answer).contains("Felicette");
    }

    static class Transaction {
        private final String id;

        Transaction(String id) {
            this.id = id;
        }

        @Override
        public String toString() {
            return "Transaction { id = '" + id + '\'' + '}';
        }

        @Override
        public boolean equals(Object o) {
            if (this == o) return true;
            if (o == null || getClass() != o.getClass()) return false;
            Transaction that = (Transaction) o;
            return Objects.equals(id, that.id);
        }

        @Override
        public int hashCode() {
            return Objects.hashCode(id);
        }
    }

    static class FunctionCallingService {
        private static final Map<Transaction, String> DATASET = new HashMap<Transaction, String>() {
            {
                put(new Transaction("001"), "pending");
                put(new Transaction("002"), "approved");
                put(new Transaction("003"), "rejected");
            }
        };

        @Tool("Get the status of a payment transaction identified by its transaction ID.")
        public String paymentStatus(@P("The ID of the payment transaction") String transactionId) {
            return "Transaction " + transactionId + " is " + DATASET.get(new Transaction(transactionId));
        }
    }

    interface FunctionCallingAssistant {
        @dev.langchain4j.service.SystemMessage(
                "You MUST call the `paymentStatus()` function if you're asked about a payment transaction.")
        String chat(String userMessage);
    }

    @Test
    void should_work_with_interspersed_function_execution_results() {
        // given
        VertexAiGeminiChatModel model = VertexAiGeminiChatModel.builder()
                .project(System.getenv("GCP_PROJECT_ID"))
                .location(System.getenv("GCP_LOCATION"))
                .modelName(MODEL_NAME)
                .temperature(0.0f)
                .topK(1)
                .logRequests(true)
                .logResponses(true)
                .build();

        FunctionCallingService service = new FunctionCallingService();

        FunctionCallingAssistant assistant = AiServices.builder(FunctionCallingAssistant.class)
                .chatModel(model)
                .chatMemory(MessageWindowChatMemory.withMaxMessages(100))
                .tools(service)
                .build();

        // when
        String response = assistant.chat("What is the status of my payment transactions 001 and 002?");

        // then
        assertThat(response)
                .contains("001")
                .contains("002")
                .contains("pending")
                .contains("approved")
                .doesNotContain("003")
                .doesNotContain("rejected");

        // when
        response = assistant.chat("What is the status of transactions 003?");

        // then
        assertThat(response)
                .doesNotContain("001")
                .doesNotContain("002")
                .doesNotContain("pending")
                .doesNotContain("approved")
                .contains("003")
                .contains("rejected");
    }

    @ParameterizedTest
    @ValueSource(strings = {"gemini-1.5-flash", "gemini-2.0-flash-lite"})
    void should_use_google_search(String modelName) {

        // given
        VertexAiGeminiChatModel modelWithSearch = VertexAiGeminiChatModel.builder()
                .project(System.getenv("GCP_PROJECT_ID"))
                .location(System.getenv("GCP_LOCATION"))
                .modelName(modelName)
                .useGoogleSearch(true)
                .build();

        // when
        String resp = modelWithSearch.chat("Why is the sky blue?");

        // then
        assertThat(resp).contains("scatter");
    }

    @Test
    void should_support_json_response_mime_type() {

        // given
        VertexAiGeminiChatModel modelWithResponseMimeType = VertexAiGeminiChatModel.builder()
                .project(System.getenv("GCP_PROJECT_ID"))
                .location(System.getenv("GCP_LOCATION"))
                .modelName(MODEL_NAME)
                .responseMimeType("application/json")
                .build();

        String userMessage = "Return JSON with two fields: name and surname of Klaus Heisler. "
                + "Before returning, tell me a joke."; // nudging it to say something additionally to json

        String expectedJson = "{\"name\": \"Klaus\", \"surname\": \"Heisler\"}";

        assertThat(model.chat(userMessage)).isNotEqualToIgnoringWhitespace(expectedJson);

        // when
        String json = modelWithResponseMimeType.chat(userMessage);

        // then
        assertThat(json).isEqualToIgnoringWhitespace(expectedJson);
    }

    @Disabled("TODO fix")
    @RetryingTest(10)
    void should_allow_defining_safety_settings() {
        // given
        HashMap<HarmCategory, SafetyThreshold> safetySettings = new HashMap<>();
        safetySettings.put(HARM_CATEGORY_HARASSMENT, BLOCK_LOW_AND_ABOVE);
        safetySettings.put(HARM_CATEGORY_DANGEROUS_CONTENT, BLOCK_ONLY_HIGH);
        //        safetySettings.put(HARM_CATEGORY_HATE_SPEECH, BLOCK_NONE);
        safetySettings.put(HARM_CATEGORY_SEXUALLY_EXPLICIT, BLOCK_MEDIUM_AND_ABOVE);

        VertexAiGeminiChatModel model = VertexAiGeminiChatModel.builder()
                .project(System.getenv("GCP_PROJECT_ID"))
                .location(System.getenv("GCP_LOCATION"))
                .modelName(MODEL_NAME)
                .safetySettings(safetySettings)
                .temperature(0.0f)
                .topP(0.0f)
                .topK(1)
                .seed(1234)
                .logRequests(true)
                .logResponses(true)
                .build();

        // when
        Exception exception = assertThatExceptionOfType(RuntimeException.class)
                .isThrownBy(() -> model.chat("You're a dumb fucking bastard!!! I'm gonna kill you!"))
                .actual();

        // then
        assertThat(exception.getMessage()).contains("The response is blocked due to safety reason");
    }

    class Artist {
        public String artistName;
        int artistAge;
        protected boolean artistAdult;
        private String artistAddress;
        public Pet[] pets;
    }

    class Pet {
        public String name;
    }

    @Test
    void should_accept_response_schema() {
        // given
        Schema schema = SchemaHelper.fromClass(Artist.class);

        // when
        ChatModel model = VertexAiGeminiChatModel.builder()
                .project(System.getenv("GCP_PROJECT_ID"))
                .location(System.getenv("GCP_LOCATION"))
                .modelName(MODEL_NAME)
                .logRequests(true)
                .logResponses(true)
                .responseMimeType("application/json")
                .responseSchema(schema)
                .build();

        List<ChatMessage> messages = new ArrayList<>();
        //        messages.add(SystemMessage.from("Return a JSON object, with keys: `artist-name`, `artist-age`,
        // `artist-address`, `artist-pets`, `artist-adult`."));
        messages.add(SystemMessage.from("Return a JSON object, as defined in the JSON schema."));
        messages.add(UserMessage.from("Anna is a 23 year old artist from New York City. She's got a dog and a cat."));

        ChatResponse response = model.chat(messages);

        // then
        Artist artist = GSON.fromJson(response.aiMessage().text(), Artist.class);
        assertThat(artist.artistName).contains("Anna");
        assertThat(artist.artistAge).isEqualTo(23);
        assertThat(artist.artistAdult).isTrue();
        assertThat(artist.artistAddress).contains("New York");
        assertThat(artist.pets).hasSize(2);
    }

    @Test
    void should_honor_subset_of_function_calls() {
        // given
        ChatModel model = VertexAiGeminiChatModel.builder()
                .project(System.getenv("GCP_PROJECT_ID"))
                .location(System.getenv("GCP_LOCATION"))
                .modelName(MODEL_NAME)
                .logRequests(true)
                .logResponses(true)
                .toolCallingMode(ToolCallingMode.ANY)
                .allowedFunctionNames(Arrays.asList("add"))
                .build();

        ToolSpecification adder = ToolSpecification.builder()
                .description("adds two numbers")
                .name("add")
                .parameters(JsonObjectSchema.builder()
                        .addIntegerProperty("a")
                        .addIntegerProperty("b")
                        .required("a", "b")
                        .build())
                .build();

        UserMessage msg = UserMessage.from("How much is 1 + 2?");

        ChatRequest request =
                ChatRequest.builder().messages(msg).toolSpecifications(adder).build();

        // when
        ChatResponse answer = model.chat(request);

        // then
        assertThat(answer.aiMessage().hasToolExecutionRequests()).isEqualTo(true);
        assertThat(answer.aiMessage().toolExecutionRequests().get(0).name()).isEqualTo("add");
        assertThat(answer.aiMessage().toolExecutionRequests().get(0).arguments())
                .isEqualTo("{\"a\":1.0,\"b\":2.0}");
    }

    @Test
    void should_forbid_function_calls() {
        // given
        ChatModel model = VertexAiGeminiChatModel.builder()
                .project(System.getenv("GCP_PROJECT_ID"))
                .location(System.getenv("GCP_LOCATION"))
                .modelName(MODEL_NAME)
                .logRequests(true)
                .logResponses(true)
                .toolCallingMode(ToolCallingMode.NONE)
                .build();

        ToolSpecification adder = ToolSpecification.builder()
                .description("adds two numbers")
                .name("add")
                .parameters(JsonObjectSchema.builder()
                        .addIntegerProperty("a")
                        .addIntegerProperty("b")
                        .required("a", "b")
                        .build())
                .build();

        UserMessage msg = UserMessage.from("How much is 1 + 2?");

        ChatRequest request =
                ChatRequest.builder().messages(msg).toolSpecifications(adder).build();

        // when
        ChatResponse answer = model.chat(request);

        // then
        assertThat(answer.aiMessage().hasToolExecutionRequests()).isEqualTo(false);
    }

    @Test
    void should_accept_audio_input() {
        // given
        VertexAiGeminiChatModel model = VertexAiGeminiChatModel.builder()
                .project(System.getenv("GCP_PROJECT_ID"))
                .location(System.getenv("GCP_LOCATION"))
                .modelName(MODEL_NAME)
                .logRequests(true)
                .logResponses(true)
                .build();

        // when
        UserMessage msg = UserMessage.from(
                AudioContent.from("https://storage.googleapis.com/cloud-samples-data/generative-ai/audio/pixel.mp3"),
                TextContent.from("Give a summary of the audio"));

        // when
        ChatResponse response = model.chat(msg);

        // then
        assertThat(response.aiMessage().text()).containsIgnoringCase("Pixel");
    }

    @Test
    void should_accept_video_input() {
        // given
        VertexAiGeminiChatModel model = VertexAiGeminiChatModel.builder()
                .project(System.getenv("GCP_PROJECT_ID"))
                .location(System.getenv("GCP_LOCATION"))
                .modelName(MODEL_NAME)
                .logRequests(false) // videos are huge in logs
                .logResponses(true)
                .build();

        // when
        UserMessage msg = UserMessage.from(
                VideoContent.from("gs://cloud-samples-data/video/animals.mp4"),
                TextContent.from("What is in this video?"));

        // when
        ChatResponse response = model.chat(msg);

        // then
        assertThat(response.aiMessage().text()).containsIgnoringCase("animal");
    }

    @Test
    void should_accept_local_file() {
        // given
        VertexAiGeminiChatModel model = VertexAiGeminiChatModel.builder()
                .project(System.getenv("GCP_PROJECT_ID"))
                .location(System.getenv("GCP_LOCATION"))
                .modelName(MODEL_NAME)
                .logRequests(false) // videos are huge in logs
                .logResponses(true)
                .build();

        // when
        File file = new File("src/test/resources/fingers.mp4");
        assertThat(file).exists();

        UserMessage msg = UserMessage.from(
                AudioContent.from(Paths.get("src/test/resources/fingers.mp4").toUri()),
                TextContent.from("What's in this video?"));

        // when
        ChatResponse response = model.chat(msg);

        // then
        assertThat(response.aiMessage().text()).containsAnyOf("finger", "hand");
    }

    @Test
    void should_accept_PDF_documents() {
        // given
        VertexAiGeminiChatModel model = VertexAiGeminiChatModel.builder()
                .project(System.getenv("GCP_PROJECT_ID"))
                .location(System.getenv("GCP_LOCATION"))
                .modelName(MODEL_NAME)
                .logRequests(true)
                .logResponses(true)
                .build();

        // when
        UserMessage msg = UserMessage.from(
                PdfFileContent.from(
                        Paths.get("src/test/resources/gemini-doc-snapshot.pdf").toUri()),
                TextContent.from("Provide a summary of the document"));

        // when
        ChatResponse response = model.chat(msg);

        // then
        assertThat(response.aiMessage().text()).containsIgnoringCase("Gemini");
    }

    @Test
    void should_support_enum_structured_output() {
        // given
        VertexAiGeminiChatModel model = VertexAiGeminiChatModel.builder()
                .project(System.getenv("GCP_PROJECT_ID"))
                .location(System.getenv("GCP_LOCATION"))
                .modelName(MODEL_NAME)
                .logRequests(true)
                .logResponses(true)
                .responseSchema(Schema.newBuilder()
                        .setType(Type.STRING)
                        .addAllEnum(Arrays.asList("POSITIVE", "NEUTRAL", "NEGATIVE"))
                        .build())
                .build();

        // when
        String instruction = "What is the sentiment expressed in the following sentence: ";
        String response = model.chat(instruction + "This is super exciting news, congratulations!");

        // then
        assertThat(response).isEqualTo("POSITIVE");

        // when
        response = model.chat(instruction + "The sky is blue.");

        // then
        assertThat(response).isEqualTo("NEUTRAL");

        // when
        response = model.chat(instruction + "This is the worst movie I've ever watched! Boring!");

        // then
        assertThat(response).isEqualTo("NEGATIVE");
    }

    // POJO classes for JSON deserialization
    record CountryCapitals(List<CountryCapital> countries) {}

    record CountryCapital(String country, String capital) {}

    record CapitalInfo(String capital, String country) {}

    @Test
    void should_support_text_response_format() {
        // given
        UserMessage userMessage = UserMessage.from("List the capitals of Germany, France, and Italy");

        ChatRequest request = ChatRequest.builder()
                .messages(List.of(userMessage))
                .responseFormat(ResponseFormat.TEXT)
                .build();

        // when
        ChatResponse response = model.chat(request);

        // then
        String textResponse = response.aiMessage().text();
        assertThat(textResponse).contains("Berlin").contains("Paris").contains("Rome");
    }

    @Test
    void should_support_json_response_format() {
        // given
        UserMessage userMessage = UserMessage.from(
                "List the capitals of Germany, France, and Italy as JSON with this format: {\"countries\": [{\"country\": \"name\", \"capital\": \"capital\"}]}");

        ChatRequest request = ChatRequest.builder()
                .messages(List.of(userMessage))
                .responseFormat(ResponseFormat.JSON)
                .build();

        // when
        ChatResponse response = model.chat(request);

        // then
        String jsonResponse = response.aiMessage().text();

        // Verify it's valid JSON by parsing it with Gson

        // Parse the JSON response into our POJO
        CountryCapitals capitals = GSON.fromJson(jsonResponse, CountryCapitals.class);

        // Verify we have the expected countries and capitals
        assertThat(capitals.countries()).isNotNull();
        assertThat(capitals.countries()).hasSize(3);

        // Verify the expected countries and capitals
        assertThat(capitals.countries())
                .usingRecursiveComparison()
                .ignoringCollectionOrder()
                .isEqualTo(List.of(
                        new CountryCapital("Germany", "Berlin"),
                        new CountryCapital("France", "Paris"),
                        new CountryCapital("Italy", "Rome")));
    }

    @Test
    void should_support_json_response_format_with_schema() {
        // given
        UserMessage userMessage = UserMessage.from("What is the capital of Germany?");

        JsonObjectSchema schema = JsonObjectSchema.builder()
                .addProperty(
                        "capital",
                        JsonStringSchema.builder()
                                .description("The capital city name")
                                .build())
                .addProperty(
                        "country",
                        JsonStringSchema.builder()
                                .description("The country name")
                                .build())
                .required("capital", "country")
                .build();

        JsonSchema jsonSchema =
                JsonSchema.builder().name("CountryCapital").rootElement(schema).build();

        ResponseFormat responseFormat = ResponseFormat.builder()
                .type(ResponseFormatType.JSON)
                .jsonSchema(jsonSchema)
                .build();

        ChatRequest request = ChatRequest.builder()
                .messages(List.of(userMessage))
                .responseFormat(responseFormat)
                .build();

        // when
        ChatResponse response = model.chat(request);

        // then
        String jsonResponse = response.aiMessage().text();

        // Verify it's valid JSON by parsing it with Gson

        // Parse the JSON response into our POJO
        CapitalInfo info = GSON.fromJson(jsonResponse, CapitalInfo.class);

        // Verify the expected data
        assertThat(info.capital()).isEqualTo("Berlin");
        assertThat(info.country()).isEqualTo("Germany");
    }

    @AfterEach
    void afterEach() throws InterruptedException {
        String ciDelaySeconds = System.getenv("CI_DELAY_SECONDS_VERTEX_AI_GEMINI");
        if (ciDelaySeconds != null) {
            Thread.sleep(Integer.parseInt(ciDelaySeconds) * 1000L);
        }
    }
}<|MERGE_RESOLUTION|>--- conflicted
+++ resolved
@@ -94,9 +94,10 @@
         assertThat(response.finishReason()).isEqualTo(STOP);
     }
 
-<<<<<<< HEAD
     @Test
     void should_generate_response_with_custom_credentials() throws IOException {
+
+        // given
         ChatModel model = VertexAiGeminiChatModel.builder()
                 .project(System.getenv("GCP_PROJECT_ID"))
                 .location(System.getenv("GCP_LOCATION"))
@@ -106,7 +107,6 @@
                 .credentials(GoogleCredentials.getApplicationDefault())
                 .build();
 
-        // given
         UserMessage userMessage = UserMessage.from("What is the capital of Germany?");
 
         // when
@@ -116,41 +116,6 @@
         assertThat(response.aiMessage().text()).contains("Berlin");
     }
 
-    @ParameterizedTest
-    @MethodSource
-    void should_support_system_instructions(List<ChatMessage> messages) {
-
-        // when
-        ChatResponse response = model.chat(messages);
-
-        // then
-        assertThat(response.aiMessage().text()).containsIgnoringCase("lieb");
-    }
-
-    static Stream<Arguments> should_support_system_instructions() {
-        return Stream.<Arguments>builder()
-                .add(Arguments.of(asList(SystemMessage.from("Translate in German"), UserMessage.from("I love apples"))))
-                .add(Arguments.of(asList(UserMessage.from("I love apples"), SystemMessage.from("Translate in German"))))
-                .add(Arguments.of(asList(
-                        SystemMessage.from("Translate in Italian"),
-                        UserMessage.from("I love apples"),
-                        SystemMessage.from("No, translate in German!"))))
-                .add(Arguments.of(asList(
-                        SystemMessage.from("Translate in German"),
-                        UserMessage.from(asList(TextContent.from("I love apples"), TextContent.from("I see apples"))))))
-                .add(Arguments.of(asList(
-                        SystemMessage.from("Translate in German"),
-                        UserMessage.from(asList(TextContent.from("I see apples"), TextContent.from("I love apples"))))))
-                .add(Arguments.of(asList(
-                        SystemMessage.from("Translate in German"),
-                        UserMessage.from("I see apples"),
-                        AiMessage.from("Ich sehe Äpfel"),
-                        UserMessage.from("I love apples"))))
-                .build();
-    }
-
-=======
->>>>>>> 29311c55
     @Test
     void should_respect_maxOutputTokens() {
 
