package dev.langchain4j.model.vertexai;

import com.google.cloud.vertexai.VertexAI;
import com.google.cloud.vertexai.api.GenerationConfig;
import com.google.cloud.vertexai.generativeai.preview.GenerativeModel;
import dev.langchain4j.data.message.*;
import dev.langchain4j.model.chat.ChatLanguageModel;
import dev.langchain4j.model.output.FinishReason;
import dev.langchain4j.model.output.Response;
import dev.langchain4j.model.output.TokenUsage;
import org.junit.jupiter.api.Test;
import org.junit.jupiter.api.condition.EnabledIfEnvironmentVariable;

import java.io.IOException;
import java.util.Base64;

import static dev.langchain4j.internal.Utils.readBytes;
import static dev.langchain4j.model.output.FinishReason.LENGTH;
import static org.assertj.core.api.Assertions.assertThat;
import static org.assertj.core.api.Assertions.assertThatThrownBy;

@EnabledIfEnvironmentVariable(named = "GCP_PROJECT", matches = ".+")
class VertexAiGeminiChatModelIT {

    static final String CAT_IMAGE_URL = "https://upload.wikimedia.org/wikipedia/commons/e/e9/Felis_silvestris_silvestris_small_gradual_decrease_of_quality.png";
    static final String DICE_IMAGE_URL = "https://upload.wikimedia.org/wikipedia/commons/4/47/PNG_transparency_demonstration_1.png";

    ChatLanguageModel model = VertexAiGeminiChatModel.builder()
            .project(System.getenv("GCP_PROJECT"))
            .location(System.getenv("GCP_LOCATION"))
            .modelName("gemini-pro")
            .build();

    ChatLanguageModel visionModel = VertexAiGeminiChatModel.builder()
            .project(System.getenv("GCP_PROJECT"))
            .location(System.getenv("GCP_LOCATION"))
            .modelName("gemini-pro-vision")
            .build();

    @Test
    void should_generate_response() {

        // given
        UserMessage userMessage = UserMessage.from("What is the capital of Germany?");

        // when
        Response<AiMessage> response = model.generate(userMessage);
        System.out.println(response);

        // then
        assertThat(response.content().text()).contains("Berlin");

        TokenUsage tokenUsage = response.tokenUsage();
        assertThat(tokenUsage.inputTokenCount()).isEqualTo(7);
        assertThat(tokenUsage.outputTokenCount()).isGreaterThan(0);
        assertThat(tokenUsage.totalTokenCount())
                .isEqualTo(tokenUsage.inputTokenCount() + tokenUsage.outputTokenCount());

        assertThat(response.finishReason()).isEqualTo(FinishReason.STOP);
    }

    @Test
    void should_deny_system_message() {

        // given
        SystemMessage systemMessage = SystemMessage.from("Be polite");
        UserMessage userMessage = UserMessage.from("Tell me a joke");

        // when-then
        assertThatThrownBy(() -> model.generate(systemMessage, userMessage))
                .isExactlyInstanceOf(IllegalArgumentException.class)
                .hasMessage("SystemMessage is currently not supported by Gemini");
    }

    @Test
    void should_respect_maxOutputTokens() {

        // given
        ChatLanguageModel model = VertexAiGeminiChatModel.builder()
                .project("langchain4j")
                .location("us-central1")
                .modelName("gemini-pro")
                .maxOutputTokens(1)
                .build();

        UserMessage userMessage = UserMessage.from("Tell me a joke");

        // when
        Response<AiMessage> response = model.generate(userMessage);
        System.out.println(response);

        // then
        assertThat(response.content().text()).isNotBlank();

        TokenUsage tokenUsage = response.tokenUsage();
        assertThat(tokenUsage.inputTokenCount()).isEqualTo(4);
        assertThat(tokenUsage.outputTokenCount()).isEqualTo(1);
        assertThat(tokenUsage.totalTokenCount())
                .isEqualTo(tokenUsage.inputTokenCount() + tokenUsage.outputTokenCount());

        assertThat(response.finishReason()).isEqualTo(LENGTH);
    }

    @Test
    void should_allow_custom_generativeModel_and_generationConfig() throws IOException {

        // given
        VertexAI vertexAi = new VertexAI("langchain4j", "us-central1");
        GenerativeModel generativeModel = new GenerativeModel("gemini-pro", vertexAi);
        GenerationConfig generationConfig = GenerationConfig.getDefaultInstance();

        ChatLanguageModel model = new VertexAiGeminiChatModel(generativeModel, generationConfig);

        UserMessage userMessage = UserMessage.from("What is the capital of Germany?");

        // when
        Response<AiMessage> response = model.generate(userMessage);
        System.out.println(response);

        // then
        assertThat(response.content().text()).contains("Berlin");
    }

<<<<<<< HEAD

    @Test
    void should_maintain_a_conversation() {

        // given
        ChatLanguageModel model = VertexAiGeminiChatModel.builder()
            .project("langchain4j")
            .location("us-central1")
            .modelName("gemini-pro")
            .maxOutputTokens(1024)
            .build();

        ConversationalChain chain = ConversationalChain.builder()
            .chatLanguageModel(model)
            .build();

        // when/then
        String resp = chain.execute("What color is the sky usually?");
        assertThat(resp).containsIgnoringCase("blue");

        resp = chain.execute("Why is it of that color?");
        assertThat(resp).containsIgnoringCase("scattering");

        resp = chain.execute("What's the name of the scattering effect?");
        assertThat(resp).containsIgnoringCase("Rayleigh");
    }

    static class Person {
        String name;
        int age;
    }

    interface PersonExtractor {
        @dev.langchain4j.service.UserMessage(value = {
            "Extract the name and age of the person described below.",
            "Return a JSON document with a \"name\" and an \"age\" property, following this structure: ",
            "{\"name\": \"John Doe\", \"age\": 34}",
            "Return only JSON, without any markdown markup surrounding it.",
            "Here is the document describing the person:",
            "---",
            "{{it}}",
            "---",
            "JSON: "})
        Person extractPerson(String text);
    }

    @Test
    void should_extract_a_person() {

        // given
        ChatLanguageModel model = VertexAiGeminiChatModel.builder()
            .project("langchain4j")
            .location("us-central1")
            .modelName("gemini-pro")
            .maxOutputTokens(32)
            .build();

        PersonExtractor extractor = AiServices.create(PersonExtractor.class, model);

        // when
        Person person = extractor.extractPerson(
            "Anna is a 23 year old artist based in Brooklyn, New York. " +
            "She was born and raised in the suburbs of Chicago, where " +
            "she developed a love for art at a young age. She attended " +
            "the School of the Art Institute of Chicago, where she " +
            "studied painting and drawing. After graduating, she moved " +
            "to New York City to pursue her art career. Anna's work is " +
            "inspired by her personal experiences and observations of " +
            "the world around her. She often uses bright colors and " +
            "bold lines to create vibrant and energetic paintings. " +
            "Her work has been exhibited in galleries and museums in " +
            "New York City and Chicago.");

        // then
        assertThat(person.name).isEqualTo("Anna");
        assertThat(person.age).isEqualTo(23);
=======
    @Test
    void should_accept_text_and_image_from_public_url() {

        // given
        UserMessage userMessage = UserMessage.from(
                ImageContent.from(CAT_IMAGE_URL),
                TextContent.from("What do you see? Reply in one word.")
        );

        // when
        Response<AiMessage> response = visionModel.generate(userMessage);

        // then
        assertThat(response.content().text()).containsIgnoringCase("cat");
    }

    @Test
    void should_accept_text_and_image_from_google_storage_url() {

        // given
        UserMessage userMessage = UserMessage.from(
                ImageContent.from("gs://langchain4j-test/cat.png"),
                TextContent.from("What do you see? Reply in one word.")
        );

        // when
        Response<AiMessage> response = visionModel.generate(userMessage);

        // then
        assertThat(response.content().text()).containsIgnoringCase("cat");
    }

    @Test
    void should_accept_text_and_base64_image() {

        // given
        String base64Data = Base64.getEncoder().encodeToString(readBytes(CAT_IMAGE_URL));
        UserMessage userMessage = UserMessage.from(
                ImageContent.from(base64Data, "image/png"),
                TextContent.from("What do you see? Reply in one word.")
        );

        // when
        Response<AiMessage> response = visionModel.generate(userMessage);

        // then
        assertThat(response.content().text()).containsIgnoringCase("cat");
    }

    @Test
    void should_accept_text_and_multiple_images_from_public_urls() {

        // given
        UserMessage userMessage = UserMessage.from(
                ImageContent.from(CAT_IMAGE_URL),
                ImageContent.from(DICE_IMAGE_URL),
                TextContent.from("What do you see? Reply with one word per image.")
        );

        // when
        Response<AiMessage> response = visionModel.generate(userMessage);

        // then
        assertThat(response.content().text())
                .containsIgnoringCase("cat")
                .containsIgnoringCase("dice");
    }

    @Test
    void should_accept_text_and_multiple_images_from_google_storage_urls() {

        // given
        UserMessage userMessage = UserMessage.from(
                ImageContent.from("gs://langchain4j-test/cat.png"),
                ImageContent.from("gs://langchain4j-test/dice.png"),
                TextContent.from("What do you see? Reply with one word per image.")
        );

        // when
        Response<AiMessage> response = visionModel.generate(userMessage);

        // then
        assertThat(response.content().text())
                .containsIgnoringCase("cat")
                .containsIgnoringCase("dice");
    }

    @Test
    void should_accept_text_and_multiple_base64_images() {

        // given
        String catBase64Data = Base64.getEncoder().encodeToString(readBytes(CAT_IMAGE_URL));
        String diceBase64Data = Base64.getEncoder().encodeToString(readBytes(DICE_IMAGE_URL));
        UserMessage userMessage = UserMessage.from(
                ImageContent.from(catBase64Data, "image/png"),
                ImageContent.from(diceBase64Data, "image/png"),
                TextContent.from("What do you see? Reply with one word per image.")
        );

        // when
        Response<AiMessage> response = visionModel.generate(userMessage);

        // then
        assertThat(response.content().text())
                .containsIgnoringCase("cat")
                .containsIgnoringCase("dice");
    }

    @Test
    void should_accept_text_and_multiple_images_from_different_sources() {

        // given
        UserMessage userMessage = UserMessage.from(
                ImageContent.from(CAT_IMAGE_URL),
                ImageContent.from("gs://langchain4j-test/dog.jpg"),
                ImageContent.from(Base64.getEncoder().encodeToString(readBytes(DICE_IMAGE_URL)), "image/png"),
                TextContent.from("What do you see? Reply with one word per image.")
        );

        // when
        Response<AiMessage> response = visionModel.generate(userMessage);

        // then
        assertThat(response.content().text())
                .containsIgnoringCase("cat")
                .containsIgnoringCase("dog")
                .containsIgnoringCase("dice");
>>>>>>> 88153721
    }
}<|MERGE_RESOLUTION|>--- conflicted
+++ resolved
@@ -120,8 +120,6 @@
         // then
         assertThat(response.content().text()).contains("Berlin");
     }
-
-<<<<<<< HEAD
 
     @Test
     void should_maintain_a_conversation() {
@@ -198,7 +196,8 @@
         // then
         assertThat(person.name).isEqualTo("Anna");
         assertThat(person.age).isEqualTo(23);
-=======
+    }
+
     @Test
     void should_accept_text_and_image_from_public_url() {
 
@@ -326,6 +325,5 @@
                 .containsIgnoringCase("cat")
                 .containsIgnoringCase("dog")
                 .containsIgnoringCase("dice");
->>>>>>> 88153721
     }
 }