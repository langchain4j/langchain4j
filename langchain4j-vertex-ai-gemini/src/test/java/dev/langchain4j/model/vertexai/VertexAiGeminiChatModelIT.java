--- conflicted
+++ resolved
@@ -872,7 +872,6 @@
         assertThat(response.content().text()).containsIgnoringCase("Gemini");
     }
 
-<<<<<<< HEAD
     @Test
     void should_support_enum_structured_output() {
         // given
@@ -913,15 +912,13 @@
 
         // then
         assertThat(response).isEqualTo("NEGATIVE");
-
-
-=======
+    }
+
     @AfterEach
     void afterEach() throws InterruptedException {
         String ciDelaySeconds = System.getenv("CI_DELAY_SECONDS_VERTEX_AI_GEMINI");
         if (ciDelaySeconds != null) {
             Thread.sleep(Integer.parseInt(ciDelaySeconds));
         }
->>>>>>> d069798d
     }
 }