--- conflicted
+++ resolved
@@ -15,12 +15,7 @@
 
     <properties>
         <pgvector-java.version>0.1.6</pgvector-java.version>
-<<<<<<< HEAD
-        <postgresql.version>42.7.3</postgresql.version>
-=======
         <postgresql.version>42.7.4</postgresql.version>
-        <spotless.version>2.40.0</spotless.version>
->>>>>>> cafeb93d
         <!-- TODO: remove enforcer.skipRules -->
         <enforcer.skipRules>dependencyConvergence</enforcer.skipRules>
     </properties>
