package dev.langchain4j.model.openai;

import static dev.langchain4j.data.message.ToolExecutionResultMessage.from;
import static dev.langchain4j.data.message.UserMessage.userMessage;
import static dev.langchain4j.internal.Utils.readBytes;
import static dev.langchain4j.model.chat.request.ToolChoice.REQUIRED;
import static dev.langchain4j.model.openai.OpenAiChatModelName.GPT_4_O_MINI;
import static dev.langchain4j.model.openai.OpenAiChatModelName.O3_MINI;
import static dev.langchain4j.model.output.FinishReason.LENGTH;
import static dev.langchain4j.model.output.FinishReason.STOP;
import static dev.langchain4j.model.output.FinishReason.TOOL_EXECUTION;
import static java.util.Arrays.asList;
import static org.assertj.core.api.Assertions.assertThat;
import static org.junit.jupiter.params.provider.EnumSource.Mode.EXCLUDE;

import com.fasterxml.jackson.annotation.JsonIgnoreProperties;
import com.fasterxml.jackson.annotation.JsonProperty;
import com.fasterxml.jackson.core.JsonProcessingException;
import com.fasterxml.jackson.databind.ObjectMapper;
import dev.langchain4j.agent.tool.ToolExecutionRequest;
import dev.langchain4j.agent.tool.ToolSpecification;
import dev.langchain4j.data.message.AiMessage;
import dev.langchain4j.data.message.AudioContent;
import dev.langchain4j.data.message.ChatMessage;
import dev.langchain4j.data.message.ImageContent;
import dev.langchain4j.data.message.PdfFileContent;
import dev.langchain4j.data.message.SystemMessage;
import dev.langchain4j.data.message.TextContent;
import dev.langchain4j.data.message.ToolExecutionResultMessage;
import dev.langchain4j.data.message.UserMessage;
import dev.langchain4j.data.pdf.PdfFile;
import dev.langchain4j.http.client.MockHttpClient;
import dev.langchain4j.http.client.MockHttpClientBuilder;
import dev.langchain4j.http.client.SuccessfulHttpResponse;
import dev.langchain4j.model.chat.ChatModel;
import dev.langchain4j.model.chat.request.ChatRequest;
import dev.langchain4j.model.chat.request.ChatRequestParameters;
import dev.langchain4j.model.chat.request.json.JsonObjectSchema;
import dev.langchain4j.model.chat.response.ChatResponse;
import dev.langchain4j.model.output.TokenUsage;
import java.nio.file.Files;
import java.nio.file.Path;
import java.nio.file.Paths;
import java.util.Base64;
import java.util.List;
import java.util.Map;
import org.junit.jupiter.api.Test;
import org.junit.jupiter.api.condition.EnabledIfEnvironmentVariable;
import org.junit.jupiter.params.ParameterizedTest;
import org.junit.jupiter.params.provider.EnumSource;

@EnabledIfEnvironmentVariable(named = "OPENAI_API_KEY", matches = ".+")
class OpenAiChatModelIT {

    static final String CAT_IMAGE_URL =
            "https://upload.wikimedia.org/wikipedia/commons/e/e9/Felis_silvestris_silvestris_small_gradual_decrease_of_quality.png";
    static final String DICE_IMAGE_URL =
            "https://upload.wikimedia.org/wikipedia/commons/4/47/PNG_transparency_demonstration_1.png";

    ToolSpecification calculator = ToolSpecification.builder()
            .name("calculator")
            .description("returns a sum of two numbers")
            .parameters(JsonObjectSchema.builder()
                    .addIntegerProperty("first")
                    .addIntegerProperty("second")
                    .required("first", "second")
                    .build())
            .build();

    OpenAiChatModel model = OpenAiChatModel.builder()
            .baseUrl(System.getenv("OPENAI_BASE_URL"))
            .apiKey(System.getenv("OPENAI_API_KEY"))
            .organizationId(System.getenv("OPENAI_ORGANIZATION_ID"))
            .modelName(GPT_4_O_MINI)
            .temperature(0.0)
            .logRequests(false) // base64-encoded images are huge in logs
            .logResponses(true)
            .parallelToolCalls(false)
            .build();

    @Test
    void should_generate_answer_and_return_token_usage_and_finish_reason_stop() {

        // given
        UserMessage userMessage = userMessage("What is the capital of Germany?");

        // when
        ChatResponse response = model.chat(userMessage);

        // then
        assertThat(response.aiMessage().text()).contains("Berlin");

        TokenUsage tokenUsage = response.tokenUsage();
        assertThat(tokenUsage.inputTokenCount()).isPositive();
        assertThat(tokenUsage.outputTokenCount()).isPositive();
        assertThat(tokenUsage.totalTokenCount())
                .isEqualTo(tokenUsage.inputTokenCount() + tokenUsage.outputTokenCount());

        assertThat(response.finishReason()).isEqualTo(STOP);
    }

    @ParameterizedTest
    @EnumSource(
            value = OpenAiChatModelName.class,
            mode = EXCLUDE,
            names = {
                "GPT_4_32K", // don't have access
                "GPT_4_32K_0613", // don't have access
                "O3", // don't have access
                "O3_2025_04_16", // don't have access
                "O1_MINI", // does not support 'system' role with this model
                "O1_MINI_2024_09_12", // does not support 'system' role with this model
            })
    void should_support_all_model_names(OpenAiChatModelName modelName) {

        // given
        OpenAiChatModel model = OpenAiChatModel.builder()
                .baseUrl(System.getenv("OPENAI_BASE_URL"))
                .apiKey(System.getenv("OPENAI_API_KEY"))
                .organizationId(System.getenv("OPENAI_ORGANIZATION_ID"))
                .modelName(modelName)
                .logRequests(true)
                .logResponses(true)
                .build();

        ChatRequest chatRequest = ChatRequest.builder()
                .messages(SystemMessage.from("Be concise"), UserMessage.from("What is the capital of Germany?"))
                .build();

        // when
        ChatResponse chatResponse = model.chat(chatRequest);

        // then
        assertThat(chatResponse.aiMessage().text()).containsIgnoringCase("Berlin");
    }

    @Test
    void should_respect_maxTokens() {

        // given
        int maxTokens = 1;

        ChatModel model = OpenAiChatModel.builder()
                .baseUrl(System.getenv("OPENAI_BASE_URL"))
                .apiKey(System.getenv("OPENAI_API_KEY"))
                .organizationId(System.getenv("OPENAI_ORGANIZATION_ID"))
                .modelName(GPT_4_O_MINI)
                .maxTokens(maxTokens)
                .temperature(0.0)
                .logRequests(true)
                .logResponses(true)
                .build();

        UserMessage userMessage = userMessage("Tell me a long story");

        // when
        ChatResponse response = model.chat(userMessage);

        // then
        assertThat(response.aiMessage().text()).isNotBlank();

        TokenUsage tokenUsage = response.tokenUsage();
        assertThat(tokenUsage.outputTokenCount()).isEqualTo(maxTokens);

        assertThat(response.finishReason()).isEqualTo(LENGTH);
    }

    @Test
    void should_respect_maxCompletionTokens() {

        // given
        int maxCompletionTokens = 1;

        ChatModel model = OpenAiChatModel.builder()
                .baseUrl(System.getenv("OPENAI_BASE_URL"))
                .apiKey(System.getenv("OPENAI_API_KEY"))
                .organizationId(System.getenv("OPENAI_ORGANIZATION_ID"))
                .modelName(GPT_4_O_MINI)
                .maxCompletionTokens(maxCompletionTokens)
                .temperature(0.0)
                .logRequests(true)
                .logResponses(true)
                .build();

        UserMessage userMessage = userMessage("Tell me a long story");

        // when
        ChatResponse response = model.chat(userMessage);

        // then
        assertThat(response.aiMessage().text()).isNotBlank();

        TokenUsage tokenUsage = response.tokenUsage();
        assertThat(tokenUsage.outputTokenCount()).isEqualTo(maxCompletionTokens);

        assertThat(response.finishReason()).isEqualTo(LENGTH);
    }

    @Test
    void should_execute_a_tool_with_parallel_tools() {
        // given
        UserMessage userMessage = userMessage("What's the weather in SF and NYC, and what time is it there?");
        ToolSpecification getWeather = ToolSpecification.builder()
                .name("get_weather")
                .description("Get the current weather in a given location")
                .parameters(JsonObjectSchema.builder()
                        .addStringProperty("location")
                        .required("location")
                        .build())
                .build();
        ToolSpecification getTime = ToolSpecification.builder()
                .name("get_time")
                .description("Get the current time in a given timezone")
                .parameters(JsonObjectSchema.builder()
                        .addStringProperty("timezone")
                        .required("timezone")
                        .build())
                .build();

        ChatRequest request = ChatRequest.builder()
                .messages(userMessage)
                .toolSpecifications(getTime, getWeather)
                .build();

        ChatModel model = OpenAiChatModel.builder()
                .baseUrl(System.getenv("OPENAI_BASE_URL"))
                .apiKey(System.getenv("OPENAI_API_KEY"))
                .organizationId(System.getenv("OPENAI_ORGANIZATION_ID"))
                .modelName(GPT_4_O_MINI)
                .temperature(0.0)
                .parallelToolCalls(true)
                .logRequests(true)
                .logResponses(true)
                .build();

        // when
        ChatResponse response = model.chat(request);
        // then
        AiMessage aiMessage = response.aiMessage();
        assertThat(aiMessage.text()).isNull();
        assertThat(aiMessage.toolExecutionRequests()).hasSize(4);
    }

    @Test
    void should_execute_a_tool_then_answer() {

        // given
        UserMessage userMessage = userMessage("2+2=?");
        ChatRequest request = ChatRequest.builder()
                .messages(userMessage)
                .toolSpecifications(calculator)
                .build();

        // when
        ChatResponse response = model.chat(request);

        // then
        AiMessage aiMessage = response.aiMessage();
        assertThat(aiMessage.text()).isNull();
        assertThat(aiMessage.toolExecutionRequests()).hasSize(1);

        ToolExecutionRequest toolExecutionRequest =
                aiMessage.toolExecutionRequests().get(0);
        assertThat(toolExecutionRequest.id()).isNotBlank();
        assertThat(toolExecutionRequest.name()).isEqualTo("calculator");
        assertThat(toolExecutionRequest.arguments()).isEqualToIgnoringWhitespace("{\"first\": 2, \"second\": 2}");

        TokenUsage tokenUsage = response.tokenUsage();
        assertThat(tokenUsage.inputTokenCount()).isPositive();
        assertThat(tokenUsage.outputTokenCount()).isPositive();
        assertThat(tokenUsage.totalTokenCount())
                .isEqualTo(tokenUsage.inputTokenCount() + tokenUsage.outputTokenCount());

        assertThat(response.finishReason()).isEqualTo(TOOL_EXECUTION);

        // given
        ToolExecutionResultMessage toolExecutionResultMessage = from(toolExecutionRequest, "4");
        List<ChatMessage> messages = asList(userMessage, aiMessage, toolExecutionResultMessage);

        // when
        ChatResponse secondResponse = model.chat(messages);

        // then
        AiMessage secondAiMessage = secondResponse.aiMessage();
        assertThat(secondAiMessage.text()).contains("4");
        assertThat(secondAiMessage.toolExecutionRequests()).isEmpty();

        TokenUsage secondTokenUsage = secondResponse.tokenUsage();
        assertThat(secondTokenUsage.inputTokenCount()).isPositive();
        assertThat(secondTokenUsage.outputTokenCount()).isPositive();
        assertThat(secondTokenUsage.totalTokenCount())
                .isEqualTo(secondTokenUsage.inputTokenCount() + secondTokenUsage.outputTokenCount());

        assertThat(secondResponse.finishReason()).isEqualTo(STOP);
    }

    @Test
    void should_execute_tool_forcefully_then_answer() {

        // given
        UserMessage userMessage = userMessage("I have 2 apples and 2 pears");

        ChatRequest request = ChatRequest.builder()
                .messages(userMessage)
                .parameters(ChatRequestParameters.builder()
                        .toolSpecifications(calculator)
                        .toolChoice(REQUIRED)
                        .build())
                .build();

        // when
        ChatResponse response = model.chat(request);

        // then
        AiMessage aiMessage = response.aiMessage();
        assertThat(aiMessage.text()).isNull();
        assertThat(aiMessage.toolExecutionRequests()).hasSize(1);

        ToolExecutionRequest toolExecutionRequest =
                aiMessage.toolExecutionRequests().get(0);
        assertThat(toolExecutionRequest.id()).isNotBlank();
        assertThat(toolExecutionRequest.name()).isEqualTo("calculator");
        assertThat(toolExecutionRequest.arguments()).isEqualToIgnoringWhitespace("{\"first\": 2, \"second\": 2}");

        TokenUsage tokenUsage = response.tokenUsage();
        assertThat(tokenUsage.inputTokenCount()).isPositive();
        assertThat(tokenUsage.outputTokenCount()).isPositive();
        assertThat(tokenUsage.totalTokenCount())
                .isEqualTo(tokenUsage.inputTokenCount() + tokenUsage.outputTokenCount());

        assertThat(response.finishReason()).isEqualTo(TOOL_EXECUTION);

        // given
        ToolExecutionResultMessage toolExecutionResultMessage = from(toolExecutionRequest, "4");
        List<ChatMessage> messages = asList(userMessage, aiMessage, toolExecutionResultMessage);

        // when
        ChatResponse secondResponse = model.chat(messages);

        // then
        AiMessage secondAiMessage = secondResponse.aiMessage();
        assertThat(secondAiMessage.text()).contains("4");
        assertThat(secondAiMessage.toolExecutionRequests()).isEmpty();

        TokenUsage secondTokenUsage = secondResponse.tokenUsage();
        assertThat(secondTokenUsage.inputTokenCount()).isPositive();
        assertThat(secondTokenUsage.outputTokenCount()).isPositive();
        assertThat(secondTokenUsage.totalTokenCount())
                .isEqualTo(secondTokenUsage.inputTokenCount() + secondTokenUsage.outputTokenCount());

        assertThat(secondResponse.finishReason()).isEqualTo(STOP);
    }

    @Test
    void should_execute_multiple_tools_in_parallel_then_answer() {

        // given
        ChatModel model = OpenAiChatModel.builder()
                .baseUrl(System.getenv("OPENAI_BASE_URL"))
                .apiKey(System.getenv("OPENAI_API_KEY"))
                .organizationId(System.getenv("OPENAI_ORGANIZATION_ID"))
                .modelName(GPT_4_O_MINI)
                .temperature(0.0)
                .logRequests(true)
                .logResponses(true)
                .build();

        UserMessage userMessage = userMessage("2+2=? 3+3=?");
        ChatRequest request = ChatRequest.builder()
                .messages(userMessage)
                .toolSpecifications(calculator)
                .build();

        // when
        ChatResponse response = model.chat(request);

        // then
        AiMessage aiMessage = response.aiMessage();
        assertThat(aiMessage.text()).isNull();
        assertThat(aiMessage.toolExecutionRequests()).hasSize(2);

        ToolExecutionRequest toolExecutionRequest1 =
                aiMessage.toolExecutionRequests().get(0);
        assertThat(toolExecutionRequest1.name()).isEqualTo("calculator");
        assertThat(toolExecutionRequest1.arguments()).isEqualToIgnoringWhitespace("{\"first\": 2, \"second\": 2}");

        ToolExecutionRequest toolExecutionRequest2 =
                aiMessage.toolExecutionRequests().get(1);
        assertThat(toolExecutionRequest2.name()).isEqualTo("calculator");
        assertThat(toolExecutionRequest2.arguments()).isEqualToIgnoringWhitespace("{\"first\": 3, \"second\": 3}");

        TokenUsage tokenUsage = response.tokenUsage();
        assertThat(tokenUsage.inputTokenCount()).isPositive();
        assertThat(tokenUsage.outputTokenCount()).isPositive();
        assertThat(tokenUsage.totalTokenCount())
                .isEqualTo(tokenUsage.inputTokenCount() + tokenUsage.outputTokenCount());

        assertThat(response.finishReason()).isEqualTo(TOOL_EXECUTION);

        // given
        ToolExecutionResultMessage toolExecutionResultMessage1 = from(toolExecutionRequest1, "4");
        ToolExecutionResultMessage toolExecutionResultMessage2 = from(toolExecutionRequest2, "6");

        List<ChatMessage> messages =
                asList(userMessage, aiMessage, toolExecutionResultMessage1, toolExecutionResultMessage2);

        // when
        ChatResponse secondResponse = model.chat(messages);

        // then
        AiMessage secondAiMessage = secondResponse.aiMessage();
        assertThat(secondAiMessage.text()).contains("4", "6");
        assertThat(secondAiMessage.toolExecutionRequests()).isEmpty();

        TokenUsage secondTokenUsage = secondResponse.tokenUsage();
        assertThat(secondTokenUsage.inputTokenCount()).isPositive();
        assertThat(secondTokenUsage.outputTokenCount()).isPositive();
        assertThat(secondTokenUsage.totalTokenCount())
                .isEqualTo(secondTokenUsage.inputTokenCount() + secondTokenUsage.outputTokenCount());

        assertThat(secondResponse.finishReason()).isEqualTo(STOP);
    }

    @Test
    void should_generate_valid_json() throws JsonProcessingException {

        // given
        @JsonIgnoreProperties(ignoreUnknown = true) // to ignore the "joke" field
        record Person(String name, String surname) {}

        String userMessage = "Return JSON with two fields: name and surname of Klaus Heisler. "
                + "Before returning, tell me a joke."; // nudging it to say something additionally to json

        String responseFormat = "json_object";

        ChatModel modelGeneratingJson = OpenAiChatModel.builder()
                .baseUrl(System.getenv("OPENAI_BASE_URL"))
                .apiKey(System.getenv("OPENAI_API_KEY"))
                .organizationId(System.getenv("OPENAI_ORGANIZATION_ID"))
                .modelName(GPT_4_O_MINI)
                .responseFormat(responseFormat)
                .temperature(0.0)
                .logRequests(true)
                .logResponses(true)
                .build();

        // when
        String json = modelGeneratingJson.chat(userMessage);

        // then
        Person person = new ObjectMapper().readValue(json, Person.class);
        assertThat(person.name).isEqualTo("Klaus");
        assertThat(person.surname).isEqualTo("Heisler");
    }

    @Test
    void should_accept_text_and_multiple_images_from_different_sources() {

        // given
        UserMessage userMessage = UserMessage.from(
                ImageContent.from(CAT_IMAGE_URL),
                ImageContent.from(Base64.getEncoder().encodeToString(readBytes(DICE_IMAGE_URL)), "image/png"),
                TextContent.from("What do you see? Briefly describe each image."));

        // when
        ChatResponse response = model.chat(userMessage);

        // then
        assertThat(response.aiMessage().text()).containsIgnoringCase("cat").containsIgnoringCase("dice");
    }

    @Test
    void should_accept_audio_content() throws Exception {

        // given
        OpenAiChatModel model = OpenAiChatModel.builder()
                .baseUrl(System.getenv("OPENAI_BASE_URL"))
                .apiKey(System.getenv("OPENAI_API_KEY"))
                .organizationId(System.getenv("OPENAI_ORGANIZATION_ID"))
                .modelName("gpt-4o-audio-preview")
                .temperature(0.0)
                .logRequests(false) // avoid base64 output
                .logResponses(true)
                .build();

        Path file =
                Paths.get(getClass().getClassLoader().getResource("sample.wav").toURI());
        String audioBase64 = Base64.getEncoder().encodeToString(Files.readAllBytes(file));

        UserMessage userMessage = UserMessage.from(
                TextContent.from("What is on the audio?"), AudioContent.from(audioBase64, "audio/wav"));

        // when
        ChatResponse response = model.chat(userMessage);

        // then
        assertThat(response.aiMessage().text()).containsIgnoringCase("hello");
    }

    @Test
    void should_answer_with_reasoning_effort() {

        // given
        OpenAiChatModel model = OpenAiChatModel.builder()
                .baseUrl(System.getenv("OPENAI_BASE_URL"))
                .apiKey(System.getenv("OPENAI_API_KEY"))
                .organizationId(System.getenv("OPENAI_ORGANIZATION_ID"))
                .modelName(O3_MINI)
                .logRequests(true)
                .logResponses(true)
                .build();

        UserMessage userMessage = UserMessage.from("What is the capital of Germany?");

        ChatRequest chatRequestWithLowReasoningEffort = ChatRequest.builder()
                .messages(userMessage)
                .parameters(OpenAiChatRequestParameters.builder()
                        .reasoningEffort("low")
                        .build())
                .build();

        ChatRequest chatRequestWithMediumReasoningEffort = ChatRequest.builder()
                .messages(userMessage)
                .parameters(OpenAiChatRequestParameters.builder()
                        .reasoningEffort("high")
                        .build())
                .build();

        // when
        ChatResponse chatResponseWithLowReasoningEffort = model.chat(chatRequestWithLowReasoningEffort);
        ChatResponse chatResponseWithMediumReasoningEffort = model.chat(chatRequestWithMediumReasoningEffort);

        // then
        Integer lowReasoningTokens = ((OpenAiTokenUsage) chatResponseWithLowReasoningEffort.tokenUsage())
                .outputTokensDetails()
                .reasoningTokens();
        Integer mediumReasoningTokens = ((OpenAiTokenUsage) chatResponseWithMediumReasoningEffort.tokenUsage())
                .outputTokensDetails()
                .reasoningTokens();
        assertThat(lowReasoningTokens).isLessThan(mediumReasoningTokens);
    }

    @Test
    void should_accept_pdf_file_content() throws Exception {

        // given
        Path file =
                Paths.get(getClass().getClassLoader().getResource("sample.pdf").toURI());
        String pdfBase64 = Base64.getEncoder().encodeToString(Files.readAllBytes(file));
        PdfFile pdfFile = PdfFile.builder()
                .base64Data(pdfBase64)
                .mimeType("application/pdf")
                .build();

        UserMessage userMessage = UserMessage.builder()
                .addContent(TextContent.from("What information is in the attached PDF? Return only the exacted text."))
                .addContent(PdfFileContent.from(pdfFile))
                .build();

        // when
        ChatResponse response = model.chat(userMessage);

        // then
        assertThat(response.aiMessage().text())
                .containsIgnoringCase("Berlin")
                .containsIgnoringCase("capital")
                .containsIgnoringCase("Germany");
    }

    @Test
    void should_set_custom_parameters_and_get_raw_response() throws JsonProcessingException {

        // given
        String city = "Munich";

        record ApproximateLocation(String city) {}
        record UserLocation(String type, ApproximateLocation approximate) {}
        record WebSearchOptions(@JsonProperty("user_location") UserLocation userLocation) {}

        WebSearchOptions webSearchOptions =
                new WebSearchOptions(new UserLocation("approximate", new ApproximateLocation(city)));
        Map<String, Object> customParameters = Map.of("web_search_options", webSearchOptions);

        ChatRequest chatRequest = ChatRequest.builder()
                .messages(UserMessage.from("Where can I buy good coffee?"))
                .parameters(OpenAiChatRequestParameters.builder()
                        .customParameters(customParameters)
                        .build())
                .build();

        SuccessfulHttpResponse httpResponse = SuccessfulHttpResponse.builder()
                .statusCode(200)
                .body("""
                        {
                          "id": "chatcmpl-C9QWFjhlUn7vBERtBTMFbbgoKqTDh",
                          "object": "chat.completion",
                          "created": 1756362927,
                          "model": "gpt-4o-mini-2024-07-18",
                          "choices": [
                            {
                              "index": 0,
                              "message": {
                                "role": "assistant",
                                "content": "Bla bla bla",
                                "refusal": null,
                                "annotations": []
                              },
                              "logprobs": null,
                              "finish_reason": "stop"
                            }
                          ],
                          "usage": {
                            "prompt_tokens": 14,
                            "completion_tokens": 7,
                            "total_tokens": 21,
                            "prompt_tokens_details": {
                              "cached_tokens": 0,
                              "audio_tokens": 0
                            },
                            "completion_tokens_details": {
                              "reasoning_tokens": 0,
                              "audio_tokens": 0,
                              "accepted_prediction_tokens": 0,
                              "rejected_prediction_tokens": 0
                            }
                          },
                          "service_tier": "default",
                          "system_fingerprint": "fp_560af6e559"
                        }
                        """)
                .build();

        MockHttpClient mockHttpClient = MockHttpClient.thatAlwaysResponds(httpResponse);

        ChatModel model = OpenAiChatModel.builder()
                .httpClientBuilder(new MockHttpClientBuilder(mockHttpClient))
                .build();

        // when
        ChatResponse chatResponse = model.chat(chatRequest);

        // then
        assertThat(mockHttpClient.request().body()).isEqualToIgnoringWhitespace("""
                {
                  "messages" : [ {
                    "role" : "user",
                    "content" : "Where can I buy good coffee?"
                  } ],
                  "stream" : false,
                  "web_search_options" : {
                    "user_location" : {
                      "type" : "approximate",
                      "approximate" : {
                        "city" : "Munich"
                      }
                    }
                  }
                }
                """);

        SuccessfulHttpResponse rawResponse = ((OpenAiChatResponseMetadata) chatResponse.metadata()).rawHttpResponse();
<<<<<<< HEAD
        JsonNode jsonNode = new ObjectMapper().readTree(rawResponse.body());
        assertThat(jsonNode.get("choices")
                        .get(0)
                        .get("message")
                        .get("annotations")
                        .get(0)
                        .get("type")
                        .asText())
                .isEqualTo("url_citation");
=======
        assertThat(rawResponse).isEqualTo(httpResponse);
>>>>>>> db39531d
    }
}<|MERGE_RESOLUTION|>--- conflicted
+++ resolved
@@ -659,18 +659,6 @@
                 """);
 
         SuccessfulHttpResponse rawResponse = ((OpenAiChatResponseMetadata) chatResponse.metadata()).rawHttpResponse();
-<<<<<<< HEAD
-        JsonNode jsonNode = new ObjectMapper().readTree(rawResponse.body());
-        assertThat(jsonNode.get("choices")
-                        .get(0)
-                        .get("message")
-                        .get("annotations")
-                        .get(0)
-                        .get("type")
-                        .asText())
-                .isEqualTo("url_citation");
-=======
         assertThat(rawResponse).isEqualTo(httpResponse);
->>>>>>> db39531d
     }
 }