--- conflicted
+++ resolved
@@ -2,7 +2,6 @@
 
 import com.fasterxml.jackson.annotation.JsonIgnoreProperties;
 import com.fasterxml.jackson.core.JsonProcessingException;
-import com.fasterxml.jackson.databind.JsonNode;
 import com.fasterxml.jackson.databind.ObjectMapper;
 import dev.langchain4j.agent.tool.ToolExecutionRequest;
 import dev.langchain4j.agent.tool.ToolSpecification;
@@ -15,14 +14,8 @@
 import dev.langchain4j.data.message.TextContent;
 import dev.langchain4j.data.message.ToolExecutionResultMessage;
 import dev.langchain4j.data.message.UserMessage;
-<<<<<<< HEAD
-import dev.langchain4j.http.client.SuccessfulHttpResponse;
-import dev.langchain4j.model.Tokenizer;
-import dev.langchain4j.model.chat.ChatLanguageModel;
-=======
 import dev.langchain4j.data.pdf.PdfFile;
 import dev.langchain4j.model.chat.ChatModel;
->>>>>>> efbdcabb
 import dev.langchain4j.model.chat.request.ChatRequest;
 import dev.langchain4j.model.chat.request.ChatRequestParameters;
 import dev.langchain4j.model.chat.request.json.JsonObjectSchema;
@@ -520,43 +513,6 @@
     }
 
     @Test
-<<<<<<< HEAD
-    void should_use_custom_tokenizer() {
-
-        // given
-
-        Tokenizer tokenizer = new Tokenizer() {
-
-            @Override
-            public int estimateTokenCountInText(String text) {
-                return 42;
-            }
-
-            @Override
-            public int estimateTokenCountInMessage(ChatMessage message) {
-                return 42;
-            }
-
-            @Override
-            public int estimateTokenCountInMessages(Iterable<ChatMessage> messages) {
-                return 42;
-            }
-        };
-
-        OpenAiChatModel model = OpenAiChatModel.builder()
-                .tokenizer(tokenizer)
-                .build();
-
-        // when
-        int tokenCount = model.estimateTokenCount("Hello, how are you doing?");
-
-        // then
-        assertThat(tokenCount).isEqualTo(42);
-    }
-
-    @Test
-=======
->>>>>>> efbdcabb
     void should_answer_with_reasoning_effort() {
 
         // given
@@ -600,7 +556,32 @@
     }
 
     @Test
-<<<<<<< HEAD
+    void should_accept_pdf_file_content() throws Exception {
+
+        // given
+        Path file = Paths.get(getClass().getClassLoader().getResource("sample.pdf").toURI());
+        String pdfBase64 = Base64.getEncoder().encodeToString(Files.readAllBytes(file));
+        PdfFile pdfFile = PdfFile.builder()
+                .base64Data(pdfBase64)
+                .mimeType("application/pdf")
+                .build();
+
+        UserMessage userMessage = UserMessage.builder()
+                .addContent(TextContent.from("What information is in the attached PDF? Return only the exacted text."))
+                .addContent(PdfFileContent.from(pdfFile))
+                .build();
+
+        // when
+        ChatResponse response = model.chat(userMessage);
+
+        // then
+        assertThat(response.aiMessage().text())
+                .containsIgnoringCase("Berlin")
+                .containsIgnoringCase("capital")
+                .containsIgnoringCase("Germany");
+    }
+
+    @Test
     void should_set_custom_parameters_and_get_raw_response() throws JsonProcessingException {
 
         // given
@@ -638,30 +619,5 @@
         JsonNode jsonNode = new ObjectMapper().readTree(rawResponse.body());
         assertThat(jsonNode.get("choices").get(0).get("message").get("annotations").get(0).get("type").asText())
                 .isEqualTo("url_citation");
-=======
-    void should_accept_pdf_file_content() throws Exception {
-
-        // given
-        Path file = Paths.get(getClass().getClassLoader().getResource("sample.pdf").toURI());
-        String pdfBase64 = Base64.getEncoder().encodeToString(Files.readAllBytes(file));
-        PdfFile pdfFile = PdfFile.builder()
-                .base64Data(pdfBase64)
-                .mimeType("application/pdf")
-                .build();
-
-        UserMessage userMessage = UserMessage.builder()
-                .addContent(TextContent.from("What information is in the attached PDF? Return only the exacted text."))
-                .addContent(PdfFileContent.from(pdfFile))
-                .build();
-
-        // when
-        ChatResponse response = model.chat(userMessage);
-
-        // then
-        assertThat(response.aiMessage().text())
-                .containsIgnoringCase("Berlin")
-                .containsIgnoringCase("capital")
-                .containsIgnoringCase("Germany");
->>>>>>> efbdcabb
     }
 }