--- conflicted
+++ resolved
@@ -16,13 +16,10 @@
 import java.time.Duration;
 import java.util.stream.Stream;
 import me.kpavlov.aimocks.openai.MockOpenai;
-<<<<<<< HEAD
 import org.junit.jupiter.api.Test;
-=======
 import org.junit.jupiter.api.AfterEach;
 import org.junit.jupiter.api.parallel.Execution;
 import org.junit.jupiter.api.parallel.ExecutionMode;
->>>>>>> 82b533e2
 import org.junit.jupiter.params.ParameterizedTest;
 import org.junit.jupiter.params.provider.Arguments;
 import org.junit.jupiter.params.provider.MethodSource;
@@ -103,7 +100,6 @@
                 .isExactlyInstanceOf(dev.langchain4j.exception.TimeoutException.class);
     }
 
-<<<<<<< HEAD
     @Test
     void should_handle_refusal() {
 
@@ -149,10 +145,10 @@
         assertThatThrownBy(() -> model.chat(userMessage))
                 .isExactlyInstanceOf(dev.langchain4j.exception.ContentFilteredException.class)
                 .hasMessage("I'm sorry, I cannot assist with that request.");
-=======
+    }
+
     @AfterEach
     void afterEach() {
         MOCK.verifyNoUnmatchedRequests();
->>>>>>> 82b533e2
     }
 }