--- conflicted
+++ resolved
@@ -11,13 +11,7 @@
 import dev.langchain4j.data.message.TextContent;
 import dev.langchain4j.data.message.ToolExecutionResultMessage;
 import dev.langchain4j.data.message.UserMessage;
-<<<<<<< HEAD
-import dev.langchain4j.http.client.sse.ServerSentEvent;
-import dev.langchain4j.model.Tokenizer;
-import dev.langchain4j.model.chat.StreamingChatLanguageModel;
-=======
 import dev.langchain4j.model.chat.StreamingChatModel;
->>>>>>> efbdcabb
 import dev.langchain4j.model.chat.TestStreamingChatResponseHandler;
 import dev.langchain4j.model.chat.request.ChatRequest;
 import dev.langchain4j.model.chat.request.ChatRequestParameters;
@@ -638,51 +632,6 @@
         assertThat(response.aiMessage().text()).containsIgnoringCase("Berlin");
     }
 
-<<<<<<< HEAD
-    @Test
-    void should_use_default_tokenizer() {
-
-        // when
-        int tokenCount = model.estimateTokenCount("Hello, how are you doing?");
-
-        // then
-        assertThat(tokenCount).isEqualTo(14);
-    }
-
-    @Test
-    void should_use_custom_tokenizer() {
-
-        // given
-
-        Tokenizer tokenizer = new Tokenizer() {
-
-            @Override
-            public int estimateTokenCountInText(String text) {
-                return 42;
-            }
-
-            @Override
-            public int estimateTokenCountInMessage(ChatMessage message) {
-                return 42;
-            }
-
-            @Override
-            public int estimateTokenCountInMessages(Iterable<ChatMessage> messages) {
-                return 42;
-            }
-        };
-
-        OpenAiStreamingChatModel model = OpenAiStreamingChatModel.builder()
-                .tokenizer(tokenizer)
-                .build();
-
-        // when
-        int tokenCount = model.estimateTokenCount("Hello, how are you doing?");
-
-        // then
-        assertThat(tokenCount).isEqualTo(42);
-    }
-
     @Test
     void should_set_custom_parameters_and_get_raw_response() throws JsonProcessingException {
 
@@ -723,8 +672,6 @@
         assertThat(rawEvents.stream().filter(event -> event.data().contains("url_citation"))).isNotEmpty();
     }
 
-=======
->>>>>>> efbdcabb
     private static void assertTokenUsage(TokenUsage tokenUsage) {
         assertThat(tokenUsage.inputTokenCount()).isPositive();
         assertThat(tokenUsage.outputTokenCount()).isPositive();
