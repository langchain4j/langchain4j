package dev.langchain4j.model.openai;

import dev.ai4j.openai4j.OpenAiHttpException;
import dev.langchain4j.agent.tool.ToolExecutionRequest;
import dev.langchain4j.agent.tool.ToolSpecification;
import dev.langchain4j.data.message.AiMessage;
import dev.langchain4j.data.message.ChatMessage;
import dev.langchain4j.data.message.ImageContent;
import dev.langchain4j.data.message.TextContent;
import dev.langchain4j.data.message.ToolExecutionResultMessage;
import dev.langchain4j.data.message.UserMessage;
import dev.langchain4j.model.StreamingResponseHandler;
import dev.langchain4j.model.Tokenizer;
import dev.langchain4j.model.chat.StreamingChatLanguageModel;
import dev.langchain4j.model.chat.TestStreamingResponseHandler;
import dev.langchain4j.model.chat.listener.ChatModelErrorContext;
import dev.langchain4j.model.chat.listener.ChatModelListener;
import dev.langchain4j.model.chat.listener.ChatModelRequest;
import dev.langchain4j.model.chat.listener.ChatModelRequestContext;
import dev.langchain4j.model.chat.listener.ChatModelResponse;
import dev.langchain4j.model.chat.listener.ChatModelResponseContext;
import dev.langchain4j.model.output.Response;
import dev.langchain4j.model.output.TokenUsage;
import org.junit.jupiter.api.Test;
import org.junit.jupiter.params.ParameterizedTest;
import org.junit.jupiter.params.provider.EnumSource;

import java.util.Base64;
import java.util.List;
import java.util.concurrent.CompletableFuture;
import java.util.concurrent.atomic.AtomicReference;

import static dev.langchain4j.agent.tool.JsonSchemaProperty.INTEGER;
import static dev.langchain4j.data.message.ToolExecutionResultMessage.from;
import static dev.langchain4j.data.message.UserMessage.userMessage;
import static dev.langchain4j.internal.Utils.readBytes;
import static dev.langchain4j.model.openai.OpenAiChatModelIT.CAT_IMAGE_URL;
import static dev.langchain4j.model.openai.OpenAiChatModelIT.DICE_IMAGE_URL;
<<<<<<< HEAD
import static dev.langchain4j.model.openai.OpenAiChatModelName.GPT_4_O_MINI;
=======
import static dev.langchain4j.model.openai.OpenAiChatModelName.*;
import static dev.langchain4j.model.openai.OpenAiModelName.GPT_3_5_TURBO_1106;
>>>>>>> ab819a32
import static dev.langchain4j.model.output.FinishReason.STOP;
import static dev.langchain4j.model.output.FinishReason.TOOL_EXECUTION;
import static java.util.Arrays.asList;
import static java.util.Collections.singletonList;
import static java.util.concurrent.TimeUnit.SECONDS;
import static org.assertj.core.api.Assertions.assertThat;
import static org.assertj.core.api.Fail.fail;
import static org.junit.jupiter.params.provider.EnumSource.Mode.EXCLUDE;

class OpenAiStreamingChatModelIT {

    OpenAiStreamingChatModel model = OpenAiStreamingChatModel.builder()
            .baseUrl(System.getenv("OPENAI_BASE_URL"))
            .apiKey(System.getenv("OPENAI_API_KEY"))
            .organizationId(System.getenv("OPENAI_ORGANIZATION_ID"))
<<<<<<< HEAD
=======
            .temperature(0.0)
            .logRequests(true)
            .logResponses(true)
            .build();

    StreamingChatLanguageModel visionModel = OpenAiStreamingChatModel.builder()
            .baseUrl(System.getenv("OPENAI_BASE_URL"))
            .apiKey(System.getenv("OPENAI_API_KEY"))
            .organizationId(System.getenv("OPENAI_ORGANIZATION_ID"))
>>>>>>> ab819a32
            .modelName(GPT_4_O_MINI)
            .temperature(0.0)
            .logRequests(true)
            .logResponses(true)
            .build();

    ToolSpecification calculator = ToolSpecification.builder()
            .name("calculator")
            .description("returns a sum of two numbers")
            .addParameter("first", INTEGER)
            .addParameter("second", INTEGER)
            .build();

    @Test
    void should_stream_answer() throws Exception {

        CompletableFuture<String> futureAnswer = new CompletableFuture<>();
        CompletableFuture<Response<AiMessage>> futureResponse = new CompletableFuture<>();

        model.generate("What is the capital of Germany?", new StreamingResponseHandler<AiMessage>() {

            private final StringBuilder answerBuilder = new StringBuilder();

            @Override
            public void onNext(String token) {
                answerBuilder.append(token);
            }

            @Override
            public void onComplete(Response<AiMessage> response) {
                futureAnswer.complete(answerBuilder.toString());
                futureResponse.complete(response);
            }

            @Override
            public void onError(Throwable error) {
                futureAnswer.completeExceptionally(error);
                futureResponse.completeExceptionally(error);
            }
        });

        String answer = futureAnswer.get(30, SECONDS);
        Response<AiMessage> response = futureResponse.get(30, SECONDS);

        assertThat(answer).contains("Berlin");
        assertThat(response.content().text()).isEqualTo(answer);

        assertTokenUsage(response.tokenUsage());

        assertThat(response.finishReason()).isEqualTo(STOP);
    }

    @Test
    void should_execute_a_tool_then_stream_answer() throws Exception {

        // given
        UserMessage userMessage = userMessage("2+2=?");
        List<ToolSpecification> toolSpecifications = singletonList(calculator);

        // when
        CompletableFuture<Response<AiMessage>> futureResponse = new CompletableFuture<>();

        model.generate(singletonList(userMessage), toolSpecifications, new StreamingResponseHandler<AiMessage>() {

            @Override
            public void onNext(String token) {
                Exception e = new IllegalStateException("onNext() should never be called when tool is executed");
                futureResponse.completeExceptionally(e);
            }

            @Override
            public void onComplete(Response<AiMessage> response) {
                futureResponse.complete(response);
            }

            @Override
            public void onError(Throwable error) {
                futureResponse.completeExceptionally(error);
            }
        });

        Response<AiMessage> response = futureResponse.get(30, SECONDS);
        AiMessage aiMessage = response.content();

        // then
        assertThat(aiMessage.text()).isNull();

        List<ToolExecutionRequest> toolExecutionRequests = aiMessage.toolExecutionRequests();
        assertThat(toolExecutionRequests).hasSize(1);

        ToolExecutionRequest toolExecutionRequest = toolExecutionRequests.get(0);
        assertThat(toolExecutionRequest.name()).isEqualTo("calculator");
        assertThat(toolExecutionRequest.arguments()).isEqualToIgnoringWhitespace("{\"first\": 2, \"second\": 2}");

        assertTokenUsage(response.tokenUsage());

        assertThat(response.finishReason()).isEqualTo(TOOL_EXECUTION);

        // given
        ToolExecutionResultMessage toolExecutionResultMessage = from(toolExecutionRequest, "4");

        List<ChatMessage> messages = asList(userMessage, aiMessage, toolExecutionResultMessage);

        // when
        CompletableFuture<Response<AiMessage>> secondFutureResponse = new CompletableFuture<>();

        model.generate(messages, new StreamingResponseHandler<AiMessage>() {

            @Override
            public void onNext(String token) {
            }

            @Override
            public void onComplete(Response<AiMessage> response) {
                secondFutureResponse.complete(response);
            }

            @Override
            public void onError(Throwable error) {
                secondFutureResponse.completeExceptionally(error);
            }
        });

        Response<AiMessage> secondResponse = secondFutureResponse.get(30, SECONDS);
        AiMessage secondAiMessage = secondResponse.content();

        // then
        assertThat(secondAiMessage.text()).contains("4");
        assertThat(secondAiMessage.toolExecutionRequests()).isNull();

        assertTokenUsage(secondResponse.tokenUsage());

        assertThat(secondResponse.finishReason()).isEqualTo(STOP);
    }

    @Test
    void should_execute_tool_forcefully_then_stream_answer() throws Exception {

        // given
        UserMessage userMessage = userMessage("2+2=?");

        // when
        CompletableFuture<Response<AiMessage>> futureResponse = new CompletableFuture<>();

        model.generate(singletonList(userMessage), calculator, new StreamingResponseHandler<AiMessage>() {

            @Override
            public void onNext(String token) {
                Exception e = new IllegalStateException("onNext() should never be called when tool is executed");
                futureResponse.completeExceptionally(e);
            }

            @Override
            public void onComplete(Response<AiMessage> response) {
                futureResponse.complete(response);
            }

            @Override
            public void onError(Throwable error) {
                futureResponse.completeExceptionally(error);
            }
        });

        Response<AiMessage> response = futureResponse.get(30, SECONDS);
        AiMessage aiMessage = response.content();

        // then
        assertThat(aiMessage.text()).isNull();

        List<ToolExecutionRequest> toolExecutionRequests = aiMessage.toolExecutionRequests();
        assertThat(toolExecutionRequests).hasSize(1);

        ToolExecutionRequest toolExecutionRequest = toolExecutionRequests.get(0);
        assertThat(toolExecutionRequest.name()).isEqualTo("calculator");
        assertThat(toolExecutionRequest.arguments()).isEqualToIgnoringWhitespace("{\"first\": 2, \"second\": 2}");

        assertTokenUsage(response.tokenUsage());

        assertThat(response.finishReason()).isEqualTo(STOP); // not sure if a bug in OpenAI or stop is expected here

        // given
        ToolExecutionResultMessage toolExecutionResultMessage = from(toolExecutionRequest, "4");

        List<ChatMessage> messages = asList(userMessage, aiMessage, toolExecutionResultMessage);

        // when
        CompletableFuture<Response<AiMessage>> secondFutureResponse = new CompletableFuture<>();

        model.generate(messages, new StreamingResponseHandler<AiMessage>() {

            @Override
            public void onNext(String token) {
            }

            @Override
            public void onComplete(Response<AiMessage> response) {
                secondFutureResponse.complete(response);
            }

            @Override
            public void onError(Throwable error) {
                secondFutureResponse.completeExceptionally(error);
            }
        });

        Response<AiMessage> secondResponse = secondFutureResponse.get(30, SECONDS);
        AiMessage secondAiMessage = secondResponse.content();

        // then
        assertThat(secondAiMessage.text()).contains("4");
        assertThat(secondAiMessage.toolExecutionRequests()).isNull();

        assertTokenUsage(secondResponse.tokenUsage());

        assertThat(secondResponse.finishReason()).isEqualTo(STOP);
    }

    @Test
    void should_execute_multiple_tools_in_parallel_then_stream_answer() throws Exception {

        // given
        StreamingChatLanguageModel model = OpenAiStreamingChatModel.builder()
                .baseUrl(System.getenv("OPENAI_BASE_URL"))
                .apiKey(System.getenv("OPENAI_API_KEY"))
                .organizationId(System.getenv("OPENAI_ORGANIZATION_ID"))
                .modelName(GPT_4_O_MINI)
                .temperature(0.0)
                .logRequests(true)
                .logResponses(true)
                .build();

        UserMessage userMessage = userMessage("2+2=? 3+3=?");
        List<ToolSpecification> toolSpecifications = singletonList(calculator);

        // when
        CompletableFuture<Response<AiMessage>> futureResponse = new CompletableFuture<>();

        model.generate(singletonList(userMessage), toolSpecifications, new StreamingResponseHandler<AiMessage>() {

            @Override
            public void onNext(String token) {
                Exception e = new IllegalStateException("onNext() should never be called when tool is executed");
                futureResponse.completeExceptionally(e);
            }

            @Override
            public void onComplete(Response<AiMessage> response) {
                futureResponse.complete(response);
            }

            @Override
            public void onError(Throwable error) {
                futureResponse.completeExceptionally(error);
            }
        });

        Response<AiMessage> response = futureResponse.get(30, SECONDS);
        AiMessage aiMessage = response.content();

        // then
        assertThat(aiMessage.text()).isNull();
        assertThat(aiMessage.toolExecutionRequests()).hasSize(2);

        ToolExecutionRequest toolExecutionRequest1 = aiMessage.toolExecutionRequests().get(0);
        assertThat(toolExecutionRequest1.name()).isEqualTo("calculator");
        assertThat(toolExecutionRequest1.arguments()).isEqualToIgnoringWhitespace("{\"first\": 2, \"second\": 2}");

        ToolExecutionRequest toolExecutionRequest2 = aiMessage.toolExecutionRequests().get(1);
        assertThat(toolExecutionRequest2.name()).isEqualTo("calculator");
        assertThat(toolExecutionRequest2.arguments()).isEqualToIgnoringWhitespace("{\"first\": 3, \"second\": 3}");

        assertTokenUsage(response.tokenUsage());

        assertThat(response.finishReason()).isEqualTo(TOOL_EXECUTION);

        // given
        ToolExecutionResultMessage toolExecutionResultMessage1 = from(toolExecutionRequest1, "4");
        ToolExecutionResultMessage toolExecutionResultMessage2 = from(toolExecutionRequest2, "6");

        List<ChatMessage> messages = asList(userMessage, aiMessage, toolExecutionResultMessage1, toolExecutionResultMessage2);

        // when
        CompletableFuture<Response<AiMessage>> secondFutureResponse = new CompletableFuture<>();

        model.generate(messages, new StreamingResponseHandler<AiMessage>() {

            @Override
            public void onNext(String token) {
            }

            @Override
            public void onComplete(Response<AiMessage> response) {
                secondFutureResponse.complete(response);
            }

            @Override
            public void onError(Throwable error) {
                secondFutureResponse.completeExceptionally(error);
            }
        });

        Response<AiMessage> secondResponse = secondFutureResponse.get(30, SECONDS);
        AiMessage secondAiMessage = secondResponse.content();

        // then
        assertThat(secondAiMessage.text()).contains("4", "6");
        assertThat(secondAiMessage.toolExecutionRequests()).isNull();

        assertTokenUsage(secondResponse.tokenUsage());

        assertThat(secondResponse.finishReason()).isEqualTo(STOP);
    }

    @Test
    void should_stream_valid_json() throws Exception {

        //given
        String responseFormat = "json_object";

        String userMessage = "Return JSON with two fields: name and surname of Klaus Heisler. " +
                "Before returning, tell me a joke."; // nudging it to say something additionally to json

        StreamingChatLanguageModel model = OpenAiStreamingChatModel.builder()
                .baseUrl(System.getenv("OPENAI_BASE_URL"))
                .apiKey(System.getenv("OPENAI_API_KEY"))
                .organizationId(System.getenv("OPENAI_ORGANIZATION_ID"))
                .modelName(GPT_4_O_MINI)
                .responseFormat(responseFormat)
                .logRequests(true)
                .logResponses(true)
                .build();

        // when
        CompletableFuture<String> futureAnswer = new CompletableFuture<>();
        CompletableFuture<Response<AiMessage>> futureResponse = new CompletableFuture<>();

        model.generate(userMessage, new StreamingResponseHandler<AiMessage>() {

            private final StringBuilder answerBuilder = new StringBuilder();

            @Override
            public void onNext(String token) {
                answerBuilder.append(token);
            }

            @Override
            public void onComplete(Response<AiMessage> response) {
                futureAnswer.complete(answerBuilder.toString());
                futureResponse.complete(response);
            }

            @Override
            public void onError(Throwable error) {
                futureAnswer.completeExceptionally(error);
                futureResponse.completeExceptionally(error);
            }
        });

        String json = futureAnswer.get(30, SECONDS);
        Response<AiMessage> response = futureResponse.get(30, SECONDS);

        // then
        assertThat(json).isEqualToIgnoringWhitespace("{\"name\": \"Klaus\", \"surname\": \"Heisler\"}");
        assertThat(response.content().text()).isEqualTo(json);
    }

    @Test
    void should_accept_image_url() {

        // given
        ImageContent imageContent = ImageContent.from(CAT_IMAGE_URL);
        UserMessage userMessage = UserMessage.from(imageContent);

        // when
        TestStreamingResponseHandler<AiMessage> handler = new TestStreamingResponseHandler<>();
        model.generate(singletonList(userMessage), handler);
        Response<AiMessage> response = handler.get();

        // then
        assertThat(response.content().text()).containsIgnoringCase("cat");
    }

    @Test
    void should_accept_base64_image() {

        // given
        String base64Data = Base64.getEncoder().encodeToString(readBytes(CAT_IMAGE_URL));
        ImageContent imageContent = ImageContent.from(base64Data, "image/png");
        UserMessage userMessage = UserMessage.from(imageContent);

        // when
        TestStreamingResponseHandler<AiMessage> handler = new TestStreamingResponseHandler<>();
        model.generate(singletonList(userMessage), handler);
        Response<AiMessage> response = handler.get();

        // then
        assertThat(response.content().text()).containsIgnoringCase("cat");
    }

    @Test
    void should_accept_text_and_image() {

        // given
        UserMessage userMessage = UserMessage.from(
                TextContent.from("What do you see? Reply in one word."),
                ImageContent.from(CAT_IMAGE_URL)
        );

        // when
        TestStreamingResponseHandler<AiMessage> handler = new TestStreamingResponseHandler<>();
        model.generate(singletonList(userMessage), handler);
        Response<AiMessage> response = handler.get();

        // then
        assertThat(response.content().text()).containsIgnoringCase("cat");
    }

    @Test
    void should_accept_text_and_multiple_images() {

        // given
        UserMessage userMessage = UserMessage.from(
                TextContent.from("What do you see? Reply with one word per image."),
                ImageContent.from(CAT_IMAGE_URL),
                ImageContent.from(DICE_IMAGE_URL)
        );

        // when
        TestStreamingResponseHandler<AiMessage> handler = new TestStreamingResponseHandler<>();
        model.generate(singletonList(userMessage), handler);
        Response<AiMessage> response = handler.get();

        // then
        assertThat(response.content().text())
                .containsIgnoringCase("cat")
                .containsIgnoringCase("dice");
    }

    @Test
    void should_accept_text_and_multiple_images_from_different_sources() {

        // given
        UserMessage userMessage = UserMessage.from(
                ImageContent.from(CAT_IMAGE_URL),
                ImageContent.from(Base64.getEncoder().encodeToString(readBytes(DICE_IMAGE_URL)), "image/png"),
                TextContent.from("What do you see? Reply with one word per image.")
        );

        // when
        TestStreamingResponseHandler<AiMessage> handler = new TestStreamingResponseHandler<>();
        model.generate(singletonList(userMessage), handler);
        Response<AiMessage> response = handler.get();

        // then
        assertThat(response.content().text())
                .containsIgnoringCase("cat")
                .containsIgnoringCase("dice");
    }

    @ParameterizedTest
    @EnumSource(value = OpenAiChatModelName.class, mode = EXCLUDE, names = {
            "GPT_4_32K", "GPT_4_32K_0314", "GPT_4_32K_0613"
    })
    void should_use_enum_as_model_name(OpenAiChatModelName modelName) {

        // given
        OpenAiStreamingChatModel model = OpenAiStreamingChatModel.builder()
                .baseUrl(System.getenv("OPENAI_BASE_URL"))
                .apiKey(System.getenv("OPENAI_API_KEY"))
                .organizationId(System.getenv("OPENAI_ORGANIZATION_ID"))
                .modelName(modelName)
                .logRequests(true)
                .logResponses(true)
                .build();

        String question = "What is the capital of Germany?";

        // when
        TestStreamingResponseHandler<AiMessage> handler = new TestStreamingResponseHandler<>();
        model.generate(question, handler);
        Response<AiMessage> response = handler.get();

        // then
        assertThat(response.content().text()).containsIgnoringCase("Berlin");
    }

    @Test
    void should_use_default_tokenizer() {

        // when
        int tokenCount = model.estimateTokenCount("Hello, how are you doing?");

        // then
        assertThat(tokenCount).isEqualTo(14);
    }

    @Test
    void should_use_custom_tokenizer() {

        // given

        Tokenizer tokenizer = new Tokenizer() {

            @Override
            public int estimateTokenCountInText(String text) {
                return 42;
            }

            @Override
            public int estimateTokenCountInMessage(ChatMessage message) {
                return 42;
            }

            @Override
            public int estimateTokenCountInMessages(Iterable<ChatMessage> messages) {
                return 42;
            }

            @Override
            public int estimateTokenCountInToolSpecifications(Iterable<ToolSpecification> toolSpecifications) {
                return 42;
            }

            @Override
            public int estimateTokenCountInToolExecutionRequests(Iterable<ToolExecutionRequest> toolExecutionRequests) {
                return 42;
            }
        };

        OpenAiChatModel model = OpenAiChatModel.builder()
                .apiKey("does not matter")
                .tokenizer(tokenizer)
                .build();

        // when
        int tokenCount = model.estimateTokenCount("Hello, how are you doing?");

        // then
        assertThat(tokenCount).isEqualTo(42);
    }

    @Test
    void should_listen_request_and_response() {

        // given
        AtomicReference<ChatModelRequest> requestReference = new AtomicReference<>();
        AtomicReference<ChatModelResponse> responseReference = new AtomicReference<>();

        ChatModelListener listener = new ChatModelListener() {

            @Override
            public void onRequest(ChatModelRequestContext requestContext) {
                requestReference.set(requestContext.request());
                requestContext.attributes().put("id", "12345");
            }

            @Override
            public void onResponse(ChatModelResponseContext responseContext) {
                responseReference.set(responseContext.response());
                assertThat(responseContext.request()).isSameAs(requestReference.get());
                assertThat(responseContext.attributes().get("id")).isEqualTo("12345");
            }

            @Override
            public void onError(ChatModelErrorContext errorContext) {
                fail("onError() must not be called");
            }
        };

        OpenAiChatModelName modelName = GPT_4_O_MINI;
        double temperature = 0.7;
        double topP = 1.0;
        int maxTokens = 7;

        StreamingChatLanguageModel model = OpenAiStreamingChatModel.builder()
                .baseUrl(System.getenv("OPENAI_BASE_URL"))
                .apiKey(System.getenv("OPENAI_API_KEY"))
                .organizationId(System.getenv("OPENAI_ORGANIZATION_ID"))
                .modelName(modelName)
                .temperature(temperature)
                .topP(topP)
                .maxTokens(maxTokens)
                .logRequests(true)
                .logResponses(true)
                .listeners(singletonList(listener))
                .build();

        UserMessage userMessage = UserMessage.from("hello");

        ToolSpecification toolSpecification = ToolSpecification.builder()
                .name("add")
                .addParameter("a", INTEGER)
                .addParameter("b", INTEGER)
                .build();

        // when
        TestStreamingResponseHandler<AiMessage> handler = new TestStreamingResponseHandler<>();
        model.generate(singletonList(userMessage), singletonList(toolSpecification), handler);
        AiMessage aiMessage = handler.get().content();

        // then
        ChatModelRequest request = requestReference.get();
        assertThat(request.model()).isEqualTo(modelName.toString());
        assertThat(request.temperature()).isEqualTo(temperature);
        assertThat(request.topP()).isEqualTo(topP);
        assertThat(request.maxTokens()).isEqualTo(maxTokens);
        assertThat(request.messages()).containsExactly(userMessage);
        assertThat(request.toolSpecifications()).containsExactly(toolSpecification);

        ChatModelResponse response = responseReference.get();
        assertThat(response.id()).isNotBlank();
        assertThat(response.model()).isNotBlank();
        assertThat(response.tokenUsage().inputTokenCount()).isGreaterThan(0);
        assertThat(response.tokenUsage().outputTokenCount()).isGreaterThan(0);
        assertThat(response.tokenUsage().totalTokenCount()).isGreaterThan(0);
        assertThat(response.finishReason()).isNotNull();
        assertThat(response.aiMessage()).isEqualTo(aiMessage);
    }

    @Test
    void should_listen_error() throws Exception {

        // given
        String wrongApiKey = "banana";

        AtomicReference<ChatModelRequest> requestReference = new AtomicReference<>();
        AtomicReference<Throwable> errorReference = new AtomicReference<>();

        ChatModelListener listener = new ChatModelListener() {

            @Override
            public void onRequest(ChatModelRequestContext requestContext) {
                requestReference.set(requestContext.request());
                requestContext.attributes().put("id", "12345");
            }

            @Override
            public void onResponse(ChatModelResponseContext responseContext) {
                fail("onResponse() must not be called");
            }

            @Override
            public void onError(ChatModelErrorContext errorContext) {
                errorReference.set(errorContext.error());
                assertThat(errorContext.request()).isSameAs(requestReference.get());
                assertThat(errorContext.partialResponse()).isNull(); // can be non-null if it fails in the middle of streaming
                assertThat(errorContext.attributes().get("id")).isEqualTo("12345");
            }
        };

        StreamingChatLanguageModel model = OpenAiStreamingChatModel.builder()
                .apiKey(wrongApiKey)
                .logRequests(true)
                .logResponses(true)
                .listeners(singletonList(listener))
                .build();

        String userMessage = "this message will fail";

        CompletableFuture<Throwable> future = new CompletableFuture<>();
        StreamingResponseHandler<AiMessage> handler = new StreamingResponseHandler<AiMessage>() {

            @Override
            public void onNext(String token) {
                fail("onNext() must not be called");
            }

            @Override
            public void onError(Throwable error) {
                future.complete(error);
            }

            @Override
            public void onComplete(Response<AiMessage> response) {
                fail("onComplete() must not be called");
            }
        };

        // when
        model.generate(userMessage, handler);
        Throwable throwable = future.get(5, SECONDS);

        // then
        assertThat(throwable).isExactlyInstanceOf(OpenAiHttpException.class);
        assertThat(throwable).hasMessageContaining("Incorrect API key provided");

        assertThat(errorReference.get()).isSameAs(throwable);
    }

    private static void assertTokenUsage(TokenUsage tokenUsage) {
        assertThat(tokenUsage.inputTokenCount()).isGreaterThan(0);
        assertThat(tokenUsage.outputTokenCount()).isGreaterThan(0);
        assertThat(tokenUsage.totalTokenCount())
                .isEqualTo(tokenUsage.inputTokenCount() + tokenUsage.outputTokenCount());
    }
}<|MERGE_RESOLUTION|>--- conflicted
+++ resolved
@@ -3,27 +3,16 @@
 import dev.ai4j.openai4j.OpenAiHttpException;
 import dev.langchain4j.agent.tool.ToolExecutionRequest;
 import dev.langchain4j.agent.tool.ToolSpecification;
-import dev.langchain4j.data.message.AiMessage;
-import dev.langchain4j.data.message.ChatMessage;
-import dev.langchain4j.data.message.ImageContent;
-import dev.langchain4j.data.message.TextContent;
-import dev.langchain4j.data.message.ToolExecutionResultMessage;
-import dev.langchain4j.data.message.UserMessage;
+import dev.langchain4j.data.message.*;
 import dev.langchain4j.model.StreamingResponseHandler;
 import dev.langchain4j.model.Tokenizer;
 import dev.langchain4j.model.chat.StreamingChatLanguageModel;
 import dev.langchain4j.model.chat.TestStreamingResponseHandler;
-import dev.langchain4j.model.chat.listener.ChatModelErrorContext;
-import dev.langchain4j.model.chat.listener.ChatModelListener;
-import dev.langchain4j.model.chat.listener.ChatModelRequest;
-import dev.langchain4j.model.chat.listener.ChatModelRequestContext;
-import dev.langchain4j.model.chat.listener.ChatModelResponse;
-import dev.langchain4j.model.chat.listener.ChatModelResponseContext;
+import dev.langchain4j.model.chat.listener.*;
 import dev.langchain4j.model.output.Response;
 import dev.langchain4j.model.output.TokenUsage;
+import org.assertj.core.data.Percentage;
 import org.junit.jupiter.api.Test;
-import org.junit.jupiter.params.ParameterizedTest;
-import org.junit.jupiter.params.provider.EnumSource;
 
 import java.util.Base64;
 import java.util.List;
@@ -36,12 +25,9 @@
 import static dev.langchain4j.internal.Utils.readBytes;
 import static dev.langchain4j.model.openai.OpenAiChatModelIT.CAT_IMAGE_URL;
 import static dev.langchain4j.model.openai.OpenAiChatModelIT.DICE_IMAGE_URL;
-<<<<<<< HEAD
-import static dev.langchain4j.model.openai.OpenAiChatModelName.GPT_4_O_MINI;
-=======
-import static dev.langchain4j.model.openai.OpenAiChatModelName.*;
+import static dev.langchain4j.model.openai.OpenAiChatModelName.GPT_3_5_TURBO;
 import static dev.langchain4j.model.openai.OpenAiModelName.GPT_3_5_TURBO_1106;
->>>>>>> ab819a32
+import static dev.langchain4j.model.openai.OpenAiModelName.GPT_4_VISION_PREVIEW;
 import static dev.langchain4j.model.output.FinishReason.STOP;
 import static dev.langchain4j.model.output.FinishReason.TOOL_EXECUTION;
 import static java.util.Arrays.asList;
@@ -49,7 +35,7 @@
 import static java.util.concurrent.TimeUnit.SECONDS;
 import static org.assertj.core.api.Assertions.assertThat;
 import static org.assertj.core.api.Fail.fail;
-import static org.junit.jupiter.params.provider.EnumSource.Mode.EXCLUDE;
+import static org.assertj.core.data.Percentage.withPercentage;
 
 class OpenAiStreamingChatModelIT {
 
@@ -57,18 +43,6 @@
             .baseUrl(System.getenv("OPENAI_BASE_URL"))
             .apiKey(System.getenv("OPENAI_API_KEY"))
             .organizationId(System.getenv("OPENAI_ORGANIZATION_ID"))
-<<<<<<< HEAD
-=======
-            .temperature(0.0)
-            .logRequests(true)
-            .logResponses(true)
-            .build();
-
-    StreamingChatLanguageModel visionModel = OpenAiStreamingChatModel.builder()
-            .baseUrl(System.getenv("OPENAI_BASE_URL"))
-            .apiKey(System.getenv("OPENAI_API_KEY"))
-            .organizationId(System.getenv("OPENAI_ORGANIZATION_ID"))
->>>>>>> ab819a32
             .modelName(GPT_4_O_MINI)
             .temperature(0.0)
             .logRequests(true)
@@ -526,6 +500,8 @@
         assertThat(response.content().text())
                 .containsIgnoringCase("cat")
                 .containsIgnoringCase("dice");
+
+        assertThat(response.tokenUsage().inputTokenCount()).isEqualTo(189);
     }
 
     @ParameterizedTest
