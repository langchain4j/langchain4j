package dev.langchain4j.model.openai.internal;

import dev.langchain4j.http.client.HttpClientBuilder;
import dev.langchain4j.model.openai.internal.audio.transcription.OpenAiAudioTranscriptionRequest;
import dev.langchain4j.model.openai.internal.audio.transcription.OpenAiAudioTranscriptionResponse;
import dev.langchain4j.model.openai.internal.chat.ChatCompletionRequest;
import dev.langchain4j.model.openai.internal.chat.ChatCompletionResponse;
import dev.langchain4j.model.openai.internal.completion.CompletionRequest;
import dev.langchain4j.model.openai.internal.completion.CompletionResponse;
import dev.langchain4j.model.openai.internal.embedding.EmbeddingRequest;
import dev.langchain4j.model.openai.internal.embedding.EmbeddingResponse;
import dev.langchain4j.model.openai.internal.image.GenerateImagesRequest;
import dev.langchain4j.model.openai.internal.image.GenerateImagesResponse;
import dev.langchain4j.model.openai.internal.models.ModelsListResponse;
import dev.langchain4j.model.openai.internal.moderation.ModerationRequest;
import dev.langchain4j.model.openai.internal.moderation.ModerationResponse;
import dev.langchain4j.model.openai.internal.spi.OpenAiClientBuilderFactory;
import dev.langchain4j.model.openai.internal.spi.ServiceHelper;
import java.time.Duration;
import java.util.Map;
import org.slf4j.Logger;

public abstract class OpenAiClient {

    public abstract SyncOrAsyncOrStreaming<CompletionResponse> completion(CompletionRequest request);

    public abstract SyncOrAsyncOrStreaming<ChatCompletionResponse> chatCompletion(ChatCompletionRequest request);

    public abstract SyncOrAsync<EmbeddingResponse> embedding(EmbeddingRequest request);

    public abstract SyncOrAsync<ModerationResponse> moderation(ModerationRequest request);

    public abstract SyncOrAsync<GenerateImagesResponse> imagesGeneration(GenerateImagesRequest request);

<<<<<<< HEAD
    public SyncOrAsync<ModelsListResponse> listModels() {
        throw new UnsupportedOperationException("Model listing is not supported by this client implementation");
=======
    public SyncOrAsync<OpenAiAudioTranscriptionResponse> audioTranscription(OpenAiAudioTranscriptionRequest request) {
        throw new UnsupportedOperationException("Audio transcription is not implemented by this client");
>>>>>>> 70f3c4dd
    }

    @SuppressWarnings("rawtypes")
    public static Builder builder() {
        for (OpenAiClientBuilderFactory factory : ServiceHelper.loadFactories(OpenAiClientBuilderFactory.class)) {
            return factory.get();
        }
        // fallback to the default
        return DefaultOpenAiClient.builder();
    }

    @SuppressWarnings("unchecked")
    public abstract static class Builder<T extends OpenAiClient, B extends Builder<T, B>> {

        public HttpClientBuilder httpClientBuilder;
        public String baseUrl;
        public String organizationId;
        public String projectId;
        public String apiKey;
        public Duration connectTimeout;
        public Duration readTimeout;
        public String userAgent;
        public boolean logRequests;
        public boolean logResponses;
        public Logger logger;
        public Map<String, String> customHeaders;
        public Map<String, String> customQueryParams;

        public abstract T build();

        public B httpClientBuilder(HttpClientBuilder httpClientBuilder) {
            this.httpClientBuilder = httpClientBuilder;
            return (B) this;
        }

        /**
         * @param baseUrl Base URL of OpenAI API. For example: "https://api.openai.com/v1/"
         * @return builder
         */
        public B baseUrl(String baseUrl) {
            this.baseUrl = baseUrl;
            return (B) this;
        }

        /**
         * @param organizationId The OpenAI Organization ID.
         *                       More info <a href="https://platform.openai.com/docs/api-reference/organizations-and-projects-optional">here</a>.
         * @return builder
         */
        public B organizationId(String organizationId) {
            this.organizationId = organizationId;
            return (B) this;
        }

        /**
         * @param projectId The OpenAI Project ID.
         *                  More info <a href="https://platform.openai.com/docs/api-reference/organizations-and-projects-optional">here</a>.
         * @return builder
         */
        public B projectId(String projectId) {
            this.projectId = projectId;
            return (B) this;
        }

        /**
         * @param apiKey OpenAI API key.
         *               Will be injected in HTTP headers like this: "Authorization: Bearer ${apiKey}"
         * @return builder
         */
        public B apiKey(String apiKey) {
            this.apiKey = apiKey;
            return (B) this;
        }

        public B connectTimeout(Duration connectTimeout) {
            this.connectTimeout = connectTimeout;
            return (B) this;
        }

        public B readTimeout(Duration readTimeout) {
            this.readTimeout = readTimeout;
            return (B) this;
        }

        public B userAgent(String userAgent) {
            this.userAgent = userAgent;
            return (B) this;
        }

        public B logRequests(Boolean logRequests) {
            if (logRequests == null) {
                logRequests = false;
            }
            this.logRequests = logRequests;
            return (B) this;
        }

        public B logger(Logger logger) {
            this.logger = logger;
            return (B) this;
        }

        public B logResponses(Boolean logResponses) {
            if (logResponses == null) {
                logResponses = false;
            }
            this.logResponses = logResponses;
            return (B) this;
        }

        /**
         * Custom headers to be added to each HTTP request.
         *
         * @param customHeaders a map of headers
         * @return builder
         */
        public B customHeaders(Map<String, String> customHeaders) {
            this.customHeaders = customHeaders;
            return (B) this;
        }

        /**
         * Custom query parameters to be added to each HTTP request URL.
         *
         * @param customQueryParams a map of query parameters
         * @return builder
         */
        public B customQueryParams(Map<String, String> customQueryParams) {
            this.customQueryParams = customQueryParams;
            return (B) this;
        }
    }
}<|MERGE_RESOLUTION|>--- conflicted
+++ resolved
@@ -32,13 +32,12 @@
 
     public abstract SyncOrAsync<GenerateImagesResponse> imagesGeneration(GenerateImagesRequest request);
 
-<<<<<<< HEAD
+    public SyncOrAsync<OpenAiAudioTranscriptionResponse> audioTranscription(OpenAiAudioTranscriptionRequest request) {
+        throw new UnsupportedOperationException("Audio transcription is not supported by this client implementation");
+    }
+
     public SyncOrAsync<ModelsListResponse> listModels() {
         throw new UnsupportedOperationException("Model listing is not supported by this client implementation");
-=======
-    public SyncOrAsync<OpenAiAudioTranscriptionResponse> audioTranscription(OpenAiAudioTranscriptionRequest request) {
-        throw new UnsupportedOperationException("Audio transcription is not implemented by this client");
->>>>>>> 70f3c4dd
     }
 
     @SuppressWarnings("rawtypes")
