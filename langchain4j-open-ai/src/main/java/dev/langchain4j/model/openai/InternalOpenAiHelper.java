--- conflicted
+++ resolved
@@ -6,6 +6,7 @@
 import static dev.langchain4j.internal.ValidationUtils.ensureNotBlank;
 import static dev.langchain4j.model.chat.request.ResponseFormat.JSON;
 import static dev.langchain4j.model.chat.request.ResponseFormatType.TEXT;
+import static dev.langchain4j.model.chat.request.json.JsonSchemaElementHelper.toMap;
 import static dev.langchain4j.model.openai.internal.chat.ResponseFormatType.JSON_OBJECT;
 import static dev.langchain4j.model.openai.internal.chat.ResponseFormatType.JSON_SCHEMA;
 import static dev.langchain4j.model.openai.internal.chat.ToolType.FUNCTION;
@@ -66,27 +67,6 @@
 import java.util.List;
 import java.util.Map;
 
-<<<<<<< HEAD
-=======
-import static dev.langchain4j.internal.Exceptions.illegalArgument;
-import static dev.langchain4j.internal.Utils.isNullOrBlank;
-import static dev.langchain4j.internal.Utils.isNullOrEmpty;
-import static dev.langchain4j.internal.ValidationUtils.ensureNotBlank;
-import static dev.langchain4j.model.chat.request.ResponseFormat.JSON;
-import static dev.langchain4j.model.chat.request.ResponseFormatType.TEXT;
-import static dev.langchain4j.model.chat.request.json.JsonSchemaElementHelper.toMap;
-import static dev.langchain4j.model.openai.internal.chat.ResponseFormatType.JSON_OBJECT;
-import static dev.langchain4j.model.openai.internal.chat.ResponseFormatType.JSON_SCHEMA;
-import static dev.langchain4j.model.openai.internal.chat.ToolType.FUNCTION;
-import static dev.langchain4j.model.output.FinishReason.CONTENT_FILTER;
-import static dev.langchain4j.model.output.FinishReason.LENGTH;
-import static dev.langchain4j.model.output.FinishReason.STOP;
-import static dev.langchain4j.model.output.FinishReason.TOOL_EXECUTION;
-import static java.lang.String.format;
-import static java.util.Collections.singletonList;
-import static java.util.stream.Collectors.toList;
-
->>>>>>> 4dae0994
 public class InternalOpenAiHelper {
 
     static final String DEFAULT_OPENAI_URL = "https://api.openai.com/v1";
@@ -266,163 +246,12 @@
 
     private static Map<String, Object> toOpenAiParameters(JsonObjectSchema parameters, boolean strict) {
         if (parameters != null) {
-<<<<<<< HEAD
-            dev.langchain4j.model.openai.internal.chat.JsonObjectSchema.Builder builder =
-                    dev.langchain4j.model.openai.internal.chat.JsonObjectSchema.builder()
-                            .properties(toOpenAiProperties(parameters.properties(), strict))
-                            .required(parameters.required())
-                            .definitions(toOpenAiProperties(parameters.definitions(), strict));
-            if (strict) {
-                builder
-                        // when strict, all fields must be required:
-                        // https://platform.openai.com/docs/guides/structured-outputs/all-fields-must-be-required
-                        .required(new ArrayList<>(parameters.properties().keySet()))
-                        // when strict, additionalProperties must be false:
-                        // https://platform.openai.com/docs/guides/structured-outputs/additionalproperties-false-must-always-be-set-in-objects
-                        .additionalProperties(false);
-            }
-            return builder.build();
-        }
-
-        // keeping old logic with ToolParameters for backward compatibility
-
-        ToolParameters toolParameters = toolSpecification.toolParameters();
-        if (toolParameters == null) {
-            dev.langchain4j.model.openai.internal.chat.JsonObjectSchema.Builder builder =
-                    dev.langchain4j.model.openai.internal.chat.JsonObjectSchema.builder();
-            if (strict) {
-                // when strict, additionalProperties must be false:
-                // https://platform.openai.com/docs/guides/structured-outputs/additionalproperties-false-must-always-be-set-in-objects
-                builder.additionalProperties(false);
-            }
-            return builder.build();
-        }
-
-        dev.langchain4j.model.openai.internal.chat.JsonObjectSchema.Builder builder =
-                dev.langchain4j.model.openai.internal.chat.JsonObjectSchema.builder()
-                        .properties(toOpenAiPropertiesOld(toolParameters.properties(), strict))
-                        .required(toolParameters.required());
-        if (strict) {
-            builder
-                    // when strict, all fields must be required:
-                    // https://platform.openai.com/docs/guides/structured-outputs/all-fields-must-be-required
-                    .required(new ArrayList<>(toolParameters.properties().keySet()))
-                    // when strict, additionalProperties must be false:
-                    // https://platform.openai.com/docs/guides/structured-outputs/additionalproperties-false-must-always-be-set-in-objects
-                    .additionalProperties(false);
-        }
-        return builder.build();
-    }
-
-    private static Map<String, dev.langchain4j.model.openai.internal.chat.JsonSchemaElement> toOpenAiProperties(
-            Map<String, JsonSchemaElement> properties, boolean strict) {
-
-        if (properties == null) {
-            return null;
-        }
-
-        Map<String, dev.langchain4j.model.openai.internal.chat.JsonSchemaElement> openAiProperties =
-                new LinkedHashMap<>();
-        properties.forEach((key, value) -> openAiProperties.put(key, toOpenAiJsonSchemaElement(value, strict)));
-        return openAiProperties;
-    }
-
-    private static dev.langchain4j.model.openai.internal.chat.JsonSchemaElement toOpenAiJsonSchemaElement(
-            JsonSchemaElement jsonSchemaElement, boolean strict) {
-
-        if (jsonSchemaElement instanceof JsonObjectSchema jsonObjectSchema) {
-            dev.langchain4j.model.openai.internal.chat.JsonObjectSchema.Builder builder =
-                    dev.langchain4j.model.openai.internal.chat.JsonObjectSchema.builder()
-                            .description(jsonObjectSchema.description())
-                            .properties(toOpenAiProperties(jsonObjectSchema.properties(), strict))
-                            .additionalProperties(strict ? Boolean.FALSE : jsonObjectSchema.additionalProperties())
-                            .definitions(toOpenAiProperties(jsonObjectSchema.definitions(), strict));
-            if (jsonObjectSchema.required() != null) {
-                builder.required(jsonObjectSchema.required());
-            }
-            if (strict) {
-                builder
-                        // when strict, all fields must be required:
-                        // https://platform.openai.com/docs/guides/structured-outputs/all-fields-must-be-required
-                        .required(new ArrayList<>(jsonObjectSchema.properties().keySet()))
-                        // when strict, additionalProperties must be false:
-                        // https://platform.openai.com/docs/guides/structured-outputs/additionalproperties-false-must-always-be-set-in-objects
-                        .additionalProperties(false);
-            }
-            return builder.build();
-        } else if (jsonSchemaElement instanceof JsonArraySchema jsonArraySchema) {
-            return dev.langchain4j.model.openai.internal.chat.JsonArraySchema.builder()
-                    .description(jsonArraySchema.description())
-                    .items(toOpenAiJsonSchemaElement(jsonArraySchema.items(), strict))
-                    .build();
-        } else if (jsonSchemaElement instanceof JsonEnumSchema jsonEnumSchema) {
-            return dev.langchain4j.model.openai.internal.chat.JsonEnumSchema.builder()
-                    .description(jsonEnumSchema.description())
-                    .enumValues(jsonEnumSchema.enumValues())
-                    .build();
-        } else if (jsonSchemaElement instanceof JsonStringSchema jsonStringSchema) {
-            return dev.langchain4j.model.openai.internal.chat.JsonStringSchema.builder()
-                    .description(jsonStringSchema.description())
-                    .build();
-        } else if (jsonSchemaElement instanceof JsonIntegerSchema jsonIntegerSchema) {
-            return dev.langchain4j.model.openai.internal.chat.JsonIntegerSchema.builder()
-                    .description(jsonIntegerSchema.description())
-                    .build();
-        } else if (jsonSchemaElement instanceof JsonNumberSchema jsonNumberSchema) {
-            return dev.langchain4j.model.openai.internal.chat.JsonNumberSchema.builder()
-                    .description(jsonNumberSchema.description())
-                    .build();
-        } else if (jsonSchemaElement instanceof JsonBooleanSchema jsonBooleanSchema) {
-            return dev.langchain4j.model.openai.internal.chat.JsonBooleanSchema.builder()
-                    .description(jsonBooleanSchema.description())
-                    .build();
-        } else if (jsonSchemaElement instanceof JsonReferenceSchema jsonReferenceSchema) {
-            return dev.langchain4j.model.openai.internal.chat.JsonReferenceSchema.builder()
-                    .reference("#/$defs/" + jsonReferenceSchema.reference())
-                    .build();
-        } else if (jsonSchemaElement instanceof JsonAnyOfSchema) {
-            JsonAnyOfSchema jsonAnyOfSchema = (JsonAnyOfSchema) jsonSchemaElement;
-            return dev.langchain4j.model.openai.internal.chat.JsonAnyOfSchema.builder()
-                    .description(jsonAnyOfSchema.description())
-                    .anyOf(jsonAnyOfSchema.anyOf().stream()
-                            .map(it -> toOpenAiJsonSchemaElement(it, strict))
-                            .collect(toList()))
-                    .build();
-        } else {
-            throw new IllegalArgumentException("Unknown type: " + jsonSchemaElement.getClass());
-        }
-    }
-
-    private static Map<String, dev.langchain4j.model.openai.internal.chat.JsonSchemaElement> toOpenAiPropertiesOld(
-            Map<String, ?> properties, boolean strict) {
-        Map<String, dev.langchain4j.model.openai.internal.chat.JsonSchemaElement> openAiProperties =
-                new LinkedHashMap<>();
-        properties.forEach((key, value) ->
-                openAiProperties.put(key, toOpenAiJsonSchemaElementOld((Map<String, ?>) value, strict)));
-        return openAiProperties;
-    }
-
-    private static dev.langchain4j.model.openai.internal.chat.JsonSchemaElement toOpenAiJsonSchemaElementOld(
-            Map<String, ?> properties, boolean strict) {
-        Object type = properties.get("type");
-        String description = (String) properties.get("description");
-        if ("object".equals(type)) {
-            List<String> required = (List<String>) properties.get("required");
-            dev.langchain4j.model.openai.internal.chat.JsonObjectSchema.Builder builder =
-                    dev.langchain4j.model.openai.internal.chat.JsonObjectSchema.builder()
-                            .description(description)
-                            .properties(toOpenAiPropertiesOld((Map<String, ?>) properties.get("properties"), strict));
-            if (required != null) {
-                builder.required(required);
-            }
-=======
             return toMap(parameters, strict);
         } else {
             Map<String, Object> map = new LinkedHashMap<>();
             map.put("type", "object");
             map.put("properties", new HashMap<>());
             map.put("required", new ArrayList<>());
->>>>>>> 4dae0994
             if (strict) {
                 // When strict, additionalProperties must be false:
                 // See https://platform.openai.com/docs/guides/structured-outputs/additionalproperties-false-must-always-be-set-in-objects?api-mode=chat#additionalproperties-false-must-always-be-set-in-objects
@@ -531,21 +360,11 @@
                         "For OpenAI, the root element of the JSON Schema must be a JsonObjectSchema, but it was: "
                                 + jsonSchema.rootElement().getClass());
             }
-<<<<<<< HEAD
-            dev.langchain4j.model.openai.internal.chat.JsonSchema openAiJsonSchema =
-                    dev.langchain4j.model.openai.internal.chat.JsonSchema.builder()
-                            .name(jsonSchema.name())
-                            .strict(strict)
-                            .schema((dev.langchain4j.model.openai.internal.chat.JsonObjectSchema)
-                                    toOpenAiJsonSchemaElement(jsonSchema.rootElement(), strict))
-                            .build();
-=======
             dev.langchain4j.model.openai.internal.chat.JsonSchema openAiJsonSchema = dev.langchain4j.model.openai.internal.chat.JsonSchema.builder()
                     .name(jsonSchema.name())
                     .strict(strict)
                     .schema(toMap(jsonSchema.rootElement(), strict))
                     .build();
->>>>>>> 4dae0994
             return dev.langchain4j.model.openai.internal.chat.ResponseFormat.builder()
                     .type(JSON_SCHEMA)
                     .jsonSchema(openAiJsonSchema)
@@ -571,34 +390,6 @@
                 chatResponse.metadata().finishReason());
     }
 
-<<<<<<< HEAD
-    static StreamingChatResponseHandler convertHandler(StreamingResponseHandler<AiMessage> handler) {
-        return new StreamingChatResponseHandler() {
-
-            @Override
-            public void onPartialResponse(String partialResponse) {
-                handler.onNext(partialResponse);
-            }
-
-            @Override
-            public void onReasoningResponse(String reasoningContent) {
-                handler.onReasoning(reasoningContent);
-            }
-
-            @Override
-            public void onCompleteResponse(ChatResponse completeResponse) {
-                handler.onComplete(convertResponse(completeResponse));
-            }
-
-            @Override
-            public void onError(Throwable error) {
-                handler.onError(error);
-            }
-        };
-    }
-
-=======
->>>>>>> 4dae0994
     static void validate(ChatRequestParameters parameters) {
         if (parameters.topK() != null) {
             throw new UnsupportedFeatureException("'topK' parameter is not supported by OpenAI");
