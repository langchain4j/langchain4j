package dev.langchain4j.model.openai;

<<<<<<< HEAD
import static dev.langchain4j.internal.RetryUtils.withRetryMappingExceptions;
import static dev.langchain4j.internal.Utils.copy;
import static dev.langchain4j.internal.Utils.getOrDefault;
import static dev.langchain4j.model.ModelProvider.OPEN_AI;
import static dev.langchain4j.model.chat.Capability.RESPONSE_FORMAT_JSON_SCHEMA;
import static dev.langchain4j.model.openai.internal.OpenAiUtils.DEFAULT_OPENAI_URL;
import static dev.langchain4j.model.openai.internal.OpenAiUtils.DEFAULT_USER_AGENT;
import static dev.langchain4j.model.openai.internal.OpenAiUtils.aiMessageFrom;
import static dev.langchain4j.model.openai.internal.OpenAiUtils.finishReasonFrom;
import static dev.langchain4j.model.openai.internal.OpenAiUtils.fromOpenAiResponseFormat;
import static dev.langchain4j.model.openai.internal.OpenAiUtils.toOpenAiChatRequest;
import static dev.langchain4j.model.openai.internal.OpenAiUtils.tokenUsageFrom;
import static dev.langchain4j.model.openai.internal.OpenAiUtils.validate;
import static dev.langchain4j.spi.ServiceHelper.loadFactories;
import static java.time.Duration.ofSeconds;
import static java.util.Arrays.asList;

=======
import dev.langchain4j.data.message.AiMessage;
>>>>>>> b8c79061
import dev.langchain4j.http.client.HttpClientBuilder;
import dev.langchain4j.model.ModelProvider;
import dev.langchain4j.model.chat.Capability;
import dev.langchain4j.model.chat.ChatModel;
import dev.langchain4j.model.chat.listener.ChatModelListener;
import dev.langchain4j.model.chat.request.ChatRequest;
import dev.langchain4j.model.chat.request.ChatRequestParameters;
import dev.langchain4j.model.chat.request.DefaultChatRequestParameters;
import dev.langchain4j.model.chat.response.ChatResponse;
import dev.langchain4j.model.openai.internal.OpenAiClient;
import dev.langchain4j.model.openai.internal.ParsedAndRawResponse;
import dev.langchain4j.model.openai.internal.chat.ChatCompletionRequest;
import dev.langchain4j.model.openai.internal.chat.ChatCompletionResponse;
import dev.langchain4j.model.openai.spi.OpenAiChatModelBuilderFactory;
import java.time.Duration;
import java.util.HashSet;
import java.util.List;
import java.util.Map;
import java.util.Set;

/**
 * Represents an OpenAI language model with a chat completion interface, such as gpt-4o-mini and o3.
 * You can find a description of parameters <a href="https://platform.openai.com/docs/api-reference/chat/create">here</a>.
 */
public class OpenAiChatModel implements ChatModel {

    private final OpenAiClient client;
    private final int maxRetries;

    private final OpenAiChatRequestParameters defaultRequestParameters;
    private final String responseFormat;
    private final Set<Capability> supportedCapabilities;
    private final boolean strictJsonSchema;
    private final boolean strictTools;
<<<<<<< HEAD
=======
    private final boolean returnThinking;
>>>>>>> b8c79061

    private final List<ChatModelListener> listeners;

    public OpenAiChatModel(OpenAiChatModelBuilder builder) {

        this.client = OpenAiClient.builder()
                .httpClientBuilder(builder.httpClientBuilder)
                .baseUrl(getOrDefault(builder.baseUrl, DEFAULT_OPENAI_URL))
                .apiKey(builder.apiKey)
                .organizationId(builder.organizationId)
                .projectId(builder.projectId)
                .connectTimeout(getOrDefault(builder.timeout, ofSeconds(15)))
                .readTimeout(getOrDefault(builder.timeout, ofSeconds(60)))
                .logRequests(getOrDefault(builder.logRequests, false))
                .logResponses(getOrDefault(builder.logResponses, false))
                .userAgent(DEFAULT_USER_AGENT)
                .customHeaders(builder.customHeaders)
                .build();
        this.maxRetries = getOrDefault(builder.maxRetries, 2);

        ChatRequestParameters commonParameters;
        if (builder.defaultRequestParameters != null) {
            validate(builder.defaultRequestParameters);
            commonParameters = builder.defaultRequestParameters;
        } else {
            commonParameters = DefaultChatRequestParameters.EMPTY;
        }

        OpenAiChatRequestParameters openAiParameters =
                builder.defaultRequestParameters instanceof OpenAiChatRequestParameters openAiChatRequestParameters
                        ? openAiChatRequestParameters
                        : OpenAiChatRequestParameters.EMPTY;

        this.defaultRequestParameters = OpenAiChatRequestParameters.builder()
                // common parameters
                .modelName(getOrDefault(builder.modelName, commonParameters.modelName()))
                .temperature(getOrDefault(builder.temperature, commonParameters.temperature()))
                .topP(getOrDefault(builder.topP, commonParameters.topP()))
                .frequencyPenalty(getOrDefault(builder.frequencyPenalty, commonParameters.frequencyPenalty()))
                .presencePenalty(getOrDefault(builder.presencePenalty, commonParameters.presencePenalty()))
                .maxOutputTokens(getOrDefault(builder.maxTokens, commonParameters.maxOutputTokens()))
                .stopSequences(getOrDefault(builder.stop, commonParameters.stopSequences()))
                .toolSpecifications(commonParameters.toolSpecifications())
                .toolChoice(commonParameters.toolChoice())
                .responseFormat(getOrDefault(
                        fromOpenAiResponseFormat(builder.responseFormat), commonParameters.responseFormat()))
                // OpenAI-specific parameters
                .maxCompletionTokens(getOrDefault(builder.maxCompletionTokens, openAiParameters.maxCompletionTokens()))
                .logitBias(getOrDefault(builder.logitBias, openAiParameters.logitBias()))
                .parallelToolCalls(getOrDefault(builder.parallelToolCalls, openAiParameters.parallelToolCalls()))
                .seed(getOrDefault(builder.seed, openAiParameters.seed()))
                .user(getOrDefault(builder.user, openAiParameters.user()))
                .store(getOrDefault(builder.store, openAiParameters.store()))
                .metadata(getOrDefault(builder.metadata, openAiParameters.metadata()))
                .serviceTier(getOrDefault(builder.serviceTier, openAiParameters.serviceTier()))
                .reasoningEffort(openAiParameters.reasoningEffort())
                .customParameters(openAiParameters.customParameters())
                .build();
        this.responseFormat = builder.responseFormat;
        this.supportedCapabilities = copy(builder.supportedCapabilities);
        this.strictJsonSchema = getOrDefault(builder.strictJsonSchema, false);
        this.strictTools = getOrDefault(builder.strictTools, false);
        this.returnThinking = getOrDefault(builder.returnThinking, false);
        this.listeners = copy(builder.listeners);
    }

    @Override
    public OpenAiChatRequestParameters defaultRequestParameters() {
        return defaultRequestParameters;
    }

    @Override
    public Set<Capability> supportedCapabilities() {
        Set<Capability> capabilities = new HashSet<>(supportedCapabilities);
        if ("json_schema".equals(responseFormat)) {
            capabilities.add(RESPONSE_FORMAT_JSON_SCHEMA);
        }
        return capabilities;
    }

    @Override
    public ChatResponse doChat(ChatRequest chatRequest) {

        OpenAiChatRequestParameters parameters = (OpenAiChatRequestParameters) chatRequest.parameters();
        validate(parameters);

        ChatCompletionRequest openAiRequest = toOpenAiChatRequest(
                        chatRequest, parameters, strictTools, strictJsonSchema)
                .build();

        ParsedAndRawResponse<ChatCompletionResponse> parsedAndRawResponse = withRetryMappingExceptions(() ->
                client.chatCompletion(openAiRequest).executeRaw(), maxRetries);

        ChatCompletionResponse openAiResponse = parsedAndRawResponse.parsedResponse();

        OpenAiChatResponseMetadata responseMetadata = OpenAiChatResponseMetadata.builder()
                .id(openAiResponse.id())
                .modelName(openAiResponse.model())
                .tokenUsage(tokenUsageFrom(openAiResponse.usage()))
                .finishReason(finishReasonFrom(openAiResponse.choices().get(0).finishReason()))
                .created(openAiResponse.created())
                .serviceTier(openAiResponse.serviceTier())
                .systemFingerprint(openAiResponse.systemFingerprint())
                .rawHttpResponse(parsedAndRawResponse.rawHttpResponse())
                .build();

        return ChatResponse.builder()
                .aiMessage(aiMessageFrom(openAiResponse, returnThinking))
                .metadata(responseMetadata)
                .build();
    }

    @Override
    public List<ChatModelListener> listeners() {
        return listeners;
    }

    @Override
    public ModelProvider provider() {
        return OPEN_AI;
    }

    public static OpenAiChatModelBuilder builder() {
        for (OpenAiChatModelBuilderFactory factory : loadFactories(OpenAiChatModelBuilderFactory.class)) {
            return factory.get();
        }
        return new OpenAiChatModelBuilder();
    }

    public static class OpenAiChatModelBuilder {

        private HttpClientBuilder httpClientBuilder;
        private String baseUrl;
        private String apiKey;
        private String organizationId;
        private String projectId;

        private ChatRequestParameters defaultRequestParameters;
        private String modelName;
        private Double temperature;
        private Double topP;
        private List<String> stop;
        private Integer maxTokens;
        private Integer maxCompletionTokens;
        private Double presencePenalty;
        private Double frequencyPenalty;
        private Map<String, Integer> logitBias;
        private Set<Capability> supportedCapabilities;
        private String responseFormat;
        private Boolean strictJsonSchema;
        private Integer seed;
        private String user;
        private Boolean strictTools;
        private Boolean parallelToolCalls;
        private Boolean store;
        private Map<String, String> metadata;
        private String serviceTier;
        private Boolean returnThinking;
        private Duration timeout;
        private Integer maxRetries;
        private Boolean logRequests;
        private Boolean logResponses;
        private Map<String, String> customHeaders;
        private List<ChatModelListener> listeners;

        public OpenAiChatModelBuilder() {
            // This is public so it can be extended
        }

        public OpenAiChatModelBuilder httpClientBuilder(HttpClientBuilder httpClientBuilder) {
            this.httpClientBuilder = httpClientBuilder;
            return this;
        }

        /**
         * Sets default common {@link ChatRequestParameters} or OpenAI-specific {@link OpenAiChatRequestParameters}.
         * <br>
         * When a parameter is set via an individual builder method (e.g., {@link #modelName(String)}),
         * its value takes precedence over the same parameter set via {@link ChatRequestParameters}.
         */
        public OpenAiChatModelBuilder defaultRequestParameters(ChatRequestParameters parameters) {
            this.defaultRequestParameters = parameters;
            return this;
        }

        public OpenAiChatModelBuilder modelName(String modelName) {
            this.modelName = modelName;
            return this;
        }

        public OpenAiChatModelBuilder modelName(OpenAiChatModelName modelName) {
            this.modelName = modelName.toString();
            return this;
        }

        public OpenAiChatModelBuilder baseUrl(String baseUrl) {
            this.baseUrl = baseUrl;
            return this;
        }

        public OpenAiChatModelBuilder apiKey(String apiKey) {
            this.apiKey = apiKey;
            return this;
        }

        public OpenAiChatModelBuilder organizationId(String organizationId) {
            this.organizationId = organizationId;
            return this;
        }

        public OpenAiChatModelBuilder projectId(String projectId) {
            this.projectId = projectId;
            return this;
        }

        public OpenAiChatModelBuilder temperature(Double temperature) {
            this.temperature = temperature;
            return this;
        }

        public OpenAiChatModelBuilder topP(Double topP) {
            this.topP = topP;
            return this;
        }

        public OpenAiChatModelBuilder stop(List<String> stop) {
            this.stop = stop;
            return this;
        }

        public OpenAiChatModelBuilder maxTokens(Integer maxTokens) {
            this.maxTokens = maxTokens;
            return this;
        }

        public OpenAiChatModelBuilder maxCompletionTokens(Integer maxCompletionTokens) {
            this.maxCompletionTokens = maxCompletionTokens;
            return this;
        }

        public OpenAiChatModelBuilder presencePenalty(Double presencePenalty) {
            this.presencePenalty = presencePenalty;
            return this;
        }

        public OpenAiChatModelBuilder frequencyPenalty(Double frequencyPenalty) {
            this.frequencyPenalty = frequencyPenalty;
            return this;
        }

        public OpenAiChatModelBuilder logitBias(Map<String, Integer> logitBias) {
            this.logitBias = logitBias;
            return this;
        }

        public OpenAiChatModelBuilder responseFormat(String responseFormat) {
            this.responseFormat = responseFormat;
            return this;
        }

        public OpenAiChatModelBuilder supportedCapabilities(Set<Capability> supportedCapabilities) {
            this.supportedCapabilities = supportedCapabilities;
            return this;
        }

        public OpenAiChatModelBuilder supportedCapabilities(Capability... supportedCapabilities) {
            return supportedCapabilities(new HashSet<>(asList(supportedCapabilities)));
        }

        public OpenAiChatModelBuilder strictJsonSchema(Boolean strictJsonSchema) {
            this.strictJsonSchema = strictJsonSchema;
            return this;
        }

        public OpenAiChatModelBuilder seed(Integer seed) {
            this.seed = seed;
            return this;
        }

        public OpenAiChatModelBuilder user(String user) {
            this.user = user;
            return this;
        }

        public OpenAiChatModelBuilder strictTools(Boolean strictTools) {
            this.strictTools = strictTools;
            return this;
        }

        public OpenAiChatModelBuilder parallelToolCalls(Boolean parallelToolCalls) {
            this.parallelToolCalls = parallelToolCalls;
            return this;
        }

        public OpenAiChatModelBuilder store(Boolean store) {
            this.store = store;
            return this;
        }

        public OpenAiChatModelBuilder metadata(Map<String, String> metadata) {
            this.metadata = metadata;
            return this;
        }

        public OpenAiChatModelBuilder serviceTier(String serviceTier) {
            this.serviceTier = serviceTier;
            return this;
        }

        /**
         * This setting is intended for <a href="https://api-docs.deepseek.com/guides/reasoning_model">DeepSeek</a>.
         * <p>
         * Controls whether to return thinking/reasoning text (if available) inside {@link AiMessage#thinking()}.
         * Please note that this does not enable thinking/reasoning for the LLM;
         * it only controls whether to parse the {@code reasoning_content} field from the API response
         * and return it inside the {@link AiMessage}.
         * <p>
         * Disabled by default.
         * If enabled, the thinking text will be stored within the {@link AiMessage} and may be persisted.
         */
        public OpenAiChatModelBuilder returnThinking(Boolean returnThinking) {
            this.returnThinking = returnThinking;
            return this;
        }

        public OpenAiChatModelBuilder timeout(Duration timeout) {
            this.timeout = timeout;
            return this;
        }

        public OpenAiChatModelBuilder maxRetries(Integer maxRetries) {
            this.maxRetries = maxRetries;
            return this;
        }

        public OpenAiChatModelBuilder logRequests(Boolean logRequests) {
            this.logRequests = logRequests;
            return this;
        }

        public OpenAiChatModelBuilder logResponses(Boolean logResponses) {
            this.logResponses = logResponses;
            return this;
        }

        public OpenAiChatModelBuilder customHeaders(Map<String, String> customHeaders) {
            this.customHeaders = customHeaders;
            return this;
        }

        public OpenAiChatModelBuilder listeners(List<ChatModelListener> listeners) {
            this.listeners = listeners;
            return this;
        }

        public OpenAiChatModel build() {
            return new OpenAiChatModel(this);
        }
    }
}<|MERGE_RESOLUTION|>--- conflicted
+++ resolved
@@ -1,6 +1,27 @@
 package dev.langchain4j.model.openai;
 
-<<<<<<< HEAD
+import dev.langchain4j.data.message.AiMessage;
+import dev.langchain4j.http.client.HttpClientBuilder;
+import dev.langchain4j.model.ModelProvider;
+import dev.langchain4j.model.chat.Capability;
+import dev.langchain4j.model.chat.ChatModel;
+import dev.langchain4j.model.chat.listener.ChatModelListener;
+import dev.langchain4j.model.chat.request.ChatRequest;
+import dev.langchain4j.model.chat.request.ChatRequestParameters;
+import dev.langchain4j.model.chat.request.DefaultChatRequestParameters;
+import dev.langchain4j.model.chat.response.ChatResponse;
+import dev.langchain4j.model.openai.internal.OpenAiClient;
+import dev.langchain4j.model.openai.internal.ParsedAndRawResponse;
+import dev.langchain4j.model.openai.internal.chat.ChatCompletionRequest;
+import dev.langchain4j.model.openai.internal.chat.ChatCompletionResponse;
+import dev.langchain4j.model.openai.spi.OpenAiChatModelBuilderFactory;
+
+import java.time.Duration;
+import java.util.HashSet;
+import java.util.List;
+import java.util.Map;
+import java.util.Set;
+
 import static dev.langchain4j.internal.RetryUtils.withRetryMappingExceptions;
 import static dev.langchain4j.internal.Utils.copy;
 import static dev.langchain4j.internal.Utils.getOrDefault;
@@ -18,47 +39,21 @@
 import static java.time.Duration.ofSeconds;
 import static java.util.Arrays.asList;
 
-=======
-import dev.langchain4j.data.message.AiMessage;
->>>>>>> b8c79061
-import dev.langchain4j.http.client.HttpClientBuilder;
-import dev.langchain4j.model.ModelProvider;
-import dev.langchain4j.model.chat.Capability;
-import dev.langchain4j.model.chat.ChatModel;
-import dev.langchain4j.model.chat.listener.ChatModelListener;
-import dev.langchain4j.model.chat.request.ChatRequest;
-import dev.langchain4j.model.chat.request.ChatRequestParameters;
-import dev.langchain4j.model.chat.request.DefaultChatRequestParameters;
-import dev.langchain4j.model.chat.response.ChatResponse;
-import dev.langchain4j.model.openai.internal.OpenAiClient;
-import dev.langchain4j.model.openai.internal.ParsedAndRawResponse;
-import dev.langchain4j.model.openai.internal.chat.ChatCompletionRequest;
-import dev.langchain4j.model.openai.internal.chat.ChatCompletionResponse;
-import dev.langchain4j.model.openai.spi.OpenAiChatModelBuilderFactory;
-import java.time.Duration;
-import java.util.HashSet;
-import java.util.List;
-import java.util.Map;
-import java.util.Set;
-
 /**
  * Represents an OpenAI language model with a chat completion interface, such as gpt-4o-mini and o3.
- * You can find a description of parameters <a href="https://platform.openai.com/docs/api-reference/chat/create">here</a>.
+ * You can find description of parameters <a href="https://platform.openai.com/docs/api-reference/chat/create">here</a>.
  */
 public class OpenAiChatModel implements ChatModel {
 
     private final OpenAiClient client;
-    private final int maxRetries;
+    private final Integer maxRetries;
 
     private final OpenAiChatRequestParameters defaultRequestParameters;
     private final String responseFormat;
     private final Set<Capability> supportedCapabilities;
     private final boolean strictJsonSchema;
     private final boolean strictTools;
-<<<<<<< HEAD
-=======
     private final boolean returnThinking;
->>>>>>> b8c79061
 
     private final List<ChatModelListener> listeners;
 
@@ -88,9 +83,9 @@
         }
 
         OpenAiChatRequestParameters openAiParameters =
-                builder.defaultRequestParameters instanceof OpenAiChatRequestParameters openAiChatRequestParameters
-                        ? openAiChatRequestParameters
-                        : OpenAiChatRequestParameters.EMPTY;
+                builder.defaultRequestParameters instanceof OpenAiChatRequestParameters openAiChatRequestParameters ?
+                        openAiChatRequestParameters :
+                        OpenAiChatRequestParameters.EMPTY;
 
         this.defaultRequestParameters = OpenAiChatRequestParameters.builder()
                 // common parameters
@@ -103,8 +98,7 @@
                 .stopSequences(getOrDefault(builder.stop, commonParameters.stopSequences()))
                 .toolSpecifications(commonParameters.toolSpecifications())
                 .toolChoice(commonParameters.toolChoice())
-                .responseFormat(getOrDefault(
-                        fromOpenAiResponseFormat(builder.responseFormat), commonParameters.responseFormat()))
+                .responseFormat(getOrDefault(fromOpenAiResponseFormat(builder.responseFormat), commonParameters.responseFormat()))
                 // OpenAI-specific parameters
                 .maxCompletionTokens(getOrDefault(builder.maxCompletionTokens, openAiParameters.maxCompletionTokens()))
                 .logitBias(getOrDefault(builder.logitBias, openAiParameters.logitBias()))
@@ -145,9 +139,8 @@
         OpenAiChatRequestParameters parameters = (OpenAiChatRequestParameters) chatRequest.parameters();
         validate(parameters);
 
-        ChatCompletionRequest openAiRequest = toOpenAiChatRequest(
-                        chatRequest, parameters, strictTools, strictJsonSchema)
-                .build();
+        ChatCompletionRequest openAiRequest =
+                toOpenAiChatRequest(chatRequest, parameters, strictTools, strictJsonSchema).build();
 
         ParsedAndRawResponse<ChatCompletionResponse> parsedAndRawResponse = withRetryMappingExceptions(() ->
                 client.chatCompletion(openAiRequest).executeRaw(), maxRetries);
