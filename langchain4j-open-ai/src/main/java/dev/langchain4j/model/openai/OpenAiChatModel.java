--- conflicted
+++ resolved
@@ -140,15 +140,10 @@
                         chatRequest, parameters, strictTools, strictJsonSchema)
                 .build();
 
-<<<<<<< HEAD
-        ChatCompletionResponse openAiResponse = withRetryMappingExceptions(
-                () -> client.chatCompletion(openAiRequest).execute(), maxRetries);
-=======
         ParsedAndRawResponse<ChatCompletionResponse> parsedAndRawResponse = withRetryMappingExceptions(() ->
                 client.chatCompletion(openAiRequest).executeRaw(), maxRetries);
 
         ChatCompletionResponse openAiResponse = parsedAndRawResponse.parsedResponse();
->>>>>>> 27e7c6a2
 
         OpenAiChatResponseMetadata responseMetadata = OpenAiChatResponseMetadata.builder()
                 .id(openAiResponse.id())
