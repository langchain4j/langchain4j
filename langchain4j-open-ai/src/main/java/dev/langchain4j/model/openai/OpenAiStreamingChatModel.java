package dev.langchain4j.model.openai;

import dev.langchain4j.model.chat.response.PartialToolCall;
import dev.langchain4j.http.client.HttpClientBuilder;
import dev.langchain4j.internal.ExceptionMapper;
import dev.langchain4j.internal.ToolCallBuilder;
import dev.langchain4j.model.ModelProvider;
import dev.langchain4j.model.StreamingResponseHandler;
import dev.langchain4j.model.chat.StreamingChatModel;
import dev.langchain4j.model.chat.listener.ChatModelListener;
import dev.langchain4j.model.chat.request.ChatRequest;
import dev.langchain4j.model.chat.request.ChatRequestParameters;
import dev.langchain4j.model.chat.request.DefaultChatRequestParameters;
import dev.langchain4j.model.chat.response.ChatResponse;
import dev.langchain4j.model.chat.response.StreamingChatResponseHandler;
import dev.langchain4j.model.openai.internal.OpenAiClient;
import dev.langchain4j.model.openai.internal.chat.ChatCompletionChoice;
import dev.langchain4j.model.openai.internal.chat.ChatCompletionRequest;
import dev.langchain4j.model.openai.internal.chat.ChatCompletionResponse;
import dev.langchain4j.model.openai.internal.chat.Delta;
import dev.langchain4j.model.openai.internal.chat.ToolCall;
import dev.langchain4j.model.openai.internal.shared.StreamOptions;
import dev.langchain4j.model.openai.spi.OpenAiStreamingChatModelBuilderFactory;

import java.time.Duration;
import java.util.List;
import java.util.Map;

import static dev.langchain4j.internal.InternalStreamingChatResponseHandlerUtils.onCompleteToolCall;
import static dev.langchain4j.internal.InternalStreamingChatResponseHandlerUtils.onPartialToolCall;
import static dev.langchain4j.internal.InternalStreamingChatResponseHandlerUtils.withLoggingExceptions;
import static dev.langchain4j.internal.Utils.copy;
import static dev.langchain4j.internal.Utils.getOrDefault;
import static dev.langchain4j.internal.Utils.isNotNullOrEmpty;
import static dev.langchain4j.internal.Utils.isNullOrEmpty;
import static dev.langchain4j.model.ModelProvider.OPEN_AI;
import static dev.langchain4j.model.openai.internal.OpenAiUtils.DEFAULT_OPENAI_URL;
import static dev.langchain4j.model.openai.internal.OpenAiUtils.DEFAULT_USER_AGENT;
import static dev.langchain4j.model.openai.internal.OpenAiUtils.fromOpenAiResponseFormat;
import static dev.langchain4j.model.openai.internal.OpenAiUtils.toOpenAiChatRequest;
import static dev.langchain4j.model.openai.internal.OpenAiUtils.validate;
import static dev.langchain4j.spi.ServiceHelper.loadFactories;
import static java.time.Duration.ofSeconds;

/**
 * Represents an OpenAI language model with a chat completion interface, such as gpt-4o-mini and o3.
 * The model's response is streamed token by token and should be handled with {@link StreamingResponseHandler}.
 * You can find description of parameters <a href="https://platform.openai.com/docs/api-reference/chat/create">here</a>.
 */
public class OpenAiStreamingChatModel implements StreamingChatModel {

    private final OpenAiClient client;
    private final OpenAiChatRequestParameters defaultRequestParameters;
    private final boolean strictJsonSchema;
    private final boolean strictTools;
    private final boolean returnThinking;
    private final List<ChatModelListener> listeners;

    public OpenAiStreamingChatModel(OpenAiStreamingChatModelBuilder builder) {
        this.client = OpenAiClient.builder()
                .httpClientBuilder(builder.httpClientBuilder)
                .baseUrl(getOrDefault(builder.baseUrl, DEFAULT_OPENAI_URL))
                .apiKey(builder.apiKey)
                .organizationId(builder.organizationId)
                .projectId(builder.projectId)
                .connectTimeout(getOrDefault(builder.timeout, ofSeconds(15)))
                .readTimeout(getOrDefault(builder.timeout, ofSeconds(60)))
                .logRequests(getOrDefault(builder.logRequests, false))
                .logResponses(getOrDefault(builder.logResponses, false))
                .userAgent(DEFAULT_USER_AGENT)
                .customHeaders(builder.customHeaders)
                .build();

        ChatRequestParameters commonParameters;
        if (builder.defaultRequestParameters != null) {
            validate(builder.defaultRequestParameters);
            commonParameters = builder.defaultRequestParameters;
        } else {
            commonParameters = DefaultChatRequestParameters.EMPTY;
        }

        OpenAiChatRequestParameters openAiParameters;
        if (builder.defaultRequestParameters instanceof OpenAiChatRequestParameters openAiChatRequestParameters) {
            openAiParameters = openAiChatRequestParameters;
        } else {
            openAiParameters = OpenAiChatRequestParameters.EMPTY;
        }

        this.defaultRequestParameters = OpenAiChatRequestParameters.builder()
                // common parameters
                .modelName(getOrDefault(builder.modelName, commonParameters.modelName()))
                .temperature(getOrDefault(builder.temperature, commonParameters.temperature()))
                .topP(getOrDefault(builder.topP, commonParameters.topP()))
                .frequencyPenalty(getOrDefault(builder.frequencyPenalty, commonParameters.frequencyPenalty()))
                .presencePenalty(getOrDefault(builder.presencePenalty, commonParameters.presencePenalty()))
                .maxOutputTokens(getOrDefault(builder.maxTokens, commonParameters.maxOutputTokens()))
                .stopSequences(getOrDefault(builder.stop, commonParameters.stopSequences()))
                .toolSpecifications(commonParameters.toolSpecifications())
                .toolChoice(commonParameters.toolChoice())
                .responseFormat(getOrDefault(fromOpenAiResponseFormat(builder.responseFormat), commonParameters.responseFormat()))
                // OpenAI-specific parameters
                .maxCompletionTokens(getOrDefault(builder.maxCompletionTokens, openAiParameters.maxCompletionTokens()))
                .logitBias(getOrDefault(builder.logitBias, openAiParameters.logitBias()))
                .parallelToolCalls(getOrDefault(builder.parallelToolCalls, openAiParameters.parallelToolCalls()))
                .seed(getOrDefault(builder.seed, openAiParameters.seed()))
                .user(getOrDefault(builder.user, openAiParameters.user()))
                .store(getOrDefault(builder.store, openAiParameters.store()))
                .metadata(getOrDefault(builder.metadata, openAiParameters.metadata()))
                .serviceTier(getOrDefault(builder.serviceTier, openAiParameters.serviceTier()))
                .reasoningEffort(openAiParameters.reasoningEffort())
                .customParameters(openAiParameters.customParameters())
                .build();
        this.strictJsonSchema = getOrDefault(builder.strictJsonSchema, false);
        this.strictTools = getOrDefault(builder.strictTools, false);
        this.returnThinking = getOrDefault(builder.returnThinking, false);
        this.listeners = copy(builder.listeners);
    }

    @Override
    public OpenAiChatRequestParameters defaultRequestParameters() {
        return defaultRequestParameters;
    }

    @Override
    public void doChat(ChatRequest chatRequest, StreamingChatResponseHandler handler) {

        OpenAiChatRequestParameters parameters = (OpenAiChatRequestParameters) chatRequest.parameters();
        validate(parameters);

        ChatCompletionRequest openAiRequest =
                toOpenAiChatRequest(chatRequest, parameters, strictTools, strictJsonSchema)
                        .stream(true)
                        .streamOptions(StreamOptions.builder()
                                .includeUsage(true)
                                .build())
                        .build();

<<<<<<< HEAD
        OpenAiStreamingResponseBuilder openAiResponseBuilder = new OpenAiStreamingResponseBuilder(returnThinking);
=======
        OpenAiStreamingResponseBuilder openAiResponseBuilder = new OpenAiStreamingResponseBuilder();
        ToolCallBuilder toolCallBuilder = new ToolCallBuilder();
>>>>>>> 85de6221

        client.chatCompletion(openAiRequest)
                .onRawPartialResponse(parsedAndRawResponse -> {
                    openAiResponseBuilder.append(parsedAndRawResponse);
                    handle(parsedAndRawResponse.parsedResponse(), toolCallBuilder, handler);
                })
                .onComplete(() -> {

                    if (toolCallBuilder.hasRequests()) {
                        onCompleteToolCall(handler, toolCallBuilder.buildAndReset());
                    }

                    ChatResponse chatResponse = openAiResponseBuilder.build();
                    try {
                        handler.onCompleteResponse(chatResponse);
                    } catch (Exception e) {
                        withLoggingExceptions(() -> handler.onError(e));
                    }
                })
                .onError(throwable -> {
                    RuntimeException mappedException = ExceptionMapper.DEFAULT.mapException(throwable);
                    withLoggingExceptions(() -> handler.onError(mappedException));
                })
                .execute();
    }

<<<<<<< HEAD
    private void handle(ChatCompletionResponse partialResponse,
                        StreamingChatResponseHandler handler) {
=======
    private static void handle(ChatCompletionResponse partialResponse,
                               ToolCallBuilder toolCallBuilder,
                               StreamingChatResponseHandler handler) {
>>>>>>> 85de6221
        if (partialResponse == null) {
            return;
        }

        List<ChatCompletionChoice> choices = partialResponse.choices();
        if (isNullOrEmpty(choices)) {
            return;
        }

        ChatCompletionChoice chatCompletionChoice = choices.get(0);
        if (chatCompletionChoice == null) {
            return;
        }

        Delta delta = chatCompletionChoice.delta();
        if (delta == null) {
            return;
        }

        String content = delta.content();
        if (!isNullOrEmpty(content)) {
            try {
                handler.onPartialResponse(content);
            } catch (Exception e) {
                withLoggingExceptions(() -> handler.onError(e));
            }
        }

<<<<<<< HEAD
        String reasoningContent = delta.reasoningContent();
        if (returnThinking && !isNullOrEmpty(reasoningContent)) {
            try {
                handler.onPartialThinkingResponse(reasoningContent);
            } catch (Exception e) {
                withLoggingExceptions(() -> handler.onError(e)); // TODO
=======
        List<ToolCall> toolCalls = delta.toolCalls();
        if (toolCalls != null) {
            for (ToolCall toolCall : toolCalls) {

                int index = toolCall.index();
                if (toolCallBuilder.index() != index) {
                    onCompleteToolCall(handler, toolCallBuilder.buildAndReset());
                    toolCallBuilder.updateIndex(index);
                }

                String id = toolCallBuilder.updateId(toolCall.id());
                String name = toolCallBuilder.updateName(toolCall.function().name());

                String partialArguments = toolCall.function().arguments();
                if (isNotNullOrEmpty(partialArguments)) {
                    toolCallBuilder.appendArguments(partialArguments);

                    PartialToolCall partialToolRequest = PartialToolCall.builder()
                            .index(index)
                            .id(id)
                            .name(name)
                            .partialArguments(partialArguments)
                            .build();
                    onPartialToolCall(handler, partialToolRequest);
                }
>>>>>>> 85de6221
            }
        }
    }

    @Override
    public List<ChatModelListener> listeners() {
        return listeners;
    }

    @Override
    public ModelProvider provider() {
        return OPEN_AI;
    }

    public static OpenAiStreamingChatModelBuilder builder() {
        for (OpenAiStreamingChatModelBuilderFactory factory : loadFactories(OpenAiStreamingChatModelBuilderFactory.class)) {
            return factory.get();
        }
        return new OpenAiStreamingChatModelBuilder();
    }

    public static class OpenAiStreamingChatModelBuilder {

        private HttpClientBuilder httpClientBuilder;
        private String baseUrl;
        private String apiKey;
        private String organizationId;
        private String projectId;

        private ChatRequestParameters defaultRequestParameters;
        private String modelName;
        private Double temperature;
        private Double topP;
        private List<String> stop;
        private Integer maxTokens;
        private Integer maxCompletionTokens;
        private Double presencePenalty;
        private Double frequencyPenalty;
        private Map<String, Integer> logitBias;
        private String responseFormat;
        private Boolean strictJsonSchema;
        private Integer seed;
        private String user;
        private Boolean strictTools;
        private Boolean parallelToolCalls;
        private Boolean store;
        private Map<String, String> metadata;
        private String serviceTier;
        private Boolean returnThinking;
        private Duration timeout;
        private Boolean logRequests;
        private Boolean logResponses;
        private Map<String, String> customHeaders;
        private List<ChatModelListener> listeners;

        public OpenAiStreamingChatModelBuilder() {
            // This is public so it can be extended
        }

        public OpenAiStreamingChatModelBuilder httpClientBuilder(HttpClientBuilder httpClientBuilder) {
            this.httpClientBuilder = httpClientBuilder;
            return this;
        }

        /**
         * Sets default common {@link ChatRequestParameters} or OpenAI-specific {@link OpenAiChatRequestParameters}.
         * <br>
         * When a parameter is set via an individual builder method (e.g., {@link #modelName(String)}),
         * its value takes precedence over the same parameter set via {@link ChatRequestParameters}.
         */
        public OpenAiStreamingChatModelBuilder defaultRequestParameters(ChatRequestParameters parameters) {
            this.defaultRequestParameters = parameters;
            return this;
        }

        public OpenAiStreamingChatModelBuilder modelName(String modelName) {
            this.modelName = modelName;
            return this;
        }

        public OpenAiStreamingChatModelBuilder modelName(OpenAiChatModelName modelName) {
            this.modelName = modelName.toString();
            return this;
        }

        public OpenAiStreamingChatModelBuilder baseUrl(String baseUrl) {
            this.baseUrl = baseUrl;
            return this;
        }

        public OpenAiStreamingChatModelBuilder apiKey(String apiKey) {
            this.apiKey = apiKey;
            return this;
        }

        public OpenAiStreamingChatModelBuilder organizationId(String organizationId) {
            this.organizationId = organizationId;
            return this;
        }

        public OpenAiStreamingChatModelBuilder projectId(String projectId) {
            this.projectId = projectId;
            return this;
        }

        public OpenAiStreamingChatModelBuilder temperature(Double temperature) {
            this.temperature = temperature;
            return this;
        }

        public OpenAiStreamingChatModelBuilder topP(Double topP) {
            this.topP = topP;
            return this;
        }

        public OpenAiStreamingChatModelBuilder stop(List<String> stop) {
            this.stop = stop;
            return this;
        }

        public OpenAiStreamingChatModelBuilder maxTokens(Integer maxTokens) {
            this.maxTokens = maxTokens;
            return this;
        }

        public OpenAiStreamingChatModelBuilder maxCompletionTokens(Integer maxCompletionTokens) {
            this.maxCompletionTokens = maxCompletionTokens;
            return this;
        }

        public OpenAiStreamingChatModelBuilder presencePenalty(Double presencePenalty) {
            this.presencePenalty = presencePenalty;
            return this;
        }

        public OpenAiStreamingChatModelBuilder frequencyPenalty(Double frequencyPenalty) {
            this.frequencyPenalty = frequencyPenalty;
            return this;
        }

        public OpenAiStreamingChatModelBuilder logitBias(Map<String, Integer> logitBias) {
            this.logitBias = logitBias;
            return this;
        }

        public OpenAiStreamingChatModelBuilder responseFormat(String responseFormat) {
            this.responseFormat = responseFormat;
            return this;
        }

        public OpenAiStreamingChatModelBuilder strictJsonSchema(Boolean strictJsonSchema) {
            this.strictJsonSchema = strictJsonSchema;
            return this;
        }

        public OpenAiStreamingChatModelBuilder seed(Integer seed) {
            this.seed = seed;
            return this;
        }

        public OpenAiStreamingChatModelBuilder user(String user) {
            this.user = user;
            return this;
        }

        public OpenAiStreamingChatModelBuilder strictTools(Boolean strictTools) {
            this.strictTools = strictTools;
            return this;
        }

        public OpenAiStreamingChatModelBuilder parallelToolCalls(Boolean parallelToolCalls) {
            this.parallelToolCalls = parallelToolCalls;
            return this;
        }

        public OpenAiStreamingChatModelBuilder store(Boolean store) {
            this.store = store;
            return this;
        }

        public OpenAiStreamingChatModelBuilder metadata(Map<String, String> metadata) {
            this.metadata = metadata;
            return this;
        }

        public OpenAiStreamingChatModelBuilder serviceTier(String serviceTier) {
            this.serviceTier = serviceTier;
            return this;
        }

        public OpenAiStreamingChatModelBuilder returnThinking(Boolean returnThinking) {
            this.returnThinking = returnThinking;
            return this;
        }

        public OpenAiStreamingChatModelBuilder timeout(Duration timeout) {
            this.timeout = timeout;
            return this;
        }

        public OpenAiStreamingChatModelBuilder logRequests(Boolean logRequests) {
            this.logRequests = logRequests;
            return this;
        }

        public OpenAiStreamingChatModelBuilder logResponses(Boolean logResponses) {
            this.logResponses = logResponses;
            return this;
        }

        public OpenAiStreamingChatModelBuilder customHeaders(Map<String, String> customHeaders) {
            this.customHeaders = customHeaders;
            return this;
        }

        public OpenAiStreamingChatModelBuilder listeners(List<ChatModelListener> listeners) {
            this.listeners = listeners;
            return this;
        }

        public OpenAiStreamingChatModel build() {
            return new OpenAiStreamingChatModel(this);
        }
    }
}<|MERGE_RESOLUTION|>--- conflicted
+++ resolved
@@ -135,12 +135,8 @@
                                 .build())
                         .build();
 
-<<<<<<< HEAD
         OpenAiStreamingResponseBuilder openAiResponseBuilder = new OpenAiStreamingResponseBuilder(returnThinking);
-=======
-        OpenAiStreamingResponseBuilder openAiResponseBuilder = new OpenAiStreamingResponseBuilder();
         ToolCallBuilder toolCallBuilder = new ToolCallBuilder();
->>>>>>> 85de6221
 
         client.chatCompletion(openAiRequest)
                 .onRawPartialResponse(parsedAndRawResponse -> {
@@ -167,14 +163,9 @@
                 .execute();
     }
 
-<<<<<<< HEAD
     private void handle(ChatCompletionResponse partialResponse,
-                        StreamingChatResponseHandler handler) {
-=======
-    private static void handle(ChatCompletionResponse partialResponse,
                                ToolCallBuilder toolCallBuilder,
                                StreamingChatResponseHandler handler) {
->>>>>>> 85de6221
         if (partialResponse == null) {
             return;
         }
@@ -199,18 +190,19 @@
             try {
                 handler.onPartialResponse(content);
             } catch (Exception e) {
-                withLoggingExceptions(() -> handler.onError(e));
+                withLoggingExceptions(() -> handler.onError(e)); // TODO
             }
         }
 
-<<<<<<< HEAD
         String reasoningContent = delta.reasoningContent();
         if (returnThinking && !isNullOrEmpty(reasoningContent)) {
             try {
                 handler.onPartialThinkingResponse(reasoningContent);
             } catch (Exception e) {
                 withLoggingExceptions(() -> handler.onError(e)); // TODO
-=======
+            }
+        }
+
         List<ToolCall> toolCalls = delta.toolCalls();
         if (toolCalls != null) {
             for (ToolCall toolCall : toolCalls) {
@@ -236,7 +228,6 @@
                             .build();
                     onPartialToolCall(handler, partialToolRequest);
                 }
->>>>>>> 85de6221
             }
         }
     }
