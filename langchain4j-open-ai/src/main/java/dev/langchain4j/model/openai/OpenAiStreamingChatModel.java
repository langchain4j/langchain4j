package dev.langchain4j.model.openai;

import dev.ai4j.openai4j.OpenAiClient;
import dev.ai4j.openai4j.chat.ChatCompletionChoice;
import dev.ai4j.openai4j.chat.ChatCompletionRequest;
import dev.ai4j.openai4j.chat.ChatCompletionResponse;
import dev.ai4j.openai4j.chat.Delta;
import dev.langchain4j.agent.tool.ToolSpecification;
import dev.langchain4j.data.message.AiMessage;
import dev.langchain4j.data.message.ChatMessage;
import dev.langchain4j.model.StreamingResponseHandler;
import dev.langchain4j.model.Tokenizer;
import dev.langchain4j.model.chat.StreamingChatLanguageModel;
import dev.langchain4j.model.chat.TokenCountEstimator;
import dev.langchain4j.model.chat.listener.ChatLanguageModelRequest;
import dev.langchain4j.model.chat.listener.ChatLanguageModelResponse;
import dev.langchain4j.model.listener.ModelListener;
import dev.langchain4j.model.openai.spi.OpenAiStreamingChatModelBuilderFactory;
import dev.langchain4j.model.output.Response;
import lombok.Builder;
import lombok.extern.slf4j.Slf4j;

import java.net.Proxy;
import java.time.Duration;
import java.util.ArrayList;
import java.util.List;
import java.util.Map;
import java.util.concurrent.atomic.AtomicReference;

import static dev.langchain4j.internal.Utils.*;
import static dev.langchain4j.model.openai.InternalOpenAiHelper.*;
import static dev.langchain4j.model.openai.OpenAiModelName.GPT_3_5_TURBO;
import static dev.langchain4j.spi.ServiceHelper.loadFactories;
import static java.time.Duration.ofSeconds;
import static java.util.Collections.emptyList;
import static java.util.Collections.singletonList;

/**
 * Represents an OpenAI language model with a chat completion interface, such as gpt-3.5-turbo and gpt-4.
 * The model's response is streamed token by token and should be handled with {@link StreamingResponseHandler}.
 * You can find description of parameters <a href="https://platform.openai.com/docs/api-reference/chat/create">here</a>.
 *
 *
 * @Deprecated use {@link OpenAiChatModel} instead.
 */
<<<<<<< HEAD
@Deprecated()
=======
@Slf4j
>>>>>>> 240d34df
public class OpenAiStreamingChatModel implements StreamingChatLanguageModel, TokenCountEstimator {

    private final OpenAiClient client;
    private final String modelName;
    private final Double temperature;
    private final Double topP;
    private final List<String> stop;
    private final Integer maxTokens;
    private final Double presencePenalty;
    private final Double frequencyPenalty;
    private final Map<String, Integer> logitBias;
    private final String responseFormat;
    private final Integer seed;
    private final String user;
    private final Tokenizer tokenizer;
    private final boolean isOpenAiModel;
    private final List<ModelListener<ChatLanguageModelRequest, ChatLanguageModelResponse>> listeners;

    @Builder
    public OpenAiStreamingChatModel(String baseUrl,
                                    String apiKey,
                                    String organizationId,
                                    String modelName,
                                    Double temperature,
                                    Double topP,
                                    List<String> stop,
                                    Integer maxTokens,
                                    Double presencePenalty,
                                    Double frequencyPenalty,
                                    Map<String, Integer> logitBias,
                                    String responseFormat,
                                    Integer seed,
                                    String user,
                                    Duration timeout,
                                    Proxy proxy,
                                    Boolean logRequests,
                                    Boolean logResponses,
                                    Tokenizer tokenizer,
                                    Map<String, String> customHeaders,
                                    List<ModelListener<ChatLanguageModelRequest, ChatLanguageModelResponse>> listeners) {

        timeout = getOrDefault(timeout, ofSeconds(60));

        this.client = OpenAiClient.builder()
                .baseUrl(getOrDefault(baseUrl, OPENAI_URL))
                .openAiApiKey(apiKey)
                .organizationId(organizationId)
                .callTimeout(timeout)
                .connectTimeout(timeout)
                .readTimeout(timeout)
                .writeTimeout(timeout)
                .proxy(proxy)
                .logRequests(logRequests)
                .logStreamingResponses(logResponses)
                .userAgent(DEFAULT_USER_AGENT)
                .customHeaders(customHeaders)
                .build();
        this.modelName = getOrDefault(modelName, GPT_3_5_TURBO);
        this.temperature = getOrDefault(temperature, 0.7);
        this.topP = topP;
        this.stop = stop;
        this.maxTokens = maxTokens;
        this.presencePenalty = presencePenalty;
        this.frequencyPenalty = frequencyPenalty;
        this.logitBias = logitBias;
        this.responseFormat = responseFormat;
        this.seed = seed;
        this.user = user;
        this.tokenizer = getOrDefault(tokenizer, OpenAiTokenizer::new);
        this.isOpenAiModel = isOpenAiModel(this.modelName);
        this.listeners = listeners == null ? emptyList() : new ArrayList<>(listeners);
    }

    public String modelName() {
        return modelName;
    }

    @Override
    public void generate(List<ChatMessage> messages, StreamingResponseHandler<AiMessage> handler) {
        generate(messages, null, null, handler);
    }

    @Override
    public void generate(List<ChatMessage> messages, List<ToolSpecification> toolSpecifications, StreamingResponseHandler<AiMessage> handler) {
        generate(messages, toolSpecifications, null, handler);
    }

    @Override
    public void generate(List<ChatMessage> messages, ToolSpecification toolSpecification, StreamingResponseHandler<AiMessage> handler) {
        generate(messages, null, toolSpecification, handler);
    }

    private void generate(List<ChatMessage> messages,
                          List<ToolSpecification> toolSpecifications,
                          ToolSpecification toolThatMustBeExecuted,
                          StreamingResponseHandler<AiMessage> handler
    ) {
        ChatCompletionRequest.Builder requestBuilder = ChatCompletionRequest.builder()
                .stream(true)
                .model(modelName)
                .messages(toOpenAiMessages(messages))
                .temperature(temperature)
                .topP(topP)
                .stop(stop)
                .maxTokens(maxTokens)
                .presencePenalty(presencePenalty)
                .frequencyPenalty(frequencyPenalty)
                .logitBias(logitBias)
                .responseFormat(responseFormat)
                .seed(seed)
                .user(user);

        if (toolThatMustBeExecuted != null) {
            requestBuilder.tools(toTools(singletonList(toolThatMustBeExecuted)));
            requestBuilder.toolChoice(toolThatMustBeExecuted.name());
        } else if (!isNullOrEmpty(toolSpecifications)) {
            requestBuilder.tools(toTools(toolSpecifications));
        }

        ChatCompletionRequest request = requestBuilder.build();

        ChatLanguageModelRequest modelListenerRequest = createModelListenerRequest(request, messages, toolSpecifications);
        listeners.forEach(listener -> {
            try {
                listener.onRequest(modelListenerRequest);
            } catch (Exception e) {
                log.warn("Exception while calling model listener", e);
            }
        });

        int inputTokenCount = countInputTokens(messages, toolSpecifications, toolThatMustBeExecuted);
        OpenAiStreamingResponseBuilder responseBuilder = new OpenAiStreamingResponseBuilder(inputTokenCount);

        AtomicReference<String> responseId = new AtomicReference<>();
        AtomicReference<String> responseModel = new AtomicReference<>();

        client.chatCompletion(request)
                .onPartialResponse(partialResponse -> {
                    responseBuilder.append(partialResponse);
                    handle(partialResponse, handler);

                    if (!isNullOrBlank(partialResponse.id())) {
                        responseId.set(partialResponse.id());
                    }
                    if (!isNullOrBlank(partialResponse.model())) {
                        responseModel.set(partialResponse.model());
                    }
                })
                .onComplete(() -> {
                    Response<AiMessage> response = createResponse(responseBuilder, toolThatMustBeExecuted);

                    ChatLanguageModelResponse modelListenerResponse = createModelListenerResponse(
                            responseId.get(),
                            responseModel.get(),
                            response
                    );
                    listeners.forEach(listener -> {
                        try {
                            listener.onResponse(modelListenerResponse, modelListenerRequest);
                        } catch (Exception e) {
                            log.warn("Exception while calling model listener", e);
                        }
                    });

                    handler.onComplete(response);
                })
                .onError(error -> {
                    Response<AiMessage> response = createResponse(responseBuilder, toolThatMustBeExecuted);

                    ChatLanguageModelResponse modelListenerResponse = createModelListenerResponse(
                            responseId.get(),
                            responseModel.get(),
                            response
                    );
                    listeners.forEach(listener -> {
                        try {
                            listener.onError(error, modelListenerResponse, modelListenerRequest);
                        } catch (Exception e) {
                            log.warn("Exception while calling model listener", e);
                        }
                    });

                    handler.onError(error);
                })
                .execute();
    }

    private Response<AiMessage> createResponse(OpenAiStreamingResponseBuilder responseBuilder,
                                               ToolSpecification toolThatMustBeExecuted) {
        Response<AiMessage> response = responseBuilder.build(tokenizer, toolThatMustBeExecuted != null);
        if (isOpenAiModel) {
            return response;
        }
        return removeTokenUsage(response);
    }

    private int countInputTokens(List<ChatMessage> messages,
                                 List<ToolSpecification> toolSpecifications,
                                 ToolSpecification toolThatMustBeExecuted) {
        int inputTokenCount = tokenizer.estimateTokenCountInMessages(messages);
        if (toolThatMustBeExecuted != null) {
            inputTokenCount += tokenizer.estimateTokenCountInForcefulToolSpecification(toolThatMustBeExecuted);
        } else if (!isNullOrEmpty(toolSpecifications)) {
            inputTokenCount += tokenizer.estimateTokenCountInToolSpecifications(toolSpecifications);
        }
        return inputTokenCount;
    }

    private static void handle(ChatCompletionResponse partialResponse,
                               StreamingResponseHandler<AiMessage> handler) {
        List<ChatCompletionChoice> choices = partialResponse.choices();
        if (choices == null || choices.isEmpty()) {
            return;
        }
        Delta delta = choices.get(0).delta();
        String content = delta.content();
        if (content != null) {
            handler.onNext(content);
        }
    }

    @Override
    public int estimateTokenCount(List<ChatMessage> messages) {
        return tokenizer.estimateTokenCountInMessages(messages);
    }

    public static OpenAiStreamingChatModel withApiKey(String apiKey) {
        return builder().apiKey(apiKey).build();
    }

    public static OpenAiStreamingChatModelBuilder builder() {
        for (OpenAiStreamingChatModelBuilderFactory factory : loadFactories(OpenAiStreamingChatModelBuilderFactory.class)) {
            return factory.get();
        }
        return new OpenAiStreamingChatModelBuilder();
    }

    public static class OpenAiStreamingChatModelBuilder {

        public OpenAiStreamingChatModelBuilder() {
            // This is public so it can be extended
            // By default with Lombok it becomes package private
        }

        public OpenAiStreamingChatModelBuilder modelName(String modelName) {
            this.modelName = modelName;
            return this;
        }

        public OpenAiStreamingChatModelBuilder modelName(OpenAiChatModelName modelName) {
            this.modelName = modelName.toString();
            return this;
        }
    }
}<|MERGE_RESOLUTION|>--- conflicted
+++ resolved
@@ -43,11 +43,8 @@
  *
  * @Deprecated use {@link OpenAiChatModel} instead.
  */
-<<<<<<< HEAD
+@Slf4j
 @Deprecated()
-=======
-@Slf4j
->>>>>>> 240d34df
 public class OpenAiStreamingChatModel implements StreamingChatLanguageModel, TokenCountEstimator {
 
     private final OpenAiClient client;
