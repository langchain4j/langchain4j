--- conflicted
+++ resolved
@@ -1,23 +1,5 @@
 package dev.langchain4j.model.openai;
 
-<<<<<<< HEAD
-import static dev.langchain4j.internal.Utils.copyIfNotNull;
-import static dev.langchain4j.internal.Utils.getOrDefault;
-import static dev.langchain4j.internal.Utils.isNullOrEmpty;
-import static dev.langchain4j.model.chat.request.ToolChoice.REQUIRED;
-import static dev.langchain4j.model.openai.InternalOpenAiHelper.DEFAULT_OPENAI_URL;
-import static dev.langchain4j.model.openai.InternalOpenAiHelper.DEFAULT_USER_AGENT;
-import static dev.langchain4j.model.openai.InternalOpenAiHelper.convertHandler;
-import static dev.langchain4j.model.openai.InternalOpenAiHelper.fromOpenAiResponseFormat;
-import static dev.langchain4j.model.openai.InternalOpenAiHelper.toOpenAiChatRequest;
-import static dev.langchain4j.spi.ServiceHelper.loadFactories;
-import static java.time.Duration.ofSeconds;
-import static java.util.Collections.emptyList;
-
-import dev.langchain4j.agent.tool.ToolSpecification;
-import dev.langchain4j.data.message.AiMessage;
-=======
->>>>>>> 3bd8468d
 import dev.langchain4j.data.message.ChatMessage;
 import dev.langchain4j.http.client.HttpClientBuilder;
 import dev.langchain4j.model.StreamingResponseHandler;
@@ -42,8 +24,6 @@
 import java.util.List;
 import java.util.Map;
 
-<<<<<<< HEAD
-=======
 import static dev.langchain4j.internal.Utils.copyIfNotNull;
 import static dev.langchain4j.internal.Utils.getOrDefault;
 import static dev.langchain4j.internal.Utils.isNullOrEmpty;
@@ -55,7 +35,6 @@
 import static java.time.Duration.ofSeconds;
 import static java.util.Collections.emptyList;
 
->>>>>>> 3bd8468d
 /**
  * Represents an OpenAI language model with a chat completion interface, such as gpt-3.5-turbo and gpt-4.
  * The model's response is streamed token by token and should be handled with {@link StreamingResponseHandler}.
@@ -148,44 +127,6 @@
     }
 
     @Override
-<<<<<<< HEAD
-    public void generate(List<ChatMessage> messages, StreamingResponseHandler<AiMessage> handler) {
-        ChatRequest chatRequest = ChatRequest.builder().messages(messages).build();
-        chat(chatRequest, convertHandler(handler));
-    }
-
-    @Override
-    public void generate(
-            List<ChatMessage> messages,
-            List<ToolSpecification> toolSpecifications,
-            StreamingResponseHandler<AiMessage> handler) {
-        ChatRequest chatRequest = ChatRequest.builder()
-                .messages(messages)
-                .parameters(ChatRequestParameters.builder()
-                        .toolSpecifications(toolSpecifications)
-                        .build())
-                .build();
-        chat(chatRequest, convertHandler(handler));
-    }
-
-    @Override
-    public void generate(
-            List<ChatMessage> messages,
-            ToolSpecification toolSpecification,
-            StreamingResponseHandler<AiMessage> handler) {
-        ChatRequest chatRequest = ChatRequest.builder()
-                .messages(messages)
-                .parameters(ChatRequestParameters.builder()
-                        .toolSpecifications(toolSpecification)
-                        .toolChoice(REQUIRED)
-                        .build())
-                .build();
-        chat(chatRequest, convertHandler(handler));
-    }
-
-    @Override
-=======
->>>>>>> 3bd8468d
     public void doChat(ChatRequest chatRequest, StreamingChatResponseHandler handler) {
 
         OpenAiChatRequestParameters parameters = (OpenAiChatRequestParameters) chatRequest.parameters();
