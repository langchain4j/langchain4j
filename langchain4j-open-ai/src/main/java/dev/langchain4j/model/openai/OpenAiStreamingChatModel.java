--- conflicted
+++ resolved
@@ -26,13 +26,7 @@
 import dev.langchain4j.model.chat.response.ChatResponse;
 import dev.langchain4j.model.chat.response.StreamingChatResponseHandler;
 import dev.langchain4j.model.openai.spi.OpenAiStreamingChatModelBuilderFactory;
-<<<<<<< HEAD
-import lombok.Builder;
-import lombok.extern.slf4j.Slf4j;
-=======
-import dev.langchain4j.model.output.Response;
 import org.slf4j.Logger;
->>>>>>> 95b069ca
 
 import java.net.Proxy;
 import java.time.Duration;
@@ -70,6 +64,7 @@
 public class OpenAiStreamingChatModel implements StreamingChatLanguageModel, TokenCountEstimator {
 
     private static final Logger log = org.slf4j.LoggerFactory.getLogger(OpenAiStreamingChatModel.class);
+
     private final OpenAiClient client;
     private final String modelName;
     private final Double temperature;
@@ -116,19 +111,19 @@
         timeout = getOrDefault(timeout, ofSeconds(60));
 
         this.client = OpenAiClient.builder()
-                .baseUrl(getOrDefault(baseUrl, OPENAI_URL))
-                .openAiApiKey(apiKey)
-                .organizationId(organizationId)
-                .callTimeout(timeout)
-                .connectTimeout(timeout)
-                .readTimeout(timeout)
-                .writeTimeout(timeout)
-                .proxy(proxy)
-                .logRequests(logRequests)
-                .logStreamingResponses(logResponses)
-                .userAgent(DEFAULT_USER_AGENT)
-                .customHeaders(customHeaders)
-                .build();
+            .baseUrl(getOrDefault(baseUrl, OPENAI_URL))
+            .openAiApiKey(apiKey)
+            .organizationId(organizationId)
+            .callTimeout(timeout)
+            .connectTimeout(timeout)
+            .readTimeout(timeout)
+            .writeTimeout(timeout)
+            .proxy(proxy)
+            .logRequests(logRequests)
+            .logStreamingResponses(logResponses)
+            .userAgent(DEFAULT_USER_AGENT)
+            .customHeaders(customHeaders)
+            .build();
         this.modelName = getOrDefault(modelName, GPT_3_5_TURBO);
         this.temperature = getOrDefault(temperature, 0.7);
         this.topP = topP;
@@ -139,8 +134,8 @@
         this.frequencyPenalty = frequencyPenalty;
         this.logitBias = logitBias;
         this.responseFormat = responseFormat == null ? null : ResponseFormat.builder()
-                .type(ResponseFormatType.valueOf(responseFormat.toUpperCase(Locale.ROOT)))
-                .build();
+            .type(ResponseFormatType.valueOf(responseFormat.toUpperCase(Locale.ROOT)))
+            .build();
         this.seed = seed;
         this.user = user;
         this.strictTools = getOrDefault(strictTools, false);
@@ -192,24 +187,24 @@
                       StreamingChatResponseHandler handler
     ) {
         ChatCompletionRequest.Builder requestBuilder = ChatCompletionRequest.builder()
-                .stream(true)
-                .streamOptions(StreamOptions.builder()
-                        .includeUsage(true)
-                        .build())
-                .model(modelName)
-                .messages(toOpenAiMessages(messages))
-                .temperature(temperature)
-                .topP(topP)
-                .stop(stop)
-                .maxTokens(maxTokens)
-                .maxCompletionTokens(maxCompletionTokens)
-                .presencePenalty(presencePenalty)
-                .frequencyPenalty(frequencyPenalty)
-                .logitBias(logitBias)
-                .responseFormat(responseFormat)
-                .seed(seed)
-                .user(user)
-                .parallelToolCalls(parallelToolCalls);
+            .stream(true)
+            .streamOptions(StreamOptions.builder()
+                .includeUsage(true)
+                .build())
+            .model(modelName)
+            .messages(toOpenAiMessages(messages))
+            .temperature(temperature)
+            .topP(topP)
+            .stop(stop)
+            .maxTokens(maxTokens)
+            .maxCompletionTokens(maxCompletionTokens)
+            .presencePenalty(presencePenalty)
+            .frequencyPenalty(frequencyPenalty)
+            .logitBias(logitBias)
+            .responseFormat(responseFormat)
+            .seed(seed)
+            .user(user)
+            .parallelToolCalls(parallelToolCalls);
 
         if (!isNullOrEmpty(toolSpecifications)) {
             requestBuilder.tools(toTools(toolSpecifications, strictTools));
@@ -237,67 +232,67 @@
         AtomicReference<String> responseModel = new AtomicReference<>();
 
         client.chatCompletion(openAiRequest)
-                .onPartialResponse(partialResponse -> {
-                    openAiResponseBuilder.append(partialResponse);
-                    handle(partialResponse, handler);
-
-                    if (!isNullOrBlank(partialResponse.id())) {
-                        responseId.set(partialResponse.id());
+            .onPartialResponse(partialResponse -> {
+                openAiResponseBuilder.append(partialResponse);
+                handle(partialResponse, handler);
+
+                if (!isNullOrBlank(partialResponse.id())) {
+                    responseId.set(partialResponse.id());
+                }
+                if (!isNullOrBlank(partialResponse.model())) {
+                    responseModel.set(partialResponse.model());
+                }
+            })
+            .onComplete(() -> {
+                ChatResponse chatResponse = openAiResponseBuilder.build();
+
+                ChatModelResponse modelListenerResponse = createModelListenerResponse(
+                    responseId.get(),
+                    responseModel.get(),
+                    chatResponse
+                );
+                ChatModelResponseContext responseContext = new ChatModelResponseContext(
+                    modelListenerResponse,
+                    modelListenerRequest,
+                    attributes
+                );
+                listeners.forEach(listener -> {
+                    try {
+                        listener.onResponse(responseContext);
+                    } catch (Exception e) {
+                        log.warn("Exception while calling model listener", e);
                     }
-                    if (!isNullOrBlank(partialResponse.model())) {
-                        responseModel.set(partialResponse.model());
+                });
+
+                handler.onCompleteResponse(chatResponse);
+            })
+            .onError(error -> {
+                ChatResponse chatResponse = openAiResponseBuilder.build();
+
+                ChatModelResponse modelListenerPartialResponse = createModelListenerResponse(
+                    responseId.get(),
+                    responseModel.get(),
+                    chatResponse
+                );
+
+                ChatModelErrorContext errorContext = new ChatModelErrorContext(
+                    error,
+                    modelListenerRequest,
+                    modelListenerPartialResponse,
+                    attributes
+                );
+
+                listeners.forEach(listener -> {
+                    try {
+                        listener.onError(errorContext);
+                    } catch (Exception e) {
+                        log.warn("Exception while calling model listener", e);
                     }
-                })
-                .onComplete(() -> {
-                    ChatResponse chatResponse = openAiResponseBuilder.build();
-
-                    ChatModelResponse modelListenerResponse = createModelListenerResponse(
-                            responseId.get(),
-                            responseModel.get(),
-                            chatResponse
-                    );
-                    ChatModelResponseContext responseContext = new ChatModelResponseContext(
-                            modelListenerResponse,
-                            modelListenerRequest,
-                            attributes
-                    );
-                    listeners.forEach(listener -> {
-                        try {
-                            listener.onResponse(responseContext);
-                        } catch (Exception e) {
-                            log.warn("Exception while calling model listener", e);
-                        }
-                    });
-
-                    handler.onCompleteResponse(chatResponse);
-                })
-                .onError(error -> {
-                    ChatResponse chatResponse = openAiResponseBuilder.build();
-
-                    ChatModelResponse modelListenerPartialResponse = createModelListenerResponse(
-                            responseId.get(),
-                            responseModel.get(),
-                            chatResponse
-                    );
-
-                    ChatModelErrorContext errorContext = new ChatModelErrorContext(
-                            error,
-                            modelListenerRequest,
-                            modelListenerPartialResponse,
-                            attributes
-                    );
-
-                    listeners.forEach(listener -> {
-                        try {
-                            listener.onError(errorContext);
-                        } catch (Exception e) {
-                            log.warn("Exception while calling model listener", e);
-                        }
-                    });
-
-                    handler.onError(error);
-                })
-                .execute();
+                });
+
+                handler.onError(error);
+            })
+            .execute();
     }
 
     private static void handle(ChatCompletionResponse partialResponse,
@@ -493,60 +488,60 @@
 
         public OpenAiStreamingChatModel build() {
             return new OpenAiStreamingChatModel(
-                    this.baseUrl,
-                    this.apiKey,
-                    this.organizationId,
-                    this.modelName,
-                    this.temperature,
-                    this.topP,
-                    this.stop,
-                    this.maxTokens,
-                    this.maxCompletionTokens,
-                    this.presencePenalty,
-                    this.frequencyPenalty,
-                    this.logitBias,
-                    this.responseFormat,
-                    this.seed,
-                    this.user,
-                    this.strictTools,
-                    this.parallelToolCalls,
-                    this.timeout,
-                    this.proxy,
-                    this.logRequests,
-                    this.logResponses,
-                    this.tokenizer,
-                    this.customHeaders,
-                    this.listeners
+                this.baseUrl,
+                this.apiKey,
+                this.organizationId,
+                this.modelName,
+                this.temperature,
+                this.topP,
+                this.stop,
+                this.maxTokens,
+                this.maxCompletionTokens,
+                this.presencePenalty,
+                this.frequencyPenalty,
+                this.logitBias,
+                this.responseFormat,
+                this.seed,
+                this.user,
+                this.strictTools,
+                this.parallelToolCalls,
+                this.timeout,
+                this.proxy,
+                this.logRequests,
+                this.logResponses,
+                this.tokenizer,
+                this.customHeaders,
+                this.listeners
             );
         }
 
         @Override
         public String toString() {
             return new StringJoiner(", ", OpenAiStreamingChatModelBuilder.class.getSimpleName() + "[", "]")
-                    .add("baseUrl='" + baseUrl + "'")
-                    .add("organizationId='" + organizationId + "'")
-                    .add("modelName='" + modelName + "'")
-                    .add("temperature=" + temperature)
-                    .add("topP=" + topP)
-                    .add("stop=" + stop)
-                    .add("maxTokens=" + maxTokens)
-                    .add("maxCompletionTokens=" + maxCompletionTokens)
-                    .add("presencePenalty=" + presencePenalty)
-                    .add("frequencyPenalty=" + frequencyPenalty)
-                    .add("logitBias=" + logitBias)
-                    .add("responseFormat='" + responseFormat + "'")
-                    .add("seed=" + seed)
-                    .add("user='" + user + "'")
-                    .add("strictTools=" + strictTools)
-                    .add("parallelToolCalls=" + parallelToolCalls)
-                    .add("timeout=" + timeout)
-                    .add("proxy=" + proxy)
-                    .add("logRequests=" + logRequests)
-                    .add("logResponses=" + logResponses)
-                    .add("tokenizer=" + tokenizer)
-                    .add("customHeaders=" + customHeaders)
-                    .add("listeners=" + listeners)
-                    .toString();
+                .add("baseUrl='" + baseUrl + "'")
+                .add("organizationId='" + organizationId + "'")
+                .add("modelName='" + modelName + "'")
+                .add("temperature=" + temperature)
+                .add("topP=" + topP)
+                .add("stop=" + stop)
+                .add("maxTokens=" + maxTokens)
+                .add("maxCompletionTokens=" + maxCompletionTokens)
+                .add("presencePenalty=" + presencePenalty)
+                .add("frequencyPenalty=" + frequencyPenalty)
+                .add("logitBias=" + logitBias)
+                .add("responseFormat='" + responseFormat + "'")
+                .add("seed=" + seed)
+                .add("user='" + user + "'")
+                .add("strictTools=" + strictTools)
+                .add("parallelToolCalls=" + parallelToolCalls)
+                .add("timeout=" + timeout)
+                .add("proxy=" + proxy)
+                .add("logRequests=" + logRequests)
+                .add("logResponses=" + logResponses)
+                .add("tokenizer=" + tokenizer)
+                .add("customHeaders=" + customHeaders)
+                .add("listeners=" + listeners)
+                .toString();
         }
     }
 }