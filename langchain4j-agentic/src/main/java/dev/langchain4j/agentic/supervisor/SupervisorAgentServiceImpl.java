--- conflicted
+++ resolved
@@ -30,15 +30,6 @@
     }
 
     public T build() {
-<<<<<<< HEAD
-        checkSubAgents();
-
-        if (responseStrategy == SupervisorResponseStrategy.SCORED) {
-            this.responseAgent =
-                    AiServices.builder(ResponseAgent.class).chatModel(chatModel).build();
-        }
-=======
->>>>>>> 4658115a
         if (supervisorContext != null) {
             this.beforeCall(agenticScope -> {
                 if (!agenticScope.hasState(SupervisorPlanner.SUPERVISOR_CONTEXT_KEY)) {
@@ -46,155 +37,6 @@
                 }
             });
         }
-<<<<<<< HEAD
-        return build(null);
-    }
-
-    private void checkSubAgents() {
-        if (hasStreamingAgent(this.agents.values())) {
-            throw new IllegalArgumentException("Agent cannot be used as a sub-agent because it returns TokenStream.");
-        }
-    }
-
-    T build(DefaultAgenticScope agenticScope) {
-        return (T) Proxy.newProxyInstance(
-                agentServiceClass.getClassLoader(),
-                new Class<?>[] {
-                    agentServiceClass, AgentSpecification.class, AgenticScopeOwner.class, AgenticScopeAccess.class
-                },
-                new SupervisorInvocationHandler(buildPlannerAgent(agenticScope), agenticScope));
-    }
-
-    private PlannerAgent buildPlannerAgent(AgenticScope agenticScope) {
-        if (agenticScope == null && isAgenticScopeDependent()) {
-            return null;
-        }
-        var builder = AiServices.builder(PlannerAgent.class).chatModel(chatModel);
-        configureMemoryAndContext(agenticScope, builder);
-        return builder.build();
-    }
-
-    private void configureMemoryAndContext(AgenticScope agenticScope, AiServices<PlannerAgent> builder) {
-        if (chatMemoryProvider != null) {
-            builder.chatMemoryProvider(chatMemoryProvider);
-            if (contextStrategy != SupervisorContextStrategy.CHAT_MEMORY) {
-                builder.chatRequestTransformer(new Context.Summarizer(agenticScope, chatModel));
-            }
-        } else {
-            switch (contextStrategy) {
-                case CHAT_MEMORY:
-                    builder.chatMemoryProvider(memoryId -> MessageWindowChatMemory.withMaxMessages(20));
-                    break;
-                case SUMMARIZATION:
-                    builder.chatMemoryProvider(memoryId -> MessageWindowChatMemory.withMaxMessages(2))
-                            .chatRequestTransformer(new Context.Summarizer(agenticScope, chatModel));
-                    break;
-                case CHAT_MEMORY_AND_SUMMARIZATION:
-                    builder.chatMemoryProvider(memoryId -> MessageWindowChatMemory.withMaxMessages(20))
-                            .chatRequestTransformer(new Context.Summarizer(agenticScope, chatModel));
-                    break;
-            }
-        }
-    }
-
-    private boolean isAgenticScopeDependent() {
-        return contextStrategy != SupervisorContextStrategy.CHAT_MEMORY;
-    }
-
-    private class SupervisorInvocationHandler extends AbstractAgentInvocationHandler {
-        private final PlannerAgent plannerAgent;
-
-        public SupervisorInvocationHandler(PlannerAgent plannerAgent, DefaultAgenticScope agenticScope) {
-            super(SupervisorAgentServiceImpl.this, agenticScope);
-            this.plannerAgent = plannerAgent;
-        }
-
-        @Override
-        protected Object accessChatMemory(String methodName, Object memoryId) {
-            return switch (methodName) {
-                case "getChatMemory" -> plannerAgent.getChatMemory(memoryId);
-                case "evictChatMemory" -> plannerAgent.evictChatMemory(memoryId);
-                default ->
-                    throw new UnsupportedOperationException("Unknown method on ChatMemoryAccess class : " + methodName);
-            };
-        }
-
-        @Override
-        protected Object doAgentAction(DefaultAgenticScope agenticScope) {
-            String request = requestGenerator != null
-                    ? requestGenerator.apply(agenticScope)
-                    : agenticScope.readState("request", "");
-            String lastResponse = "";
-            AgentInvocation done = null;
-            Object memoryId = agenticScope.memoryId();
-
-            for (int loopCount = 0; loopCount < maxAgentsInvocations; loopCount++) {
-
-                PlannerAgent planner = isAgenticScopeDependent()
-                        ? agenticScope.getOrCreateAgent(agentId(), SupervisorAgentServiceImpl.this::buildPlannerAgent)
-                        : this.plannerAgent;
-                String supervisorContext = agenticScope.hasState(SUPERVISOR_CONTEXT_KEY)
-                        ? SUPERVISOR_CONTEXT_PREFIX + "'" + agenticScope.readState(SUPERVISOR_CONTEXT_KEY, "") + "'."
-                        : "";
-                AgentInvocation agentInvocation =
-                        planner.plan(memoryId, agentsList, request, lastResponse, supervisorContext);
-                LOG.info("Agent Invocation: {}", agentInvocation);
-
-                if (agentInvocation.getAgentName().equalsIgnoreCase("done")) {
-                    done = agentInvocation;
-                    break;
-                }
-
-                String agentName = agentInvocation.getAgentName();
-                AgentExecutor agentExec = agents.get(agentName);
-                if (agentExec == null) {
-                    throw new IllegalStateException("No agent found with name: " + agentName);
-                }
-
-                AgentInvoker agentSpec = agentExec.agentInvoker();
-                if (agentSpec == null) {
-                    throw new IllegalStateException("No specification found for agent: " + agentName);
-                }
-
-                agentInvocation.getArguments().forEach(agenticScope::writeState);
-                // the supervisor always uses synchronous execution to allow the planner reasoning over the actual
-                // results
-                lastResponse = agentExec.syncExecute(agenticScope).toString();
-            }
-
-            Object result = result(agenticScope, request, lastResponse, done);
-            if (outputKey != null) {
-                agenticScope.writeState(outputKey, result);
-            }
-            return result;
-        }
-
-        private Object result(
-                DefaultAgenticScope agenticScope, String request, String lastResponse, AgentInvocation done) {
-            if (hasOutputFunction()) {
-                return output.apply(agenticScope);
-            }
-            String doneResponse = done != null ? done.getArguments().get("response") : null;
-            if (doneResponse == null) {
-                return lastResponse;
-            }
-            return switch (responseStrategy) {
-                case LAST -> lastResponse;
-                case SUMMARY -> doneResponse;
-                case SCORED -> {
-                    ResponseScore score = responseAgent.scoreResponses(request, lastResponse, doneResponse);
-                    LOG.info("Response scores: {}", score);
-                    yield score.getScore2() > score.getScore1() ? doneResponse : lastResponse;
-                }
-            };
-        }
-
-        @Override
-        protected InvocationHandler createSubAgentWithAgenticScope(DefaultAgenticScope agenticScope) {
-            return new SupervisorInvocationHandler(plannerAgent, agenticScope);
-        }
-=======
->>>>>>> 4658115a
 
         return build(() -> new SupervisorPlanner(chatModel, chatMemoryProvider, maxAgentsInvocations,
                 contextStrategy, responseStrategy, requestGenerator,
