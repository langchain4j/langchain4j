--- conflicted
+++ resolved
@@ -73,47 +73,18 @@
         this.service = service;
         this.output = service.output;
         this.executor = service.executor;
-<<<<<<< HEAD
-        this.agentInstances =
-                service.agentExecutors().stream().map(AgentInstance.class::cast).toList();
-        this.name = service.name;
-        this.agentId = uniqueAgentName(service.agentServiceClass, this.name);
-        this.description = service.description;
-        this.outputKey = service.outputKey;
-=======
->>>>>>> ce762b8c
         this.beforeCall = service.beforeCall;
         this.errorHandler = service.errorHandler;
         this.beforeListener = service.beforeListener;
         this.afterListener = service.afterListener;
         this.plannerSupplier = plannerSupplier;
         this.agenticScope = agenticScope;
-<<<<<<< HEAD
-        this.plannerInstance = new DefaultAgentInstance(
-                name,
-                agentId,
-                description,
-                outputKey,
-                service.agenticMethod != null ? argumentsFromMethod(service.agenticMethod) : List.of());
-
-        checkSubAgents();
-    }
-
-    private void checkSubAgents() {
-        if (hasStreamingAgent(agentInstances) && !(plannerSupplier instanceof StreamingSubAgentsChecker)) {
-            throw new IllegalArgumentException("Agent cannot be used as a sub-agent because it returns TokenStream.");
-        }
-        if (plannerSupplier instanceof StreamingSubAgentsChecker) {
-            ((StreamingSubAgentsChecker) plannerSupplier).checkSubAgents(agentInstances, plannerInstance);
-        }
-=======
 
         this.plannerAgent = new DefaultAgentInstance(service.agentServiceClass, service.name, uniqueAgentName(service.agentServiceClass, service.name),
                 service.description, service.agentReturnType(), service.outputKey,
                 service.agenticMethod != null ? argumentsFromMethod(service.agenticMethod) : List.of(),
                 service.agentExecutors().stream().map(AgentInstance.class::cast).toList());
         agenticSystemDataTypes(this.plannerAgent);
->>>>>>> ce762b8c
     }
 
     public AgenticScopeOwner withAgenticScope(DefaultAgenticScope agenticScope) {
