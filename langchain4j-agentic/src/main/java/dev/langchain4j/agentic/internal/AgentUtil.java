--- conflicted
+++ resolved
@@ -9,10 +9,7 @@
 import dev.langchain4j.agentic.declarative.LoopCounter;
 import dev.langchain4j.agentic.planner.AgentArgument;
 import dev.langchain4j.agentic.planner.AgentInstance;
-<<<<<<< HEAD
-=======
 import dev.langchain4j.agentic.planner.AgenticSystemConfigurationException;
->>>>>>> ce762b8c
 import dev.langchain4j.agentic.scope.AgenticScope;
 import dev.langchain4j.agentic.scope.AgenticScopeAccess;
 import dev.langchain4j.agentic.scope.ResultWithAgenticScope;
@@ -73,17 +70,8 @@
         return agent instanceof AgentSpecsProvider spec
                 ? AgentInvoker.fromSpec(spec, agenticMethod, name, agentId)
                 : AgentInvoker.fromMethod(
-<<<<<<< HEAD
-                        new AgentSpecificationImpl(
-                                name,
-                                agentId,
-                                description,
-                                annotation.outputKey(),
-                                annotation.async(),
-=======
                         new NonAiAgentSpecification(agenticMethod.getDeclaringClass(),
                                 name, agentId, description, agenticMethod.getGenericReturnType(), annotation.outputKey(), annotation.async(),
->>>>>>> ce762b8c
                                 argumentsFromMethod(agenticMethod),
                                 x -> {},
                                 x -> {}),
@@ -235,7 +223,6 @@
                 invocationHandler);
     }
 
-<<<<<<< HEAD
     public static boolean hasStreamingAgent(Collection<AgentInstance> agentInstances) {
         for (AgentInstance instance : agentInstances) {
             if (instance.isStreaming()) {
@@ -274,7 +261,8 @@
 
     public static boolean hasSameOutput(AgentInstance agent, AgentInstance otherAgent) {
         return agent.outputKey().equals(otherAgent.outputKey());
-=======
+    }
+    
     public static Map<String, Class<?>> agenticSystemDataTypes(AgentInstance rootAgent) {
         Map<String, Class<?>> dataTypes = new HashMap<>();
         collectAgenticSystemDataTypes(rootAgent, dataTypes);
@@ -323,6 +311,5 @@
             return clazz;
         }
         throw new IllegalArgumentException("Unsupported type: " + type);
->>>>>>> ce762b8c
     }
 }