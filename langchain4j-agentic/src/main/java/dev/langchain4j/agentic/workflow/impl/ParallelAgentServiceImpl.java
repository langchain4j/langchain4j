package dev.langchain4j.agentic.workflow.impl;

import static dev.langchain4j.agentic.internal.AgentUtil.hasStreamingAgent;
import static dev.langchain4j.agentic.internal.AgentUtil.validateAgentClass;

import dev.langchain4j.agentic.UntypedAgent;
<<<<<<< HEAD
import dev.langchain4j.agentic.internal.AbstractAgentInvocationHandler;
import dev.langchain4j.agentic.internal.AbstractService;
import dev.langchain4j.agentic.internal.AgentSpecification;
import dev.langchain4j.agentic.internal.AgenticScopeOwner;
import dev.langchain4j.agentic.scope.DefaultAgenticScope;
=======
import dev.langchain4j.agentic.internal.AbstractServiceBuilder;
>>>>>>> 4658115a
import dev.langchain4j.agentic.workflow.ParallelAgentService;
import java.lang.reflect.Method;

<<<<<<< HEAD
public class ParallelAgentServiceImpl<T> extends AbstractService<T, ParallelAgentService<T>>
        implements ParallelAgentService<T> {
=======
import static dev.langchain4j.agentic.internal.AgentUtil.validateAgentClass;

public class ParallelAgentServiceImpl<T> extends AbstractServiceBuilder<T, ParallelAgentService<T>> implements ParallelAgentService<T> {
>>>>>>> 4658115a

    public ParallelAgentServiceImpl(Class<T> agentServiceClass, Method agenticMethod) {
        super(agentServiceClass, agenticMethod);
    }

    @Override
    public T build() {
<<<<<<< HEAD
        checkSubAgents();
        return (T) Proxy.newProxyInstance(
                agentServiceClass.getClassLoader(),
                new Class<?>[] {agentServiceClass, AgentSpecification.class, AgenticScopeOwner.class},
                new ParallelInvocationHandler());
    }

    private void checkSubAgents() {
        if (hasStreamingAgent(this.agentExecutors())) {
            throw new IllegalArgumentException("Agent cannot be used as a sub-agent because it returns TokenStream.");
        }
    }

    private class ParallelInvocationHandler extends AbstractAgentInvocationHandler {

        private ParallelInvocationHandler() {
            super(ParallelAgentServiceImpl.this);
        }

        private ParallelInvocationHandler(DefaultAgenticScope agenticScope) {
            super(ParallelAgentServiceImpl.this, agenticScope);
        }

        @Override
        protected Object doAgentAction(DefaultAgenticScope agenticScope) {
            parallelExecution(agenticScope);
            return result(agenticScope, output.apply(agenticScope));
        }

        @Override
        protected InvocationHandler createSubAgentWithAgenticScope(DefaultAgenticScope agenticScope) {
            return new ParallelInvocationHandler(agenticScope);
        }

        private void parallelExecution(DefaultAgenticScope agenticScope) {
            Executor exec = executor != null ? executor : DefaultExecutorProvider.getDefaultExecutorService();
            var tasks = agentExecutors().stream()
                    .map(agentExecutor ->
                            CompletableFuture.supplyAsync(() -> agentExecutor.execute(agenticScope), exec))
                    .toList();
            try {
                for (Future<?> future : tasks) {
                    future.get();
                }
            } catch (InterruptedException | ExecutionException e) {
                throw new RuntimeException(e);
            }
        }
=======
        return build(ParallelPlanner::new);
>>>>>>> 4658115a
    }

    public static ParallelAgentServiceImpl<UntypedAgent> builder() {
        return new ParallelAgentServiceImpl<>(UntypedAgent.class, null);
    }

    public static <T> ParallelAgentServiceImpl<T> builder(Class<T> agentServiceClass) {
        return new ParallelAgentServiceImpl<>(agentServiceClass, validateAgentClass(agentServiceClass, false));
    }

    @Override
    public String serviceType() {
        return "Parallel";
    }
}<|MERGE_RESOLUTION|>--- conflicted
+++ resolved
@@ -4,26 +4,13 @@
 import static dev.langchain4j.agentic.internal.AgentUtil.validateAgentClass;
 
 import dev.langchain4j.agentic.UntypedAgent;
-<<<<<<< HEAD
-import dev.langchain4j.agentic.internal.AbstractAgentInvocationHandler;
-import dev.langchain4j.agentic.internal.AbstractService;
-import dev.langchain4j.agentic.internal.AgentSpecification;
-import dev.langchain4j.agentic.internal.AgenticScopeOwner;
-import dev.langchain4j.agentic.scope.DefaultAgenticScope;
-=======
 import dev.langchain4j.agentic.internal.AbstractServiceBuilder;
->>>>>>> 4658115a
 import dev.langchain4j.agentic.workflow.ParallelAgentService;
 import java.lang.reflect.Method;
 
-<<<<<<< HEAD
-public class ParallelAgentServiceImpl<T> extends AbstractService<T, ParallelAgentService<T>>
-        implements ParallelAgentService<T> {
-=======
 import static dev.langchain4j.agentic.internal.AgentUtil.validateAgentClass;
 
 public class ParallelAgentServiceImpl<T> extends AbstractServiceBuilder<T, ParallelAgentService<T>> implements ParallelAgentService<T> {
->>>>>>> 4658115a
 
     public ParallelAgentServiceImpl(Class<T> agentServiceClass, Method agenticMethod) {
         super(agentServiceClass, agenticMethod);
@@ -31,58 +18,7 @@
 
     @Override
     public T build() {
-<<<<<<< HEAD
-        checkSubAgents();
-        return (T) Proxy.newProxyInstance(
-                agentServiceClass.getClassLoader(),
-                new Class<?>[] {agentServiceClass, AgentSpecification.class, AgenticScopeOwner.class},
-                new ParallelInvocationHandler());
-    }
-
-    private void checkSubAgents() {
-        if (hasStreamingAgent(this.agentExecutors())) {
-            throw new IllegalArgumentException("Agent cannot be used as a sub-agent because it returns TokenStream.");
-        }
-    }
-
-    private class ParallelInvocationHandler extends AbstractAgentInvocationHandler {
-
-        private ParallelInvocationHandler() {
-            super(ParallelAgentServiceImpl.this);
-        }
-
-        private ParallelInvocationHandler(DefaultAgenticScope agenticScope) {
-            super(ParallelAgentServiceImpl.this, agenticScope);
-        }
-
-        @Override
-        protected Object doAgentAction(DefaultAgenticScope agenticScope) {
-            parallelExecution(agenticScope);
-            return result(agenticScope, output.apply(agenticScope));
-        }
-
-        @Override
-        protected InvocationHandler createSubAgentWithAgenticScope(DefaultAgenticScope agenticScope) {
-            return new ParallelInvocationHandler(agenticScope);
-        }
-
-        private void parallelExecution(DefaultAgenticScope agenticScope) {
-            Executor exec = executor != null ? executor : DefaultExecutorProvider.getDefaultExecutorService();
-            var tasks = agentExecutors().stream()
-                    .map(agentExecutor ->
-                            CompletableFuture.supplyAsync(() -> agentExecutor.execute(agenticScope), exec))
-                    .toList();
-            try {
-                for (Future<?> future : tasks) {
-                    future.get();
-                }
-            } catch (InterruptedException | ExecutionException e) {
-                throw new RuntimeException(e);
-            }
-        }
-=======
         return build(ParallelPlanner::new);
->>>>>>> 4658115a
     }
 
     public static ParallelAgentServiceImpl<UntypedAgent> builder() {
