--- conflicted
+++ resolved
@@ -29,79 +29,7 @@
 
     @Override
     public T build() {
-<<<<<<< HEAD
-        checkSubAgents();
-
-        return (T) Proxy.newProxyInstance(
-                agentServiceClass.getClassLoader(),
-                new Class<?>[] {agentServiceClass, AgentSpecification.class, AgenticScopeOwner.class},
-                new ConditionalInvocationHandler());
-    }
-
-    private void checkSubAgents() {
-        List<AgentExecutor> list = new ArrayList<>();
-        for (final ConditionalAgent conditionalAgent : this.conditionalAgents) {
-            list.addAll(conditionalAgent.agentExecutors);
-        }
-
-        if (hasStreamingAgent(list)) {
-            if (isAllStreamingAgent(list)) {
-                // All agents in a conditional workflow have the same outputKey.
-                if (allHaveSameOutput(list)) {
-                    final AgentExecutor lastAgent = getLastAgent(list);
-                    // The outputKey is also the output of the conditional workflow itself.
-                    if (hasSameOutputWithWorkflow(lastAgent)) {
-                        // Consider the workflow is a streaming. for processing they are themselves subagent or a more
-                        // complex workflow.
-                        this.streaming = true;
-                    } else {
-                        throw new IllegalArgumentException(
-                                "The agents and the workflow should have the same outputKey.");
-                    }
-                } else {
-                    throw new IllegalArgumentException(
-                            "It needs all agents in the conditional workflow have the same outputKey.");
-                }
-            } else {
-                throw new IllegalArgumentException(
-                        "Part of the sub-agents return TokenStream, it needs all agents have the same return type.");
-            }
-        }
-    }
-
-    private boolean hasSameOutputWithWorkflow(AgentExecutor agent) {
-        return this.outputKey.equals(agent.agentInvoker().outputKey());
-    }
-
-    private class ConditionalInvocationHandler extends AbstractAgentInvocationHandler {
-
-        private ConditionalInvocationHandler() {
-            super(ConditionalAgentServiceImpl.this);
-        }
-
-        private ConditionalInvocationHandler(DefaultAgenticScope agenticScope) {
-            super(ConditionalAgentServiceImpl.this, agenticScope);
-        }
-
-        @Override
-        protected Object doAgentAction(DefaultAgenticScope agenticScope) {
-            for (ConditionalAgent conditionalAgent : conditionalAgents) {
-                if (conditionalAgent.condition.test(agenticScope)) {
-                    for (AgentExecutor agentExecutor : conditionalAgent.agentExecutors) {
-                        agentExecutor.execute(agenticScope);
-                    }
-                }
-            }
-            return result(agenticScope, output.apply(agenticScope));
-        }
-
-        @Override
-        protected InvocationHandler createSubAgentWithAgenticScope(DefaultAgenticScope agenticScope) {
-            return new ConditionalInvocationHandler(agenticScope);
-        }
-=======
         return build(() -> new ConditionalPlanner(conditionalAgents));
->>>>>>> 4658115a
     }
 
     public static ConditionalAgentServiceImpl<UntypedAgent> builder() {
