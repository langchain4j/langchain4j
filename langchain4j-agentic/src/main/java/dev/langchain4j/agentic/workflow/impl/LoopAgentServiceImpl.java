--- conflicted
+++ resolved
@@ -4,30 +4,16 @@
 import static dev.langchain4j.agentic.internal.AgentUtil.validateAgentClass;
 
 import dev.langchain4j.agentic.UntypedAgent;
-<<<<<<< HEAD
-import dev.langchain4j.agentic.internal.AbstractAgentInvocationHandler;
-import dev.langchain4j.agentic.internal.AbstractService;
-import dev.langchain4j.agentic.internal.AgentExecutor;
-import dev.langchain4j.agentic.internal.AgentSpecification;
-import dev.langchain4j.agentic.internal.AgenticScopeOwner;
-import dev.langchain4j.agentic.scope.AgenticScope;
-import dev.langchain4j.agentic.scope.DefaultAgenticScope;
-=======
 import dev.langchain4j.agentic.scope.AgenticScope;
 import dev.langchain4j.agentic.internal.AbstractServiceBuilder;
->>>>>>> 4658115a
 import dev.langchain4j.agentic.workflow.LoopAgentService;
 import java.lang.reflect.Method;
 import java.util.function.BiPredicate;
 import java.util.function.Predicate;
 
-<<<<<<< HEAD
-public class LoopAgentServiceImpl<T> extends AbstractService<T, LoopAgentService<T>> implements LoopAgentService<T> {
-=======
 import static dev.langchain4j.agentic.internal.AgentUtil.validateAgentClass;
 
 public class LoopAgentServiceImpl<T> extends AbstractServiceBuilder<T, LoopAgentService<T>> implements LoopAgentService<T> {
->>>>>>> 4658115a
 
     private int maxIterations = Integer.MAX_VALUE;
     private BiPredicate<AgenticScope, Integer> exitCondition = (scope, loopCounter) -> false;
@@ -39,53 +25,7 @@
 
     @Override
     public T build() {
-<<<<<<< HEAD
-        checkSubAgents();
-        return (T) Proxy.newProxyInstance(
-                agentServiceClass.getClassLoader(),
-                new Class<?>[] {agentServiceClass, AgentSpecification.class, AgenticScopeOwner.class},
-                new LoopInvocationHandler());
-    }
-
-    private void checkSubAgents() {
-        if (hasStreamingAgent(this.agentExecutors())) {
-            throw new IllegalArgumentException("Agent cannot be used as a sub-agent because it returns TokenStream.");
-        }
-    }
-
-    public class LoopInvocationHandler extends AbstractAgentInvocationHandler {
-
-        private LoopInvocationHandler() {
-            super(LoopAgentServiceImpl.this);
-        }
-
-        private LoopInvocationHandler(DefaultAgenticScope agenticScope) {
-            super(LoopAgentServiceImpl.this, agenticScope);
-        }
-
-        @Override
-        protected Object doAgentAction(DefaultAgenticScope agenticScope) {
-            for (int i = 0; i < maxIterations; i++) {
-                for (AgentExecutor agentExecutor : agentExecutors()) {
-                    agentExecutor.execute(agenticScope);
-                    if (!testExitAtLoopEnd && exitCondition.test(agenticScope, i + 1)) {
-                        return result(agenticScope, output.apply(agenticScope));
-                    }
-                }
-                if (testExitAtLoopEnd && exitCondition.test(agenticScope, i + 1)) {
-                    return result(agenticScope, output.apply(agenticScope));
-                }
-            }
-            return result(agenticScope, output.apply(agenticScope));
-        }
-
-        @Override
-        protected InvocationHandler createSubAgentWithAgenticScope(DefaultAgenticScope agenticScope) {
-            return new LoopInvocationHandler(agenticScope);
-        }
-=======
         return build(() -> new LoopPlanner(maxIterations, testExitAtLoopEnd, exitCondition));
->>>>>>> 4658115a
     }
 
     public static LoopAgentServiceImpl<UntypedAgent> builder() {
