--- conflicted
+++ resolved
@@ -3,13 +3,13 @@
 import java.lang.reflect.Type;
 import java.util.List;
 
-<<<<<<< HEAD
 public class DefaultAgentInstance implements AgentInstance {
     private String name;
     private String agentId;
     private String description;
     private String outputKey;
     private List<AgentArgument> arguments;
+    private List<AgentInstance> subagents;
     private boolean streaming;
 
     public DefaultAgentInstance(
@@ -17,12 +17,14 @@
             final String agentId,
             final String description,
             final String outputKey,
-            final List<AgentArgument> arguments) {
+            final List<AgentArgument> arguments,
+            final List<AgentInstance> subagents) {
         this.name = name;
         this.agentId = agentId;
         this.description = description;
         this.outputKey = outputKey;
         this.arguments = arguments;
+        this.subagents = subagents;
     }
 
     @Override
@@ -51,6 +53,11 @@
     }
 
     @Override
+    public List<AgentInstance> subagents() {
+        return subagents;
+    }
+
+    @Override
     public boolean isStreaming() {
         return streaming;
     }
@@ -59,9 +66,4 @@
     public void setStreaming(final boolean streaming) {
         this.streaming = streaming;
     }
-=======
-public record DefaultAgentInstance(Class<?> type, String name, String agentId, String description, Type outputType, String outputKey,
-                                   List<AgentArgument> arguments, List<AgentInstance> subagents)
-        implements AgentInstance {
->>>>>>> ce762b8c
 }