package dev.langchain4j.agentic;

import static dev.langchain4j.agentic.Models.baseModel;
import static dev.langchain4j.agentic.Models.plannerModel;
<<<<<<< HEAD
import static dev.langchain4j.agentic.Models.streamingBaseModel;
import static dev.langchain4j.model.output.FinishReason.STOP;
import static java.util.concurrent.TimeUnit.SECONDS;
=======
>>>>>>> 1cba8d27
import static org.assertj.core.api.Assertions.assertThat;
import static org.junit.jupiter.api.Assertions.assertThrows;

import dev.langchain4j.agentic.Agents.AudienceEditor;
import dev.langchain4j.agentic.Agents.CategoryRouter;
import dev.langchain4j.agentic.Agents.CreativeWriter;
<<<<<<< HEAD
import dev.langchain4j.agentic.Agents.CreativeWriterForStreaming;
=======
>>>>>>> 1cba8d27
import dev.langchain4j.agentic.Agents.EveningPlan;
import dev.langchain4j.agentic.Agents.FoodExpert;
import dev.langchain4j.agentic.Agents.LegalExpert;
import dev.langchain4j.agentic.Agents.MedicalExpert;
import dev.langchain4j.agentic.Agents.MovieExpert;
import dev.langchain4j.agentic.Agents.RequestCategory;
import dev.langchain4j.agentic.Agents.StyleEditor;
import dev.langchain4j.agentic.Agents.StyleScorer;
import dev.langchain4j.agentic.Agents.TechnicalExpert;
import dev.langchain4j.agentic.agent.AgentInvocationException;
import dev.langchain4j.agentic.agent.AgentRequest;
import dev.langchain4j.agentic.agent.AgentResponse;
import dev.langchain4j.agentic.agent.ErrorContext;
import dev.langchain4j.agentic.agent.ErrorRecoveryResult;
import dev.langchain4j.agentic.agent.MissingArgumentException;
import dev.langchain4j.agentic.declarative.ActivationCondition;
import dev.langchain4j.agentic.declarative.AfterAgentInvocation;
import dev.langchain4j.agentic.declarative.BeforeAgentInvocation;
import dev.langchain4j.agentic.declarative.ChatMemoryProviderSupplier;
import dev.langchain4j.agentic.declarative.ChatModelSupplier;
import dev.langchain4j.agentic.declarative.ConditionalAgent;
import dev.langchain4j.agentic.declarative.ErrorHandler;
import dev.langchain4j.agentic.declarative.ExitCondition;
import dev.langchain4j.agentic.declarative.HumanInTheLoop;
import dev.langchain4j.agentic.declarative.HumanInTheLoopResponseSupplier;
import dev.langchain4j.agentic.declarative.LoopAgent;
import dev.langchain4j.agentic.declarative.LoopCounter;
import dev.langchain4j.agentic.declarative.Output;
import dev.langchain4j.agentic.declarative.ParallelAgent;
import dev.langchain4j.agentic.declarative.ParallelExecutor;
import dev.langchain4j.agentic.declarative.SequenceAgent;
import dev.langchain4j.agentic.declarative.SubAgent;
import dev.langchain4j.agentic.declarative.SupervisorAgent;
import dev.langchain4j.agentic.declarative.SupervisorRequest;
import dev.langchain4j.agentic.declarative.ToolsSupplier;
import dev.langchain4j.agentic.internal.AgentInvocation;
import dev.langchain4j.agentic.internal.AgenticScopeOwner;
import dev.langchain4j.agentic.scope.AgenticScope;
import dev.langchain4j.agentic.scope.AgenticScopeAccess;
import dev.langchain4j.agentic.scope.AgenticScopePersister;
import dev.langchain4j.agentic.scope.AgenticScopeRegistry;
import dev.langchain4j.agentic.scope.DefaultAgenticScope;
import dev.langchain4j.agentic.scope.ResultWithAgenticScope;
import dev.langchain4j.agentic.supervisor.SupervisorResponseStrategy;
import dev.langchain4j.memory.ChatMemory;
import dev.langchain4j.memory.chat.MessageWindowChatMemory;
import dev.langchain4j.model.chat.ChatModel;
import dev.langchain4j.model.chat.response.ChatResponse;
import dev.langchain4j.service.MemoryId;
import dev.langchain4j.service.SystemMessage;
import dev.langchain4j.service.TokenStream;
import dev.langchain4j.service.UserMessage;
import dev.langchain4j.service.V;
import java.util.ArrayList;
import java.util.List;
import java.util.concurrent.BrokenBarrierException;
import java.util.concurrent.CompletableFuture;
import java.util.concurrent.CyclicBarrier;
import java.util.concurrent.Executor;
import java.util.concurrent.Executors;
import java.util.concurrent.atomic.AtomicInteger;
import java.util.concurrent.atomic.AtomicReference;
import org.junit.jupiter.api.Test;

public class DeclarativeAgentIT {

    @Test
    void declarative_single_agent_tests() {
        CreativeWriter creativeWriter = AgenticServices.createAgenticSystem(CreativeWriter.class, baseModel());

        String story = creativeWriter.generateStory("dragons and wizards");
        assertThat(story).isNotBlank();
    }

    @Test
    void declarative_streaming_agent_tests() throws Exception {
        CreativeWriterForStreaming creativeWriter = AgenticServices.agentBuilder(CreativeWriterForStreaming.class)
                .streamingChatModel(streamingBaseModel())
                .outputName("story")
                .build();

        final TokenStream tokenStream = creativeWriter.generateStory("dragons and wizards");

        StringBuilder answerBuilder = new StringBuilder();
        CompletableFuture<String> futureAnswer = new CompletableFuture<>();
        CompletableFuture<ChatResponse> futureResponse = new CompletableFuture<>();

        tokenStream
                .onPartialResponse(answerBuilder::append)
                .onCompleteResponse(response -> {
                    futureAnswer.complete(answerBuilder.toString());
                    futureResponse.complete(response);
                })
                .onError(futureAnswer::completeExceptionally)
                .start();

        String story = futureAnswer.get(60, SECONDS);
        ChatResponse response = futureResponse.get(60, SECONDS);

        assertThat(story).isNotBlank();
        assertThat(response.finishReason()).isEqualTo(STOP);
    }

    public interface StoryCreator {

        @SequenceAgent(
<<<<<<< HEAD
                outputName = "story",
                subAgents = {
                    @SubAgent(type = CreativeWriter.class, outputName = "story"),
                    @SubAgent(type = AudienceEditor.class, outputName = "story"),
                    @SubAgent(type = StyleEditor.class, outputName = "story")
=======
                outputKey = "story",
                subAgents = {
                    @SubAgent(type = CreativeWriter.class, outputKey = "story"),
                    @SubAgent(type = AudienceEditor.class, outputKey = "story"),
                    @SubAgent(type = StyleEditor.class, outputKey = "story")
>>>>>>> 1cba8d27
                })
        String write(@V("topic") String topic, @V("style") String style, @V("audience") String audience);
    }

    @Test
    void declarative_sequence_tests() {
        StoryCreator storyCreator = AgenticServices.createAgenticSystem(StoryCreator.class, baseModel());

        String story = storyCreator.write("dragons and wizards", "fantasy", "young adults");
        assertThat(story).isNotBlank();
    }

    public interface StoryCreatorWithConfigurableStyleEditor {

        @SequenceAgent(
<<<<<<< HEAD
                outputName = "styledStory",
                subAgents = {
                    @SubAgent(type = CreativeWriter.class, outputName = "story"),
                    @SubAgent(type = AudienceEditor.class, outputName = "story"),
=======
                outputKey = "styledStory",
                subAgents = {
                    @SubAgent(type = CreativeWriter.class, outputKey = "story"),
                    @SubAgent(type = AudienceEditor.class, outputKey = "story"),
>>>>>>> 1cba8d27
                    @SubAgent(type = StyleEditor.class)
                })
        String write(@V("topic") String topic, @V("style") String style, @V("audience") String audience);
    }

    @Test
    void declarative_sequence_without_agent_configuration_tests() {
        StoryCreatorWithConfigurableStyleEditor storyCreator =
                AgenticServices.createAgenticSystem(StoryCreatorWithConfigurableStyleEditor.class, baseModel());

        String story = storyCreator.write("dragons and wizards", "fantasy", "young adults");
        assertThat(story).isNull();
    }

    @Test
    void declarative_sequence_with_agent_configuration_tests() {
        StoryCreatorWithConfigurableStyleEditor storyCreator =
                AgenticServices.createAgenticSystem(StoryCreatorWithConfigurableStyleEditor.class, baseModel(), ctx -> {
                    if (ctx.agentServiceClass() == StyleEditor.class) {
<<<<<<< HEAD
                        ctx.agentBuilder().outputName("styledStory");
=======
                        ctx.agentBuilder().outputKey("styledStory");
>>>>>>> 1cba8d27
                    }
                });

        String story = storyCreator.write("dragons and wizards", "fantasy", "young adults");
        assertThat(story).isNotBlank();
    }

    public interface StoryCreatorWithModel extends StoryCreator {

        @ChatModelSupplier
        static ChatModel chatModel() {
            return baseModel();
        }
    }

    @Test
    void declarative_sequence_with_model_tests() {
        StoryCreator storyCreator = AgenticServices.createAgenticSystem(StoryCreatorWithModel.class);

        String story = storyCreator.write("dragons and wizards", "fantasy", "young adults");
        assertThat(story).isNotBlank();
    }

    @Test
    void declarative_sequence_with_error_tests() {
        StoryCreator storyCreator = AgenticServices.createAgenticSystem(StoryCreator.class, baseModel());

        assertThat(assertThrows(
                        AgentInvocationException.class, () -> storyCreator.write(null, "fantasy", "young adults")))
                .hasMessageContaining("topic");
    }

    public interface StoryCreatorWithErrorRecovery {

        @SequenceAgent(
<<<<<<< HEAD
                outputName = "story",
                subAgents = {
                    @SubAgent(type = CreativeWriter.class, outputName = "story"),
                    @SubAgent(type = AudienceEditor.class, outputName = "story"),
                    @SubAgent(type = StyleEditor.class, outputName = "story")
=======
                outputKey = "story",
                subAgents = {
                    @SubAgent(type = CreativeWriter.class, outputKey = "story"),
                    @SubAgent(type = AudienceEditor.class, outputKey = "story"),
                    @SubAgent(type = StyleEditor.class, outputKey = "story")
>>>>>>> 1cba8d27
                })
        String write(@V("topic") String topic, @V("style") String style, @V("audience") String audience);

        @ErrorHandler
        static ErrorRecoveryResult errorHandler(ErrorContext errorContext) {
            if (errorContext.agentName().equals("generateStory")
                    && errorContext.exception() instanceof MissingArgumentException mEx
                    && mEx.argumentName().equals("topic")) {
                errorContext.agenticScope().writeState("topic", "dragons and wizards");
                return ErrorRecoveryResult.retry();
            }
            return ErrorRecoveryResult.throwException();
        }
    }

    @Test
    void declarative_sequence_with_error_recover_tests() {
        StoryCreatorWithErrorRecovery storyCreator =
                AgenticServices.createAgenticSystem(StoryCreatorWithErrorRecovery.class, baseModel());

        String story = storyCreator.write(null, "fantasy", "young adults");
        assertThat(story).isNotBlank();
    }

    public interface StyleReviewLoopAgent {

        @LoopAgent(
                description = "Review and score the given story to ensure it aligns with the specified style",
<<<<<<< HEAD
                outputName = "story",
                maxIterations = 5,
                subAgents = {
                    @SubAgent(type = StyleScorer.class, outputName = "score"),
                    @SubAgent(type = StyleEditor.class, outputName = "story")
=======
                outputKey = "story",
                maxIterations = 5,
                subAgents = {
                    @SubAgent(type = StyleScorer.class, outputKey = "score"),
                    @SubAgent(type = StyleEditor.class, outputKey = "story")
>>>>>>> 1cba8d27
                })
        String reviewAndScore(@V("story") String story);

        @ExitCondition
        static boolean exit(@V("score") double score) {
            return score >= 0.8;
        }
    }

    public interface StoryCreatorWithReview {

        @SequenceAgent(
<<<<<<< HEAD
                outputName = "story",
                subAgents = {
                    @SubAgent(type = CreativeWriter.class, outputName = "story"),
                    @SubAgent(type = StyleReviewLoopAgent.class, outputName = "story")
=======
                outputKey = "story",
                subAgents = {
                    @SubAgent(type = CreativeWriter.class, outputKey = "story"),
                    @SubAgent(type = StyleReviewLoopAgent.class, outputKey = "story")
>>>>>>> 1cba8d27
                })
        ResultWithAgenticScope<String> write(@V("topic") String topic, @V("style") String style);
    }

    @Test
    void declarative_sequence_and_loop_tests() {
        StoryCreatorWithReview storyCreator =
                AgenticServices.createAgenticSystem(StoryCreatorWithReview.class, baseModel());

        ResultWithAgenticScope<String> result = storyCreator.write("dragons and wizards", "comedy");
        String story = result.result();
        assertThat(story).isNotBlank();

        AgenticScope agenticScope = result.agenticScope();
        assertThat(agenticScope.readState("topic")).isEqualTo("dragons and wizards");
        assertThat(agenticScope.readState("style")).isEqualTo("comedy");
        assertThat(story).isEqualTo(agenticScope.readState("story"));
        assertThat(agenticScope.readState("score", 0.0)).isGreaterThanOrEqualTo(0.8);
    }

    static AtomicInteger loopCount;

    public interface StyleReviewLoopAgentWithCounter {

        @LoopAgent(
                description = "Review the given story to ensure it aligns with the specified style",
<<<<<<< HEAD
                outputName = "story",
                maxIterations = 5,
                subAgents = {
                    @SubAgent(type = StyleScorer.class, outputName = "score"),
                    @SubAgent(type = StyleEditor.class, outputName = "story")
=======
                outputKey = "story",
                maxIterations = 5,
                subAgents = {
                    @SubAgent(type = StyleScorer.class, outputKey = "score"),
                    @SubAgent(type = StyleEditor.class, outputKey = "story")
>>>>>>> 1cba8d27
                })
        String write(@V("story") String story);

        @ExitCondition(testExitAtLoopEnd = true)
        static boolean exit(@V("score") double score, @LoopCounter int loopCounter) {
            loopCount.set(loopCounter);
            return score >= 0.8;
        }
    }

    public interface StoryCreatorWithReviewWithCounter {

        @SequenceAgent(
<<<<<<< HEAD
                outputName = "story",
                subAgents = {
                    @SubAgent(type = CreativeWriter.class, outputName = "story"),
                    @SubAgent(type = StyleReviewLoopAgentWithCounter.class, outputName = "story")
=======
                outputKey = "story",
                subAgents = {
                    @SubAgent(type = CreativeWriter.class, outputKey = "story"),
                    @SubAgent(type = StyleReviewLoopAgentWithCounter.class, outputKey = "story")
>>>>>>> 1cba8d27
                })
        ResultWithAgenticScope<String> write(@V("topic") String topic, @V("style") String style);
    }

    @Test
    void declarative_loop_with_counter_tests() {
        loopCount = new AtomicInteger();
        StoryCreatorWithReviewWithCounter storyCreator =
                AgenticServices.createAgenticSystem(StoryCreatorWithReviewWithCounter.class, baseModel());

        ResultWithAgenticScope<String> result = storyCreator.write("dragons and wizards", "comedy");
        String story = result.result();
        assertThat(story).isNotBlank();

        AgenticScope agenticScope = result.agenticScope();
        assertThat(agenticScope.readState("topic")).isEqualTo("dragons and wizards");
        assertThat(agenticScope.readState("style")).isEqualTo("comedy");
        assertThat(story).isEqualTo(agenticScope.readState("story"));
        assertThat(agenticScope.readState("score", 0.0)).isGreaterThanOrEqualTo(0.8);

        List<AgentInvocation> scoreAgentCalls = agenticScope.agentInvocations("scoreStyle");
        assertThat(scoreAgentCalls).hasSizeBetween(1, 5).hasSize(loopCount.get());

        List<AgentInvocation> styleEditorAgentCalls = agenticScope.agentInvocations("editStory");
        assertThat(styleEditorAgentCalls).hasSizeBetween(1, 5).hasSize(loopCount.get());

        loopCount = null;
    }

    public interface CreativeWriterWithListener extends CreativeWriter {
        @BeforeAgentInvocation
        static void beforeAgentInvocation(AgentRequest request) {
            requestedTopic = (String) request.inputs().get("topic");
        }
    }

    public interface StyleReviewLoopAgentWithListener extends StyleReviewLoopAgent {
        @AfterAgentInvocation
        static void afterAgentInvocation(AgentResponse response) {
            finalScore = response.agenticScope().readState("score", 0.0);
        }
    }

    public interface StoryCreatorWithReviewWithListener {

        @SequenceAgent(
<<<<<<< HEAD
                outputName = "story",
                subAgents = {
                    @SubAgent(type = CreativeWriterWithListener.class, outputName = "story"),
                    @SubAgent(type = StyleReviewLoopAgentWithListener.class, outputName = "story")
=======
                outputKey = "story",
                subAgents = {
                    @SubAgent(type = CreativeWriterWithListener.class, outputKey = "story"),
                    @SubAgent(type = StyleReviewLoopAgentWithListener.class, outputKey = "story")
>>>>>>> 1cba8d27
                })
        ResultWithAgenticScope<String> write(@V("topic") String topic, @V("style") String style);
    }

    static String requestedTopic;
    static Double finalScore;

    @Test
    void declarative_listeners_tests() {
        assertThat(requestedTopic).isNull();
        assertThat(finalScore).isNull();

        StoryCreatorWithReviewWithListener storyCreator =
                AgenticServices.createAgenticSystem(StoryCreatorWithReviewWithListener.class, baseModel());

        ResultWithAgenticScope<String> result = storyCreator.write("dragons and wizards", "comedy");
        String story = result.result();
        assertThat(story).isNotBlank();

        AgenticScope agenticScope = result.agenticScope();
        assertThat(agenticScope.readState("topic")).isEqualTo("dragons and wizards");
        assertThat(agenticScope.readState("style")).isEqualTo("comedy");
        assertThat(story).isEqualTo(agenticScope.readState("story"));
        assertThat(agenticScope.readState("score", 0.0)).isGreaterThanOrEqualTo(0.8);

        assertThat(requestedTopic).isEqualTo("dragons and wizards");
        assertThat(finalScore).isGreaterThanOrEqualTo(0.8);

        requestedTopic = null;
        finalScore = null;
    }

    public interface ExpertsAgent {

        @ConditionalAgent(
<<<<<<< HEAD
                outputName = "response",
                subAgents = {
                    @SubAgent(type = MedicalExpert.class, outputName = "response"),
                    @SubAgent(type = TechnicalExpert.class, outputName = "response"),
                    @SubAgent(type = LegalExpert.class, outputName = "response")
=======
                outputKey = "response",
                subAgents = {
                    @SubAgent(type = MedicalExpert.class, outputKey = "response"),
                    @SubAgent(type = TechnicalExpert.class, outputKey = "response"),
                    @SubAgent(type = LegalExpert.class, outputKey = "response")
>>>>>>> 1cba8d27
                })
        String askExpert(@V("request") String request);

        @ActivationCondition(MedicalExpert.class)
        static boolean activateMedical(@V("category") RequestCategory category) {
            return category == RequestCategory.MEDICAL;
        }

        @ActivationCondition(TechnicalExpert.class)
        static boolean activateTechnical(@V("category") RequestCategory category) {
            return category == RequestCategory.TECHNICAL;
        }

        @ActivationCondition(LegalExpert.class)
        static boolean activateLegal(AgenticScope agenticScope) {
            return agenticScope.readState("category", RequestCategory.UNKNOWN) == RequestCategory.LEGAL;
        }
    }

    public interface ExpertRouterAgent {

        @SequenceAgent(
<<<<<<< HEAD
                outputName = "response",
                subAgents = {
                    @SubAgent(type = CategoryRouter.class, outputName = "category"),
                    @SubAgent(type = ExpertsAgent.class, outputName = "response")
=======
                outputKey = "response",
                subAgents = {
                    @SubAgent(type = CategoryRouter.class, outputKey = "category"),
                    @SubAgent(type = ExpertsAgent.class, outputKey = "response")
>>>>>>> 1cba8d27
                })
        ResultWithAgenticScope<String> ask(@V("request") String request);
    }

    @Test
    void declarative_conditional_tests() {
        ExpertRouterAgent expertRouterAgent = AgenticServices.createAgenticSystem(ExpertRouterAgent.class, baseModel());

        ResultWithAgenticScope<String> result = expertRouterAgent.ask("I broke my leg what should I do");
        String response = result.result();
        assertThat(response).isNotBlank();

        AgenticScope agenticScope = result.agenticScope();
        assertThat(agenticScope.readState("category")).isEqualTo(RequestCategory.MEDICAL);
    }

    public interface EveningPlannerAgent {

        @ParallelAgent(
<<<<<<< HEAD
                outputName = "plans",
                subAgents = {
                    @SubAgent(type = FoodExpert.class, outputName = "meals"),
                    @SubAgent(type = MovieExpert.class, outputName = "movies")
=======
                outputKey = "plans",
                subAgents = {
                    @SubAgent(type = FoodExpert.class, outputKey = "meals"),
                    @SubAgent(type = MovieExpert.class, outputKey = "movies")
>>>>>>> 1cba8d27
                })
        List<EveningPlan> plan(@V("mood") String mood);

        @ParallelExecutor
        static Executor executor() {
            return Executors.newFixedThreadPool(2);
        }

        @Output
        static List<EveningPlan> createPlans(@V("movies") List<String> movies, @V("meals") List<String> meals) {
            List<EveningPlan> moviesAndMeals = new ArrayList<>();
            for (int i = 0; i < movies.size(); i++) {
                if (i >= meals.size()) {
                    break;
                }
                moviesAndMeals.add(new EveningPlan(movies.get(i), meals.get(i)));
            }
            return moviesAndMeals;
        }
    }

    @Test
    void declarative_parallel_tests() {
        EveningPlannerAgent eveningPlannerAgent =
                AgenticServices.createAgenticSystem(EveningPlannerAgent.class, baseModel());
        List<Agents.EveningPlan> plans = eveningPlannerAgent.plan("romantic");
        assertThat(plans).hasSize(3);
    }

    public interface SupervisorStoryCreator {

        @SupervisorAgent(
<<<<<<< HEAD
                outputName = "story",
                responseStrategy = SupervisorResponseStrategy.LAST,
                subAgents = {
                    @SubAgent(type = CreativeWriter.class, outputName = "story"),
                    @SubAgent(type = StyleReviewLoopAgent.class, outputName = "story")
=======
                outputKey = "story",
                responseStrategy = SupervisorResponseStrategy.LAST,
                subAgents = {
                    @SubAgent(type = CreativeWriter.class, outputKey = "story"),
                    @SubAgent(type = StyleReviewLoopAgent.class, outputKey = "story")
>>>>>>> 1cba8d27
                })
        ResultWithAgenticScope<String> write(@V("topic") String topic, @V("style") String style);

        @SupervisorRequest
        static String request(@V("topic") String topic, @V("style") String style) {
            return "Write a story about " + topic + " in " + style + " style";
        }

        @ChatModelSupplier
        static ChatModel chatModel() {
            return plannerModel();
        }

        @ChatMemoryProviderSupplier
        static ChatMemory chatMemory(Object memoryId) {
            return MessageWindowChatMemory.withMaxMessages(10);
        }
    }

    @Test
    void declarative_supervisor_tests() {
        SupervisorStoryCreator styledWriter =
                AgenticServices.createAgenticSystem(SupervisorStoryCreator.class, baseModel());
        ResultWithAgenticScope<String> result = styledWriter.write("dragons and wizards", "comedy");

        String story = result.result();
        assertThat(story).isNotBlank();

        DefaultAgenticScope agenticScope = (DefaultAgenticScope) result.agenticScope();
        assertThat(agenticScope.readState("topic", "")).contains("dragons and wizards");
        assertThat(agenticScope.readState("style", "")).contains("comedy");
        assertThat(story).isEqualTo(agenticScope.readState("story"));
        assertThat(agenticScope.readState("score", 0.0)).isGreaterThanOrEqualTo(0.8);

        assertThat(agenticScope.agentInvocations("generateStory")).hasSize(1);

        List<AgentInvocation> scoreAgentCalls = agenticScope.agentInvocations("scoreStyle");
        assertThat(scoreAgentCalls).hasSizeBetween(1, 5);
        assertThat((Double) scoreAgentCalls.get(scoreAgentCalls.size() - 1).output())
                .isGreaterThanOrEqualTo(0.8);
    }

    public interface MedicalExpertWithMemory {

        @UserMessage(
                """
            You are a medical expert.
            Analyze the following user request under a medical point of view and provide the best possible answer.
            The user request is {{request}}.
            """)
        @Agent("A medical expert")
        String medical(@MemoryId String memoryId, @V("request") String request);

        @ChatMemoryProviderSupplier
        static ChatMemory chatMemory(Object memoryId) {
            return MessageWindowChatMemory.withMaxMessages(10);
        }

        @ChatModelSupplier
        static ChatModel chatModel() {
            return baseModel();
        }
    }

    public interface LegalExpertWithMemory {

        @UserMessage(
                """
            You are a legal expert.
            Analyze the following user request under a legal point of view and provide the best possible answer.
            The user request is {{request}}.
            """)
        @Agent("A legal expert")
        String legal(@MemoryId String memoryId, @V("request") String request);

        @ChatMemoryProviderSupplier
        static ChatMemory chatMemory(Object memoryId) {
            return MessageWindowChatMemory.withMaxMessages(10);
        }

        @ChatModelSupplier
        static ChatModel chatModel() {
            return baseModel();
        }
    }

    public interface TechnicalExpertWithMemory {

        @UserMessage(
                """
            You are a technical expert.
            Analyze the following user request under a technical point of view and provide the best possible answer.
            The user request is {{request}}.
            """)
        @Agent("A technical expert")
        String technical(@MemoryId String memoryId, @V("request") String request);

        @ChatMemoryProviderSupplier
        static ChatMemory chatMemory(Object memoryId) {
            return MessageWindowChatMemory.withMaxMessages(10);
        }

        @ChatModelSupplier
        static ChatModel chatModel() {
            return baseModel();
        }
    }

    public interface ExpertsAgentWithMemory {

        @ConditionalAgent(
<<<<<<< HEAD
                outputName = "response",
                subAgents = {
                    @SubAgent(type = MedicalExpertWithMemory.class, outputName = "response"),
                    @SubAgent(type = TechnicalExpertWithMemory.class, outputName = "response"),
                    @SubAgent(
                            type = LegalExpertWithMemory.class,
                            outputName = "response",
=======
                outputKey = "response",
                subAgents = {
                    @SubAgent(type = MedicalExpertWithMemory.class, outputKey = "response"),
                    @SubAgent(type = TechnicalExpertWithMemory.class, outputKey = "response"),
                    @SubAgent(
                            type = LegalExpertWithMemory.class,
                            outputKey = "response",
>>>>>>> 1cba8d27
                            summarizedContext = {"medical", "technical"})
                })
        String askExpert(@V("request") String request);

        @ActivationCondition(MedicalExpertWithMemory.class)
        static boolean activateMedical(@V("category") RequestCategory category) {
            return category == RequestCategory.MEDICAL;
        }

        @ActivationCondition(TechnicalExpertWithMemory.class)
        static boolean activateTechnical(@V("category") RequestCategory category) {
            return category == RequestCategory.TECHNICAL;
        }

        @ActivationCondition(LegalExpertWithMemory.class)
        static boolean activateLegal(@V("category") RequestCategory category) {
            return category == RequestCategory.LEGAL;
        }
    }

    public interface CategoryRouterWithModel extends CategoryRouter {

        @ChatModelSupplier
        static ChatModel chatModel() {
            return baseModel();
        }
    }

    public interface ExpertRouterAgentWithMemory extends AgenticScopeAccess {

        @SequenceAgent(
<<<<<<< HEAD
                outputName = "response",
                subAgents = {
                    @SubAgent(type = CategoryRouterWithModel.class, outputName = "category"),
                    @SubAgent(type = ExpertsAgentWithMemory.class, outputName = "response")
=======
                outputKey = "response",
                subAgents = {
                    @SubAgent(type = CategoryRouterWithModel.class, outputKey = "category"),
                    @SubAgent(type = ExpertsAgentWithMemory.class, outputKey = "response")
>>>>>>> 1cba8d27
                })
        String ask(@MemoryId String memoryId, @V("request") String request);
    }

    @Test
    void declarative_memory_tests() {
        ExpertRouterAgentWithMemory expertRouterAgent =
                AgenticServices.createAgenticSystem(ExpertRouterAgentWithMemory.class);

        JsonInMemoryAgenticScopeStore store = new JsonInMemoryAgenticScopeStore();
        AgenticScopePersister.setStore(store);

        String response1 = expertRouterAgent.ask("1", "I broke my leg, what should I do?");

        AgenticScope agenticScope1 = expertRouterAgent.getAgenticScope("1");
        assertThat(agenticScope1.readState("category", RequestCategory.UNKNOWN)).isEqualTo(RequestCategory.MEDICAL);

        assertThat(store.getLoadedIds()).isEmpty();

        String response2 = expertRouterAgent.ask("2", "My computer has liquid inside, what should I do?");

        AgenticScope agenticScope2 = expertRouterAgent.getAgenticScope("2");
        assertThat(agenticScope2.readState("category", RequestCategory.UNKNOWN)).isEqualTo(RequestCategory.TECHNICAL);

        AgenticScopeRegistry registry = ((AgenticScopeOwner) expertRouterAgent).registry();
        assertThat(store.getAllKeys()).isEqualTo(registry.getAllAgenticScopeKeysInMemory());

        // Clear the in-memory registry to simulate a restart
        registry.clearInMemory();
        assertThat(registry.getAllAgenticScopeKeysInMemory()).isEmpty();

        String legalResponse1 = expertRouterAgent.ask("1", "Should I sue my neighbor who caused this damage?");

        String legalResponse2 = expertRouterAgent.ask("2", "Should I sue my neighbor who caused this damage?");

        assertThat(store.getLoadedIds()).isEqualTo(List.of("1", "2"));

        assertThat(legalResponse1).containsIgnoringCase("medical").doesNotContain("computer");
        assertThat(legalResponse2).containsIgnoringCase("computer").doesNotContain("medical");

        // It is necessary to read again the agenticScope instances since they were evicted from the in-memory registry
        // and reloaded from the persistence provider
        agenticScope1 = expertRouterAgent.getAgenticScope("1");
        assertThat(agenticScope1.readState("category", RequestCategory.UNKNOWN)).isEqualTo(RequestCategory.LEGAL);
        agenticScope2 = expertRouterAgent.getAgenticScope("2");
        assertThat(agenticScope2.readState("category", RequestCategory.UNKNOWN)).isEqualTo(RequestCategory.LEGAL);

        assertThat(expertRouterAgent.evictAgenticScope("1")).isTrue();
        assertThat(expertRouterAgent.evictAgenticScope("2")).isTrue();
        assertThat(expertRouterAgent.evictAgenticScope("1")).isFalse();
        assertThat(expertRouterAgent.evictAgenticScope("2")).isFalse();

        AgenticScopePersister.setStore(null);
    }

    static SupervisorAgentIT.BankTool bankTool = new SupervisorAgentIT.BankTool();

    public interface WithdrawAgent {
        @SystemMessage(
                """
            You are a banker that can only withdraw US dollars (USD) from a user account.
            """)
        @UserMessage(
                """
            Withdraw {{amountInUSD}} USD from {{user}}'s account and return the new balance.
            """)
        @Agent("A banker that withdraw USD from an account")
        String withdraw(@V("user") String user, @V("amountInUSD") Double amount);

        @ToolsSupplier
        static Object tools() {
            return bankTool;
        }
    }

    public interface CreditAgent {
        @SystemMessage(
                """
            You are a banker that can only credit US dollars (USD) to a user account.
            """)
        @UserMessage(
                """
            Credit {{amountInUSD}} USD to {{user}}'s account and return the new balance.
            """)
        @Agent("A banker that credit USD to an account")
        String credit(@V("user") String user, @V("amountInUSD") Double amount);

        @ToolsSupplier
        static Object[] tools() {
            return new Object[] {bankTool};
        }
    }

    public interface SupervisorBanker {

        @SupervisorAgent(
                responseStrategy = SupervisorResponseStrategy.SUMMARY,
                subAgents = {@SubAgent(type = WithdrawAgent.class), @SubAgent(type = CreditAgent.class)})
        String invoke(@V("request") String request);

        @ChatModelSupplier
        static ChatModel chatModel() {
            return plannerModel();
        }
    }

    @Test
    void declarative_tools_tests() {
        bankTool.createAccount("Mario", 1000.0);
        bankTool.createAccount("Georgios", 1000.0);

        SupervisorBanker bankSupervisor = AgenticServices.createAgenticSystem(SupervisorBanker.class, baseModel());
        String result = bankSupervisor.invoke("Transfer 100 USD from Mario's account to Georgios' one");
        assertThat(result).isNotBlank();

        assertThat(bankTool.getBalance("Mario")).isEqualTo(900.0);
        assertThat(bankTool.getBalance("Georgios")).isEqualTo(1100.0);
    }

    private static final CyclicBarrier barrier = new CyclicBarrier(2);
    private static final AtomicReference<String> request = new AtomicReference<>();
    private static final AtomicReference<String> audience = new AtomicReference<>();

    public interface AudienceRetriever {

<<<<<<< HEAD
        @HumanInTheLoop(
                description = "Generate a story based on the given topic",
                outputName = "audience",
                async = true)
=======
        @HumanInTheLoop(description = "Generate a story based on the given topic", outputKey = "audience", async = true)
>>>>>>> 1cba8d27
        static void request(@V("topic") String topic) {
            request.set("Which audience for topic " + topic + "?");
        }

        @HumanInTheLoopResponseSupplier
        static String response() {
            try {
                barrier.await();
            } catch (InterruptedException | BrokenBarrierException e) {
                throw new RuntimeException(e);
            }
            return "young adults";
        }
    }

    public static class BarrierAwaiter {

        @Agent
        public static void await() {
            try {
                barrier.await();
            } catch (InterruptedException | BrokenBarrierException e) {
                throw new RuntimeException(e);
            }
        }
    }

    public static class AudienceReader {

        @Agent
        public static void readAudience(AgenticScope agenticScope) {
            audience.set(agenticScope.readState("audience", ""));
        }
    }

    public interface StoryCreatorWithHumanInTheLoop {

        @SequenceAgent(
<<<<<<< HEAD
                outputName = "story",
                subAgents = {
                    @SubAgent(type = AudienceRetriever.class, outputName = "audience"),
                    @SubAgent(type = CreativeWriter.class, outputName = "story"),
                    @SubAgent(type = BarrierAwaiter.class),
                    @SubAgent(type = AudienceEditor.class, outputName = "story"),
=======
                outputKey = "story",
                subAgents = {
                    @SubAgent(type = AudienceRetriever.class, outputKey = "audience"),
                    @SubAgent(type = CreativeWriter.class, outputKey = "story"),
                    @SubAgent(type = BarrierAwaiter.class),
                    @SubAgent(type = AudienceEditor.class, outputKey = "story"),
>>>>>>> 1cba8d27
                    @SubAgent(type = AudienceReader.class)
                })
        String write(@V("topic") String topic);
    }

    @Test
    void declarative_human_in_the_loop_tests() {
        StoryCreatorWithHumanInTheLoop storyCreator =
                AgenticServices.createAgenticSystem(StoryCreatorWithHumanInTheLoop.class, baseModel());

        String story = storyCreator.write("dragons and wizards");
        System.out.println(story);

        assertThat(request.get()).isEqualTo("Which audience for topic dragons and wizards?");
        assertThat(audience.get()).isEqualTo("young adults");
    }
}<|MERGE_RESOLUTION|>--- conflicted
+++ resolved
@@ -2,22 +2,16 @@
 
 import static dev.langchain4j.agentic.Models.baseModel;
 import static dev.langchain4j.agentic.Models.plannerModel;
-<<<<<<< HEAD
 import static dev.langchain4j.agentic.Models.streamingBaseModel;
 import static dev.langchain4j.model.output.FinishReason.STOP;
 import static java.util.concurrent.TimeUnit.SECONDS;
-=======
->>>>>>> 1cba8d27
 import static org.assertj.core.api.Assertions.assertThat;
 import static org.junit.jupiter.api.Assertions.assertThrows;
 
 import dev.langchain4j.agentic.Agents.AudienceEditor;
 import dev.langchain4j.agentic.Agents.CategoryRouter;
 import dev.langchain4j.agentic.Agents.CreativeWriter;
-<<<<<<< HEAD
 import dev.langchain4j.agentic.Agents.CreativeWriterForStreaming;
-=======
->>>>>>> 1cba8d27
 import dev.langchain4j.agentic.Agents.EveningPlan;
 import dev.langchain4j.agentic.Agents.FoodExpert;
 import dev.langchain4j.agentic.Agents.LegalExpert;
@@ -124,19 +118,11 @@
     public interface StoryCreator {
 
         @SequenceAgent(
-<<<<<<< HEAD
-                outputName = "story",
-                subAgents = {
-                    @SubAgent(type = CreativeWriter.class, outputName = "story"),
-                    @SubAgent(type = AudienceEditor.class, outputName = "story"),
-                    @SubAgent(type = StyleEditor.class, outputName = "story")
-=======
                 outputKey = "story",
                 subAgents = {
                     @SubAgent(type = CreativeWriter.class, outputKey = "story"),
                     @SubAgent(type = AudienceEditor.class, outputKey = "story"),
                     @SubAgent(type = StyleEditor.class, outputKey = "story")
->>>>>>> 1cba8d27
                 })
         String write(@V("topic") String topic, @V("style") String style, @V("audience") String audience);
     }
@@ -152,17 +138,10 @@
     public interface StoryCreatorWithConfigurableStyleEditor {
 
         @SequenceAgent(
-<<<<<<< HEAD
-                outputName = "styledStory",
-                subAgents = {
-                    @SubAgent(type = CreativeWriter.class, outputName = "story"),
-                    @SubAgent(type = AudienceEditor.class, outputName = "story"),
-=======
                 outputKey = "styledStory",
                 subAgents = {
                     @SubAgent(type = CreativeWriter.class, outputKey = "story"),
                     @SubAgent(type = AudienceEditor.class, outputKey = "story"),
->>>>>>> 1cba8d27
                     @SubAgent(type = StyleEditor.class)
                 })
         String write(@V("topic") String topic, @V("style") String style, @V("audience") String audience);
@@ -182,11 +161,7 @@
         StoryCreatorWithConfigurableStyleEditor storyCreator =
                 AgenticServices.createAgenticSystem(StoryCreatorWithConfigurableStyleEditor.class, baseModel(), ctx -> {
                     if (ctx.agentServiceClass() == StyleEditor.class) {
-<<<<<<< HEAD
-                        ctx.agentBuilder().outputName("styledStory");
-=======
                         ctx.agentBuilder().outputKey("styledStory");
->>>>>>> 1cba8d27
                     }
                 });
 
@@ -222,19 +197,11 @@
     public interface StoryCreatorWithErrorRecovery {
 
         @SequenceAgent(
-<<<<<<< HEAD
-                outputName = "story",
-                subAgents = {
-                    @SubAgent(type = CreativeWriter.class, outputName = "story"),
-                    @SubAgent(type = AudienceEditor.class, outputName = "story"),
-                    @SubAgent(type = StyleEditor.class, outputName = "story")
-=======
                 outputKey = "story",
                 subAgents = {
                     @SubAgent(type = CreativeWriter.class, outputKey = "story"),
                     @SubAgent(type = AudienceEditor.class, outputKey = "story"),
                     @SubAgent(type = StyleEditor.class, outputKey = "story")
->>>>>>> 1cba8d27
                 })
         String write(@V("topic") String topic, @V("style") String style, @V("audience") String audience);
 
@@ -263,19 +230,11 @@
 
         @LoopAgent(
                 description = "Review and score the given story to ensure it aligns with the specified style",
-<<<<<<< HEAD
-                outputName = "story",
-                maxIterations = 5,
-                subAgents = {
-                    @SubAgent(type = StyleScorer.class, outputName = "score"),
-                    @SubAgent(type = StyleEditor.class, outputName = "story")
-=======
                 outputKey = "story",
                 maxIterations = 5,
                 subAgents = {
                     @SubAgent(type = StyleScorer.class, outputKey = "score"),
                     @SubAgent(type = StyleEditor.class, outputKey = "story")
->>>>>>> 1cba8d27
                 })
         String reviewAndScore(@V("story") String story);
 
@@ -288,17 +247,10 @@
     public interface StoryCreatorWithReview {
 
         @SequenceAgent(
-<<<<<<< HEAD
-                outputName = "story",
-                subAgents = {
-                    @SubAgent(type = CreativeWriter.class, outputName = "story"),
-                    @SubAgent(type = StyleReviewLoopAgent.class, outputName = "story")
-=======
                 outputKey = "story",
                 subAgents = {
                     @SubAgent(type = CreativeWriter.class, outputKey = "story"),
                     @SubAgent(type = StyleReviewLoopAgent.class, outputKey = "story")
->>>>>>> 1cba8d27
                 })
         ResultWithAgenticScope<String> write(@V("topic") String topic, @V("style") String style);
     }
@@ -325,19 +277,11 @@
 
         @LoopAgent(
                 description = "Review the given story to ensure it aligns with the specified style",
-<<<<<<< HEAD
-                outputName = "story",
-                maxIterations = 5,
-                subAgents = {
-                    @SubAgent(type = StyleScorer.class, outputName = "score"),
-                    @SubAgent(type = StyleEditor.class, outputName = "story")
-=======
                 outputKey = "story",
                 maxIterations = 5,
                 subAgents = {
                     @SubAgent(type = StyleScorer.class, outputKey = "score"),
                     @SubAgent(type = StyleEditor.class, outputKey = "story")
->>>>>>> 1cba8d27
                 })
         String write(@V("story") String story);
 
@@ -351,17 +295,10 @@
     public interface StoryCreatorWithReviewWithCounter {
 
         @SequenceAgent(
-<<<<<<< HEAD
-                outputName = "story",
-                subAgents = {
-                    @SubAgent(type = CreativeWriter.class, outputName = "story"),
-                    @SubAgent(type = StyleReviewLoopAgentWithCounter.class, outputName = "story")
-=======
                 outputKey = "story",
                 subAgents = {
                     @SubAgent(type = CreativeWriter.class, outputKey = "story"),
                     @SubAgent(type = StyleReviewLoopAgentWithCounter.class, outputKey = "story")
->>>>>>> 1cba8d27
                 })
         ResultWithAgenticScope<String> write(@V("topic") String topic, @V("style") String style);
     }
@@ -408,17 +345,10 @@
     public interface StoryCreatorWithReviewWithListener {
 
         @SequenceAgent(
-<<<<<<< HEAD
-                outputName = "story",
-                subAgents = {
-                    @SubAgent(type = CreativeWriterWithListener.class, outputName = "story"),
-                    @SubAgent(type = StyleReviewLoopAgentWithListener.class, outputName = "story")
-=======
                 outputKey = "story",
                 subAgents = {
                     @SubAgent(type = CreativeWriterWithListener.class, outputKey = "story"),
                     @SubAgent(type = StyleReviewLoopAgentWithListener.class, outputKey = "story")
->>>>>>> 1cba8d27
                 })
         ResultWithAgenticScope<String> write(@V("topic") String topic, @V("style") String style);
     }
@@ -454,19 +384,11 @@
     public interface ExpertsAgent {
 
         @ConditionalAgent(
-<<<<<<< HEAD
-                outputName = "response",
-                subAgents = {
-                    @SubAgent(type = MedicalExpert.class, outputName = "response"),
-                    @SubAgent(type = TechnicalExpert.class, outputName = "response"),
-                    @SubAgent(type = LegalExpert.class, outputName = "response")
-=======
                 outputKey = "response",
                 subAgents = {
                     @SubAgent(type = MedicalExpert.class, outputKey = "response"),
                     @SubAgent(type = TechnicalExpert.class, outputKey = "response"),
                     @SubAgent(type = LegalExpert.class, outputKey = "response")
->>>>>>> 1cba8d27
                 })
         String askExpert(@V("request") String request);
 
@@ -489,17 +411,10 @@
     public interface ExpertRouterAgent {
 
         @SequenceAgent(
-<<<<<<< HEAD
-                outputName = "response",
-                subAgents = {
-                    @SubAgent(type = CategoryRouter.class, outputName = "category"),
-                    @SubAgent(type = ExpertsAgent.class, outputName = "response")
-=======
                 outputKey = "response",
                 subAgents = {
                     @SubAgent(type = CategoryRouter.class, outputKey = "category"),
                     @SubAgent(type = ExpertsAgent.class, outputKey = "response")
->>>>>>> 1cba8d27
                 })
         ResultWithAgenticScope<String> ask(@V("request") String request);
     }
@@ -519,17 +434,10 @@
     public interface EveningPlannerAgent {
 
         @ParallelAgent(
-<<<<<<< HEAD
-                outputName = "plans",
-                subAgents = {
-                    @SubAgent(type = FoodExpert.class, outputName = "meals"),
-                    @SubAgent(type = MovieExpert.class, outputName = "movies")
-=======
                 outputKey = "plans",
                 subAgents = {
                     @SubAgent(type = FoodExpert.class, outputKey = "meals"),
                     @SubAgent(type = MovieExpert.class, outputKey = "movies")
->>>>>>> 1cba8d27
                 })
         List<EveningPlan> plan(@V("mood") String mood);
 
@@ -562,19 +470,11 @@
     public interface SupervisorStoryCreator {
 
         @SupervisorAgent(
-<<<<<<< HEAD
-                outputName = "story",
-                responseStrategy = SupervisorResponseStrategy.LAST,
-                subAgents = {
-                    @SubAgent(type = CreativeWriter.class, outputName = "story"),
-                    @SubAgent(type = StyleReviewLoopAgent.class, outputName = "story")
-=======
                 outputKey = "story",
                 responseStrategy = SupervisorResponseStrategy.LAST,
                 subAgents = {
                     @SubAgent(type = CreativeWriter.class, outputKey = "story"),
                     @SubAgent(type = StyleReviewLoopAgent.class, outputKey = "story")
->>>>>>> 1cba8d27
                 })
         ResultWithAgenticScope<String> write(@V("topic") String topic, @V("style") String style);
 
@@ -686,15 +586,6 @@
     public interface ExpertsAgentWithMemory {
 
         @ConditionalAgent(
-<<<<<<< HEAD
-                outputName = "response",
-                subAgents = {
-                    @SubAgent(type = MedicalExpertWithMemory.class, outputName = "response"),
-                    @SubAgent(type = TechnicalExpertWithMemory.class, outputName = "response"),
-                    @SubAgent(
-                            type = LegalExpertWithMemory.class,
-                            outputName = "response",
-=======
                 outputKey = "response",
                 subAgents = {
                     @SubAgent(type = MedicalExpertWithMemory.class, outputKey = "response"),
@@ -702,7 +593,6 @@
                     @SubAgent(
                             type = LegalExpertWithMemory.class,
                             outputKey = "response",
->>>>>>> 1cba8d27
                             summarizedContext = {"medical", "technical"})
                 })
         String askExpert(@V("request") String request);
@@ -734,17 +624,10 @@
     public interface ExpertRouterAgentWithMemory extends AgenticScopeAccess {
 
         @SequenceAgent(
-<<<<<<< HEAD
-                outputName = "response",
-                subAgents = {
-                    @SubAgent(type = CategoryRouterWithModel.class, outputName = "category"),
-                    @SubAgent(type = ExpertsAgentWithMemory.class, outputName = "response")
-=======
                 outputKey = "response",
                 subAgents = {
                     @SubAgent(type = CategoryRouterWithModel.class, outputKey = "category"),
                     @SubAgent(type = ExpertsAgentWithMemory.class, outputKey = "response")
->>>>>>> 1cba8d27
                 })
         String ask(@MemoryId String memoryId, @V("request") String request);
     }
@@ -870,14 +753,7 @@
 
     public interface AudienceRetriever {
 
-<<<<<<< HEAD
-        @HumanInTheLoop(
-                description = "Generate a story based on the given topic",
-                outputName = "audience",
-                async = true)
-=======
         @HumanInTheLoop(description = "Generate a story based on the given topic", outputKey = "audience", async = true)
->>>>>>> 1cba8d27
         static void request(@V("topic") String topic) {
             request.set("Which audience for topic " + topic + "?");
         }
@@ -916,21 +792,12 @@
     public interface StoryCreatorWithHumanInTheLoop {
 
         @SequenceAgent(
-<<<<<<< HEAD
-                outputName = "story",
-                subAgents = {
-                    @SubAgent(type = AudienceRetriever.class, outputName = "audience"),
-                    @SubAgent(type = CreativeWriter.class, outputName = "story"),
-                    @SubAgent(type = BarrierAwaiter.class),
-                    @SubAgent(type = AudienceEditor.class, outputName = "story"),
-=======
                 outputKey = "story",
                 subAgents = {
                     @SubAgent(type = AudienceRetriever.class, outputKey = "audience"),
                     @SubAgent(type = CreativeWriter.class, outputKey = "story"),
                     @SubAgent(type = BarrierAwaiter.class),
                     @SubAgent(type = AudienceEditor.class, outputKey = "story"),
->>>>>>> 1cba8d27
                     @SubAgent(type = AudienceReader.class)
                 })
         String write(@V("topic") String topic);
