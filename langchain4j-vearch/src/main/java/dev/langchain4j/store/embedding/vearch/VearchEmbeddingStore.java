--- conflicted
+++ resolved
@@ -10,10 +10,19 @@
 import dev.langchain4j.store.embedding.RelevanceScore;
 
 import java.time.Duration;
-import java.util.*;
-
-import static dev.langchain4j.internal.Utils.*;
-import static dev.langchain4j.internal.ValidationUtils.*;
+import java.util.ArrayList;
+import java.util.Arrays;
+import java.util.HashMap;
+import java.util.List;
+import java.util.Map;
+
+import static dev.langchain4j.internal.Utils.getOrDefault;
+import static dev.langchain4j.internal.Utils.isNullOrBlank;
+import static dev.langchain4j.internal.Utils.isNullOrEmpty;
+import static dev.langchain4j.internal.Utils.randomUUID;
+import static dev.langchain4j.internal.ValidationUtils.ensureNotEmpty;
+import static dev.langchain4j.internal.ValidationUtils.ensureNotNull;
+import static dev.langchain4j.internal.ValidationUtils.ensureTrue;
 import static dev.langchain4j.store.embedding.CosineSimilarity.fromRelevanceScore;
 import static dev.langchain4j.store.embedding.vearch.VearchConfig.DEFAULT_ID_FIELD_NAME;
 import static dev.langchain4j.store.embedding.vearch.VearchConfig.DEFAULT_SCORE_FILED_NAME;
@@ -42,11 +51,11 @@
         this.normalizeEmbeddings = normalizeEmbeddings;
 
         vearchClient = VearchClient.builder()
-                .baseUrl(baseUrl)
-                .timeout(getOrDefault(timeout, ofSeconds(60)))
-                .logRequests(logRequests)
-                .logResponses(logResponses)
-                .build();
+            .baseUrl(baseUrl)
+            .timeout(getOrDefault(timeout, ofSeconds(60)))
+            .logRequests(logRequests)
+            .logResponses(logResponses)
+            .build();
 
         // Step 1: check whether db exist, if not, create it
         if (!isDatabaseExist(this.vearchConfig.getDatabaseName())) {
@@ -85,8 +94,8 @@
     @Override
     public List<String> addAll(List<Embedding> embeddings) {
         List<String> ids = embeddings.stream()
-                .map(ignored -> randomUUID())
-                .collect(toList());
+            .map(ignored -> randomUUID())
+            .collect(toList());
         addAllInternal(ids, embeddings, null);
         return ids;
     }
@@ -94,60 +103,36 @@
     @Override
     public List<String> addAll(List<Embedding> embeddings, List<TextSegment> embedded) {
         List<String> ids = embeddings.stream()
-                .map(ignored -> randomUUID())
-                .collect(toList());
+            .map(ignored -> randomUUID())
+            .collect(toList());
         addAllInternal(ids, embeddings, embedded);
         return ids;
     }
 
     @Override
-<<<<<<< HEAD
-    public List<EmbeddingMatch<TextSegment>> findRelevant(Embedding referenceEmbedding, int maxResults, double minScore) {
-        double minSimilarity = fromRelevanceScore(minScore);
-=======
     public EmbeddingSearchResult<TextSegment> search(EmbeddingSearchRequest request) {
-
-        double minSimilarity = CosineSimilarity.fromRelevanceScore(request.minScore());
->>>>>>> e98a2e4f
+        double minSimilarity = fromRelevanceScore(request.minScore());
         List<String> fields = new ArrayList<>(Arrays.asList(vearchConfig.getTextFieldName(), vearchConfig.getEmbeddingFieldName()));
         if (!isNullOrEmpty(vearchConfig.getMetadataFieldNames())) {
             fields.addAll(vearchConfig.getMetadataFieldNames());
         }
-<<<<<<< HEAD
-        SearchRequest request = SearchRequest.builder()
-                .dbName(vearchConfig.getDatabaseName())
-                .spaceName(vearchConfig.getSpaceName())
-                .vectors(singletonList(SearchRequest.Vector.builder()
-                        .field(vearchConfig.getEmbeddingFieldName())
-                        .feature(referenceEmbedding.vectorAsList())
-                        .minScore(minSimilarity)
-                        .build()))
-=======
         SearchRequest vearchRequest = SearchRequest.builder()
-                .query(SearchRequest.QueryParam.builder()
-                        .sum(singletonList(SearchRequest.VectorParam.builder()
-                                .field(vearchConfig.getEmbeddingFieldName())
-                                .feature(request.queryEmbedding().vectorAsList())
-                                .minScore(minSimilarity)
-                                .build()))
-                        .build())
-                .size(request.maxResults())
->>>>>>> e98a2e4f
-                .fields(fields)
-                .vectorValue(true)
-                .limit(maxResults)
-                .indexParams(vearchConfig.getSearchIndexParam())
-                .build();
-
-<<<<<<< HEAD
-        SearchResponse response = vearchClient.search(request);
-        return toEmbeddingMatch(response.getDocuments().get(0));
-=======
-        SearchResponse response = vearchClient.search(vearchConfig.getDatabaseName(), vearchConfig.getSpaceName(), vearchRequest);
-
-        List<EmbeddingMatch<TextSegment>> matches = toEmbeddingMatch(response.getHits());
+            .dbName(vearchConfig.getDatabaseName())
+            .spaceName(vearchConfig.getSpaceName())
+            .vectors(singletonList(SearchRequest.Vector.builder()
+                .field(vearchConfig.getEmbeddingFieldName())
+                .feature(request.queryEmbedding().vectorAsList())
+                .minScore(minSimilarity)
+                .build()))
+            .fields(fields)
+            .vectorValue(true)
+            .limit(request.maxResults())
+            .indexParams(vearchConfig.getSearchIndexParam())
+            .build();
+
+        SearchResponse response = vearchClient.search(vearchRequest);
+        List<EmbeddingMatch<TextSegment>> matches = toEmbeddingMatch(response.getDocuments().get(0));
         return new EmbeddingSearchResult<>(matches);
->>>>>>> e98a2e4f
     }
 
     public void deleteSpace() {
@@ -188,10 +173,10 @@
         }
 
         UpsertRequest request = UpsertRequest.builder()
-                .dbName(vearchConfig.getDatabaseName())
-                .spaceName(vearchConfig.getSpaceName())
-                .documents(documents)
-                .build();
+            .dbName(vearchConfig.getDatabaseName())
+            .spaceName(vearchConfig.getSpaceName())
+            .documents(documents)
+            .build();
         vearchClient.upsert(request);
     }
 
@@ -211,11 +196,11 @@
 
     private void createSpace(String databaseName, String space) {
         vearchClient.createSpace(databaseName, CreateSpaceRequest.builder()
-                .name(space)
-                .replicaNum(1)
-                .partitionNum(1)
-                .fields(vearchConfig.getFields())
-                .build());
+            .name(space)
+            .replicaNum(1)
+            .partitionNum(1)
+            .fields(vearchConfig.getFields())
+            .build());
     }
 
     @SuppressWarnings("unchecked")
