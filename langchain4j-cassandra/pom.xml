<?xml version="1.0" encoding="UTF-8"?>
<project xmlns="http://maven.apache.org/POM/4.0.0"
         xmlns:xsi="http://www.w3.org/2001/XMLSchema-instance"
         xsi:schemaLocation="http://maven.apache.org/POM/4.0.0 http://maven.apache.org/xsd/maven-4.0.0.xsd">
    <modelVersion>4.0.0</modelVersion>
    <artifactId>langchain4j-cassandra</artifactId>
    <name>LangChain4j :: Integration :: Cassandra</name>
    <description>Some dependencies have a "Public Domain" license</description>

    <parent>
        <groupId>dev.langchain4j</groupId>
        <artifactId>langchain4j-parent</artifactId>
        <version>0.32.0-SNAPSHOT</version>
        <relativePath>../langchain4j-parent/pom.xml</relativePath>
    </parent>

    <properties>
<<<<<<< HEAD
        <cassandra-drivers.version>4.18.0</cassandra-drivers.version>
        <logback.version>1.4.14</logback.version>
        <assertj.version>3.25.3</assertj.version>
=======
        <astra-db-client.version>1.2.4</astra-db-client.version>
        <jackson.version>2.16.1</jackson.version>
>>>>>>> 25e4d6de
        <maven.compiler.release>11</maven.compiler.release>
    </properties>

    <dependencies>

        <dependency>
            <groupId>dev.langchain4j</groupId>
            <artifactId>langchain4j-core</artifactId>
        </dependency>

        <dependency>
            <groupId>org.apache.cassandra</groupId>
            <artifactId>java-driver-core</artifactId>
            <version>${cassandra-drivers.version}</version>
        </dependency>

        <dependency>
            <groupId>org.projectlombok</groupId>
            <artifactId>lombok</artifactId>
            <scope>provided</scope>
        </dependency>

        <dependency>
            <groupId>org.slf4j</groupId>
            <artifactId>slf4j-api</artifactId>
        </dependency>

        <!-- TESTS -->

        <!-- Visibility for EmbeddingStoreIT -->
        <dependency>
            <groupId>dev.langchain4j</groupId>
            <artifactId>langchain4j-core</artifactId>
            <classifier>tests</classifier>
            <type>test-jar</type>
            <scope>test</scope>
        </dependency>
        <!-- Same embeddings model to keep the 1% -->
        <dependency>
            <groupId>dev.langchain4j</groupId>
            <artifactId>langchain4j-embeddings-all-minilm-l6-v2-q</artifactId>
            <scope>test</scope>
        </dependency>
        <dependency>
            <groupId>dev.langchain4j</groupId>
            <artifactId>langchain4j</artifactId>
            <scope>test</scope>
        </dependency>
        <dependency>
            <groupId>dev.langchain4j</groupId>
            <artifactId>langchain4j-open-ai</artifactId>
            <scope>test</scope>
        </dependency>
        <dependency>
            <groupId>org.junit.jupiter</groupId>
            <artifactId>junit-jupiter-engine</artifactId>
            <scope>test</scope>
        </dependency>
        <!-- junit-jupiter-params should be declared explicitly
        to run parameterized tests inherited from EmbeddingStore*IT-->
        <dependency>
            <groupId>org.junit.jupiter</groupId>
            <artifactId>junit-jupiter-params</artifactId>
            <scope>test</scope>
        </dependency>
        <dependency>
            <groupId>org.assertj</groupId>
            <artifactId>assertj-core</artifactId>
            <version>${assertj.version}</version>
            <scope>test</scope>
        </dependency>
        <dependency>
            <groupId>ch.qos.logback</groupId>
            <artifactId>logback-classic</artifactId>
            <scope>test</scope>
        </dependency>
        <dependency>
            <groupId>org.testcontainers</groupId>
            <artifactId>cassandra</artifactId>
            <version>${testcontainers.version}</version>
            <scope>test</scope>
        </dependency>
        <dependency>
            <groupId>org.testcontainers</groupId>
            <artifactId>junit-jupiter</artifactId>
            <version>${testcontainers.version}</version>
            <scope>test</scope>
        </dependency>

    </dependencies>

    <build>
        <plugins>
            <plugin>
                <groupId>org.honton.chas</groupId>
                <artifactId>license-maven-plugin</artifactId>
                <configuration>
                    <!-- org.json:json has a "Public Domain" license -->
                    <skipCompliance>true</skipCompliance>
                </configuration>
            </plugin>
        </plugins>
    </build>

</project><|MERGE_RESOLUTION|>--- conflicted
+++ resolved
@@ -15,14 +15,11 @@
     </parent>
 
     <properties>
-<<<<<<< HEAD
-        <cassandra-drivers.version>4.18.0</cassandra-drivers.version>
+        <astra-db-client.version>1.2.4</astra-db-client.version>
+        <cassandra-drivers.version>4.17.0</cassandra-drivers.version>
         <logback.version>1.4.14</logback.version>
         <assertj.version>3.25.3</assertj.version>
-=======
-        <astra-db-client.version>1.2.4</astra-db-client.version>
         <jackson.version>2.16.1</jackson.version>
->>>>>>> 25e4d6de
         <maven.compiler.release>11</maven.compiler.release>
     </properties>
 
