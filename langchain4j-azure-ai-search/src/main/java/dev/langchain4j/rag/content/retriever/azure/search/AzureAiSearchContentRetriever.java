package dev.langchain4j.rag.content.retriever.azure.search;

import com.azure.core.credential.AzureKeyCredential;
import com.azure.core.credential.TokenCredential;
import com.azure.core.util.Context;
import com.azure.search.documents.SearchDocument;
import com.azure.search.documents.indexes.models.SearchIndex;
import com.azure.search.documents.models.*;
import com.azure.search.documents.util.SearchPagedIterable;
import dev.langchain4j.data.embedding.Embedding;
import dev.langchain4j.data.segment.TextSegment;
import dev.langchain4j.model.embedding.EmbeddingModel;
import dev.langchain4j.rag.content.Content;
import dev.langchain4j.rag.content.retriever.ContentRetriever;
import dev.langchain4j.rag.content.retriever.EmbeddingStoreContentRetriever;
import dev.langchain4j.rag.query.Query;
import dev.langchain4j.store.embedding.EmbeddingMatch;
import dev.langchain4j.store.embedding.azure.search.AbstractAzureAiSearchEmbeddingStore;
import dev.langchain4j.store.embedding.azure.search.AzureAiSearchRuntimeException;
import dev.langchain4j.store.embedding.azure.search.Document;
import org.slf4j.Logger;
import org.slf4j.LoggerFactory;

import java.util.ArrayList;
import java.util.List;

import static dev.langchain4j.internal.Utils.isNullOrEmpty;
import static dev.langchain4j.internal.Utils.randomUUID;
import static dev.langchain4j.internal.ValidationUtils.ensureNotNull;
import static dev.langchain4j.internal.ValidationUtils.ensureTrue;
import static java.util.Collections.singletonList;
import static java.util.stream.Collectors.toList;

/**
 * Represents Azure AI Search Service as a {@link ContentRetriever}.
 * <br>
 * This class supports 4 {@link AzureAiSearchQueryType}s:
 * <br>
 * - {@code VECTOR}: Uses the vector search algorithm to find the most similar {@link TextSegment}s.
 * More details can be found <a href="https://learn.microsoft.com/en-us/azure/search/vector-search-overview">here</a>.
 * <br>
 * - {@code FULL_TEXT}: Uses the full text search to find the most similar {@code TextSegment}s.
 * More details can be found  <a href="https://learn.microsoft.com/en-us/azure/search/search-lucene-query-architecture">here</a>.
 * <br>
 * - {@code HYBRID}: Uses the hybrid search (vector + full text) to find the most similar {@code TextSegment}s.
 * More details can be found  <a href="https://learn.microsoft.com/en-us/azure/search/hybrid-search-overview">here</a>.
 * <br>
 * - {@code HYBRID_WITH_RERANKING}: Uses the hybrid search (vector + full text) to find the most similar {@code TextSegment}s,
 * and uses the semantic re-ranker algorithm to rank the results.
 * More details can be found  <a href="https://learn.microsoft.com/en-us/azure/search/hybrid-search-ranking">here</a>.
 */
public class AzureAiSearchContentRetriever extends AbstractAzureAiSearchEmbeddingStore implements ContentRetriever {

    private static final Logger log = LoggerFactory.getLogger(AzureAiSearchContentRetriever.class);

    private final EmbeddingModel embeddingModel;

    private final AzureAiSearchQueryType azureAiSearchQueryType;

    private final int maxResults;
    private final double minScore;

    public AzureAiSearchContentRetriever(String endpoint,
                                         AzureKeyCredential keyCredential,
                                         TokenCredential tokenCredential,
                                         int dimensions,
                                         SearchIndex index,
                                         EmbeddingModel embeddingModel,
                                         int maxResults,
                                         double minScore,
                                         AzureAiSearchQueryType azureAiSearchQueryType) {
        ensureNotNull(endpoint, "endpoint");
<<<<<<< HEAD
        ensureTrue(keyCredential != null || tokenCredential != null, "either keyCredential or tokenCredential must be set");
        if (!AzureAiSearchQueryType.FULL_TEXT.equals(azureAiSearchQueryType)) {
=======
        ensureTrue((keyCredential != null && tokenCredential == null) || (keyCredential == null && tokenCredential != null), "either keyCredential or tokenCredential must be set");

        if (AzureAiSearchQueryType.FULL_TEXT.equals(azureAiSearchQueryType)) {
            // Full-text search doesn't use embeddings, so dimensions must be 0
            ensureTrue(dimensions == 0, "for full-text search, dimensions must be 0");
        } else {
>>>>>>> 7e5025c5
            ensureNotNull(embeddingModel, "embeddingModel");
            ensureTrue(dimensions > 0 || index != null, "either dimensions or index must be set");
        }
        if (keyCredential == null) {
            if (index == null) {
                this.initialize(endpoint, null, tokenCredential, dimensions, null, false);
            } else {
                this.initialize(endpoint, null, tokenCredential, 0, index, false);
            }
        } else {
            if (index == null) {
                this.initialize(endpoint, keyCredential, null, dimensions, null, false);
            } else {
                this.initialize(endpoint, keyCredential, null, 0, index, false);
            }
        }
        this.embeddingModel = embeddingModel;
        this.azureAiSearchQueryType = azureAiSearchQueryType;
        this.maxResults = maxResults;
        this.minScore = minScore;
    }

    /**
     * Add content to the full text search engine.
     */
    public void add(String content) {
        add(singletonList(TextSegment.from(content)));
    }

    /**
     * Add {@code Document} to the full text search engine.
     */
    public void add(dev.langchain4j.data.document.Document document) {
        add(singletonList(document.toTextSegment()));
    }

    /**
     * Add {@code TextSegment} to the full text search engine.
     */
    public void add(TextSegment segment) {
        add(singletonList(segment));
    }

    /**
     * Add a list of {@code TextSegment}s to the full text search engine.
     */
    public void add(List<TextSegment> segments) {
        if (isNullOrEmpty(segments)) {
            log.info("Empty embeddings - no ops");
            return;
        }

        List<Document> documents = new ArrayList<>();
        for (TextSegment segment : segments) {
            Document document = new Document();
            document.setId(randomUUID());
            document.setContent(segment.text());
            documents.add(document);
        }

        List<IndexingResult> indexingResults = searchClient.uploadDocuments(documents).getResults();
        for (IndexingResult indexingResult : indexingResults) {
            if (!indexingResult.isSucceeded()) {
                throw new AzureAiSearchRuntimeException("Failed to add content: " + indexingResult.getErrorMessage());
            } else {
                log.debug("Added content: {}", indexingResult.getKey());
            }
        }
    }

    @Override
    public List<Content> retrieve(Query query) {
        if (azureAiSearchQueryType == AzureAiSearchQueryType.VECTOR) {
            Embedding referenceEmbedding = embeddingModel.embed(query.text()).content();
            List<EmbeddingMatch<TextSegment>> searchResult = super.findRelevant(referenceEmbedding, maxResults, minScore);
            return searchResult.stream()
                    .map(EmbeddingMatch::embedded)
                    .map(Content::from)
                    .collect(toList());
        } else if (azureAiSearchQueryType == AzureAiSearchQueryType.FULL_TEXT) {
            String content = query.text();
            return findRelevantWithFullText(content, maxResults, minScore);
        } else if (azureAiSearchQueryType == AzureAiSearchQueryType.HYBRID) {
            Embedding referenceEmbedding = embeddingModel.embed(query.text()).content();
            String content = query.text();
            return findRelevantWithHybrid(referenceEmbedding, content, maxResults, minScore);
        } else if (azureAiSearchQueryType == AzureAiSearchQueryType.HYBRID_WITH_RERANKING) {
            Embedding referenceEmbedding = embeddingModel.embed(query.text()).content();
            String content = query.text();
            return findRelevantWithHybridAndReranking(referenceEmbedding, content, maxResults, minScore);
        } else {
            throw new AzureAiSearchRuntimeException("Unknown Azure AI Search Query Type: " + azureAiSearchQueryType);
        }
    }

    private List<Content> findRelevantWithFullText(String content, int maxResults, double minScore) {
        SearchPagedIterable searchResults =
                searchClient.search(content,
                        new SearchOptions()
                                .setTop(maxResults),
                        Context.NONE);

        return mapResultsToContentList(searchResults, AzureAiSearchQueryType.FULL_TEXT, minScore);
    }

    private List<Content> findRelevantWithHybrid(Embedding referenceEmbedding, String content, int maxResults, double minScore) {
        List<Float> vector = referenceEmbedding.vectorAsList();

        VectorizedQuery vectorizedQuery = new VectorizedQuery(vector)
                .setFields(DEFAULT_FIELD_CONTENT_VECTOR)
                .setKNearestNeighborsCount(maxResults);

        SearchPagedIterable searchResults =
                searchClient.search(content,
                        new SearchOptions()
                                .setVectorSearchOptions(new VectorSearchOptions().setQueries(vectorizedQuery))
                                .setTop(maxResults),
                        Context.NONE);

        return mapResultsToContentList(searchResults, AzureAiSearchQueryType.HYBRID, minScore);
    }

    private List<Content> findRelevantWithHybridAndReranking(Embedding referenceEmbedding, String content, int maxResults, double minScore) {
        List<Float> vector = referenceEmbedding.vectorAsList();

        VectorizedQuery vectorizedQuery = new VectorizedQuery(vector)
                .setFields(DEFAULT_FIELD_CONTENT_VECTOR)
                .setKNearestNeighborsCount(maxResults);

        SearchPagedIterable searchResults =
                searchClient.search(content,
                        new SearchOptions()
                                .setVectorSearchOptions(new VectorSearchOptions().setQueries(vectorizedQuery))
                                .setSemanticSearchOptions(new SemanticSearchOptions().setSemanticConfigurationName(SEMANTIC_SEARCH_CONFIG_NAME))
                                .setQueryType(com.azure.search.documents.models.QueryType.SEMANTIC)
                                .setTop(maxResults),
                        Context.NONE);

        return mapResultsToContentList(searchResults, AzureAiSearchQueryType.HYBRID_WITH_RERANKING, minScore);
    }

    private List<Content> mapResultsToContentList(SearchPagedIterable searchResults, AzureAiSearchQueryType azureAiSearchQueryType, double minScore) {
        List<Content> result = new ArrayList<>();
        for (SearchResult searchResult : searchResults) {
            double score = fromAzureScoreToRelevanceScore(searchResult, azureAiSearchQueryType);
            if (score < minScore) {
                continue;
            }
            SearchDocument searchDocument = searchResult.getDocument(SearchDocument.class);
            String embeddedContent = (String) searchDocument.get(DEFAULT_FIELD_CONTENT);
            Content content = Content.from(embeddedContent);
            result.add(content);
        }
        return result;
    }

    /**
     * Calculates LangChain4j's RelevanceScore from Azure AI Search's score, for the 4 types of search.
     */
    static double fromAzureScoreToRelevanceScore(SearchResult searchResult, AzureAiSearchQueryType azureAiSearchQueryType) {
        if (azureAiSearchQueryType == AzureAiSearchQueryType.VECTOR) {
            // Calculates LangChain4j's RelevanceScore from Azure AI Search's score.

            //  Score in Azure AI Search is transformed into a cosine similarity as described here:
            // https://learn.microsoft.com/en-us/azure/search/vector-search-ranking#scores-in-a-vector-search-results

            // RelevanceScore in LangChain4j is a derivative of cosine similarity,
            // but it compresses it into 0..1 range (instead of -1..1) for ease of use.
            double score = searchResult.getScore();
            return AbstractAzureAiSearchEmbeddingStore.fromAzureScoreToRelevanceScore(score);
        } else if (azureAiSearchQueryType == AzureAiSearchQueryType.FULL_TEXT) {
            // Search score is into 0..1 range already
            return searchResult.getScore();
        } else if (azureAiSearchQueryType == AzureAiSearchQueryType.HYBRID) {
            // Search score is into 0..1 range already
            return searchResult.getScore();
        } else if (azureAiSearchQueryType == AzureAiSearchQueryType.HYBRID_WITH_RERANKING) {
            // Re-ranker score is into 0..4 range, so we need to divide the re-reranker score by 4 to fit in the 0..1 range.
            // The re-ranker score is a separate result from the original search score.
            // See https://azuresdkdocs.blob.core.windows.net/$web/java/azure-search-documents/11.6.2/com/azure/search/documents/models/SearchResult.html#getSemanticSearch()
            return searchResult.getSemanticSearch().getRerankerScore() / 4.0;
        } else {
            throw new AzureAiSearchRuntimeException("Unknown Azure AI Search Query Type: " + azureAiSearchQueryType);
        }
    }

    public static AzureAiSearchContentRetrieverBuilder builder() {
        return new AzureAiSearchContentRetrieverBuilder();
    }

    public static class AzureAiSearchContentRetrieverBuilder {

        private String endpoint;

        private AzureKeyCredential keyCredential;

        private TokenCredential tokenCredential;

        private int dimensions;

        private SearchIndex index;

        private EmbeddingModel embeddingModel;

        private int maxResults = EmbeddingStoreContentRetriever.DEFAULT_MAX_RESULTS.apply(null);

        private double minScore = EmbeddingStoreContentRetriever.DEFAULT_MIN_SCORE.apply(null);

        private AzureAiSearchQueryType azureAiSearchQueryType;

        /**
         * Sets the Azure AI Search endpoint. This is a mandatory parameter.
         *
         * @param endpoint The Azure AI Search endpoint in the format: https://{resource}.search.windows.net
         * @return builder
         */
        public AzureAiSearchContentRetrieverBuilder endpoint(String endpoint) {
            this.endpoint = endpoint;
            return this;
        }

        /**
         * Sets the Azure AI Search API key.
         *
         * @param apiKey The Azure AI Search API key.
         * @return builder
         */
        public AzureAiSearchContentRetrieverBuilder apiKey(String apiKey) {
            this.keyCredential = new AzureKeyCredential(apiKey);
            return this;
        }

        /**
         * Used to authenticate to Azure OpenAI with Azure Active Directory credentials.
         *
         * @param tokenCredential the credentials to authenticate with Azure Active Directory
         * @return builder
         */
        public AzureAiSearchContentRetrieverBuilder tokenCredential(TokenCredential tokenCredential) {
            this.tokenCredential = tokenCredential;
            return this;
        }

        /**
         * If using the ready-made index, sets the number of dimensions of the embeddings.
         * This parameter is exclusive of the index parameter.
         *
         * @param dimensions The number of dimensions of the embeddings.
         * @return builder
         */
        public AzureAiSearchContentRetrieverBuilder dimensions(int dimensions) {
            this.dimensions = dimensions;
            return this;
        }

        /**
         * If using a custom index, sets the index to be used.
         * This parameter is exclusive of the dimensions parameter.
         *
         * @param index The index to be used.
         * @return builder
         */
        public AzureAiSearchContentRetrieverBuilder index(SearchIndex index) {
            this.index = index;
            return this;
        }

        /**
         * Sets the Embedding Model.
         *
         * @param embeddingModel The Embedding Model.
         * @return builder
         */
        public AzureAiSearchContentRetrieverBuilder embeddingModel(EmbeddingModel embeddingModel) {
            this.embeddingModel = embeddingModel;
            return this;
        }

        /**
         * Sets the maximum number of {@link Content}s to retrieve.
         *
         * @param maxResults The maximum number of {@link Content}s to retrieve.
         * @return builder
         */
        public AzureAiSearchContentRetrieverBuilder maxResults(int maxResults) {
            this.maxResults = maxResults;
            return this;
        }

        /**
         * Sets the minimum relevance score for the returned {@link Content}s.
         * {@link Content}s scoring below {@code #minScore} are excluded from the results.
         *
         * @param minScore The minimum relevance score for the returned {@link Content}s.
         * @return builder
         */
        public AzureAiSearchContentRetrieverBuilder minScore(double minScore) {
            this.minScore = minScore;
            return this;
        }

        /**
         * Sets the Azure AI Search Query Type.
         *
         * @param azureAiSearchQueryType The Azure AI Search Query Type.
         * @return builder
         */
        public AzureAiSearchContentRetrieverBuilder queryType(AzureAiSearchQueryType azureAiSearchQueryType) {
            this.azureAiSearchQueryType = azureAiSearchQueryType;
            return this;
        }

        public AzureAiSearchContentRetriever build() {
            return new AzureAiSearchContentRetriever(endpoint, keyCredential, tokenCredential, dimensions, index,
                    embeddingModel, maxResults, minScore, azureAiSearchQueryType);
        }
    }
}<|MERGE_RESOLUTION|>--- conflicted
+++ resolved
@@ -70,17 +70,12 @@
                                          double minScore,
                                          AzureAiSearchQueryType azureAiSearchQueryType) {
         ensureNotNull(endpoint, "endpoint");
-<<<<<<< HEAD
-        ensureTrue(keyCredential != null || tokenCredential != null, "either keyCredential or tokenCredential must be set");
-        if (!AzureAiSearchQueryType.FULL_TEXT.equals(azureAiSearchQueryType)) {
-=======
         ensureTrue((keyCredential != null && tokenCredential == null) || (keyCredential == null && tokenCredential != null), "either keyCredential or tokenCredential must be set");
 
         if (AzureAiSearchQueryType.FULL_TEXT.equals(azureAiSearchQueryType)) {
             // Full-text search doesn't use embeddings, so dimensions must be 0
             ensureTrue(dimensions == 0, "for full-text search, dimensions must be 0");
         } else {
->>>>>>> 7e5025c5
             ensureNotNull(embeddingModel, "embeddingModel");
             ensureTrue(dimensions > 0 || index != null, "either dimensions or index must be set");
         }
