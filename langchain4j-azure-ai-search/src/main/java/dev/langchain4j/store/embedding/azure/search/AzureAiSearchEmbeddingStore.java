package dev.langchain4j.store.embedding.azure.search;

import com.azure.core.credential.AzureKeyCredential;
import com.azure.core.credential.TokenCredential;
import com.azure.core.util.Context;
import com.azure.search.documents.SearchClient;
import com.azure.search.documents.SearchClientBuilder;
import com.azure.search.documents.SearchDocument;
import com.azure.search.documents.indexes.SearchIndexClient;
import com.azure.search.documents.indexes.SearchIndexClientBuilder;
import com.azure.search.documents.indexes.models.*;
import com.azure.search.documents.models.*;
import com.azure.search.documents.util.SearchPagedIterable;
import dev.langchain4j.data.document.Metadata;
import dev.langchain4j.data.embedding.Embedding;
import dev.langchain4j.data.segment.TextSegment;
import dev.langchain4j.store.embedding.EmbeddingMatch;
import dev.langchain4j.store.embedding.EmbeddingStore;
import dev.langchain4j.store.embedding.EmbeddingWhere;
import dev.langchain4j.store.embedding.RelevanceScore;
import org.slf4j.Logger;
import org.slf4j.LoggerFactory;

import java.util.*;

import static dev.langchain4j.internal.Utils.*;
import static dev.langchain4j.internal.Utils.isNullOrEmpty;
import static dev.langchain4j.internal.ValidationUtils.*;
import static java.util.Collections.singletonList;
import static java.util.stream.Collectors.toList;

/**
 * Azure AI Search EmbeddingStore Implementation
 */
public class AzureAiSearchEmbeddingStore implements EmbeddingStore<TextSegment> {

    private static final Logger log = LoggerFactory.getLogger(AzureAiSearchEmbeddingStore.class);

    private static final String INDEX_NAME = "vectorsearch";

    private static final String DEFAULT_FIELD_ID = "id";

    private static final String DEFAULT_FIELD_CONTENT = "content";

    private static final String DEFAULT_FIELD_CONTENT_VECTOR = "content_vector";

    private static final String DEFAULT_FIELD_METADATA = "metadata";

    private static final String DEFAULT_FIELD_METADATA_SOURCE = "source";

    private static final String DEFAULT_FIELD_METADATA_ATTRS = "attributes";

    private SearchIndexClient searchIndexClient;

    private SearchClient searchClient;

    public AzureAiSearchEmbeddingStore(String endpoint, AzureKeyCredential keyCredential, int dimensions) {
        this.initialize(endpoint, keyCredential, null, dimensions, null);
    }

    public AzureAiSearchEmbeddingStore(String endpoint, AzureKeyCredential keyCredential, SearchIndex index) {
        this.initialize(endpoint, keyCredential, null, 0, index);
    }

    public AzureAiSearchEmbeddingStore(String endpoint, TokenCredential tokenCredential, int dimensions) {
        this.initialize(endpoint, null, tokenCredential, dimensions, null);
    }

    public AzureAiSearchEmbeddingStore(String endpoint, TokenCredential tokenCredential, SearchIndex index) {
        this.initialize(endpoint, null, tokenCredential, 0, index);
    }

    private void initialize(String endpoint, AzureKeyCredential keyCredential, TokenCredential tokenCredential, int dimensions, SearchIndex index) {
        if (keyCredential != null) {
            searchIndexClient = new SearchIndexClientBuilder()
                    .endpoint(endpoint)
                    .credential(keyCredential)
                    .buildClient();

            searchClient = new SearchClientBuilder()
                    .endpoint(endpoint)
                    .credential(keyCredential)
                    .indexName(INDEX_NAME)
                    .buildClient();
        } else {
            searchIndexClient = new SearchIndexClientBuilder()
                    .endpoint(endpoint)
                    .credential(tokenCredential)
                    .buildClient();

            searchClient = new SearchClientBuilder()
                    .endpoint(endpoint)
                    .credential(tokenCredential)
                    .indexName(INDEX_NAME)
                    .buildClient();
        }


        if (index == null) {
            createOrUpdateIndex(dimensions);
        } else {
            createOrUpdateIndex(index);
        }
    }

    /**
     * Creates or updates the index using a ready-made index.
     *
     * @param dimensions The number of dimensions of the embeddings.
     */
    void createOrUpdateIndex(int dimensions) {
        List<SearchField> fields = new ArrayList<>();
        fields.add(new SearchField(DEFAULT_FIELD_ID, SearchFieldDataType.STRING)
                .setKey(true)
                .setFilterable(true));
        fields.add(new SearchField(DEFAULT_FIELD_CONTENT, SearchFieldDataType.STRING)
                .setSearchable(true)
                .setFilterable(true));
        fields.add(new SearchField(DEFAULT_FIELD_CONTENT_VECTOR, SearchFieldDataType.collection(SearchFieldDataType.SINGLE))
                .setSearchable(true)
                .setVectorSearchDimensions(dimensions)
                .setVectorSearchProfileName("vector-search-profile"));
        fields.add((new SearchField(DEFAULT_FIELD_METADATA, SearchFieldDataType.COMPLEX)).setFields(
                Arrays.asList(
                        new SearchField(DEFAULT_FIELD_METADATA_SOURCE, SearchFieldDataType.STRING)
                                .setFilterable(true),
                        (new SearchField(DEFAULT_FIELD_METADATA_ATTRS, SearchFieldDataType.collection(SearchFieldDataType.COMPLEX))).setFields(
                                Arrays.asList(
                                        new SearchField("key", SearchFieldDataType.STRING)
                                                .setFilterable(true),
                                        new SearchField("value", SearchFieldDataType.STRING)
                                                .setFilterable(true)
                                )
                        )

                )
        ));

        VectorSearch vectorSearch = new VectorSearch()
                .setAlgorithms(Collections.singletonList(
                        new HnswAlgorithmConfiguration("vector-search-algorithm")
                                .setParameters(
                                        new HnswParameters()
                                                .setMetric(VectorSearchAlgorithmMetric.COSINE)
                                                .setM(4)
                                                .setEfSearch(500)
                                                .setEfConstruction(400))))
                .setProfiles(Collections.singletonList(
                        new VectorSearchProfile("vector-search-profile", "vector-search-algorithm")));

        SemanticSearch semanticSearch = new SemanticSearch().setDefaultConfigurationName("semantic-search-config")
                .setConfigurations(Arrays.asList(
                        new SemanticConfiguration("semantic-search-config",
                                new SemanticPrioritizedFields()
                                        .setContentFields(new SemanticField(DEFAULT_FIELD_CONTENT))
                                        .setKeywordsFields(new SemanticField(DEFAULT_FIELD_CONTENT)))));


        SearchIndex index = new SearchIndex(INDEX_NAME)
                .setFields(fields)
                .setVectorSearch(vectorSearch)
                .setSemanticSearch(semanticSearch);

        searchIndexClient.createOrUpdateIndex(index);
    }

    /**
     * Creates or updates the index, with full control on its configuration.
     *
     * @param index The index to be created or updated.
     */
    void createOrUpdateIndex(SearchIndex index) {
        searchIndexClient.createOrUpdateIndex(index);
    }

    public void deleteIndex() {
        searchIndexClient.deleteIndex(INDEX_NAME);
    }

    @Override
    public String add(Embedding embedding) {
        String id = randomUUID();
        addInternal(id, embedding, null);
        return id;
    }

    @Override
    public void add(String id, Embedding embedding) {
        addInternal(id, embedding, null);
    }

    @Override
    public String add(Embedding embedding, TextSegment textSegment) {
        String id = randomUUID();
        addInternal(id, embedding, textSegment);
        return id;
    }

    @Override
    public List<String> addAll(List<Embedding> embeddings) {
        List<String> ids = embeddings.stream().map(ignored -> randomUUID()).collect(toList());
        addAllInternal(ids, embeddings, null);
        return ids;
    }

    @Override
    public List<String> addAll(List<Embedding> embeddings, List<TextSegment> embedded) {
        List<String> ids = embeddings.stream().map(ignored -> randomUUID()).collect(toList());
        addAllInternal(ids, embeddings, embedded);
        return ids;
    }

    @Override
    public List<EmbeddingMatch<TextSegment>> findRelevant(Embedding referenceEmbedding, int maxResults, double minScore, EmbeddingWhere where) {
        List<Float> vector = referenceEmbedding.vectorAsList();
        VectorizedQuery vectorizedQuery = new VectorizedQuery(vector)
                .setFields(DEFAULT_FIELD_CONTENT_VECTOR)
                .setKNearestNeighborsCount(maxResults);

        // TODO add where filter
        SearchPagedIterable searchResults =
                searchClient.search(null,
                        new SearchOptions()
                                .setVectorSearchOptions(new VectorSearchOptions().setQueries(vectorizedQuery)),
                        Context.NONE);

        List<EmbeddingMatch<TextSegment>> result = new ArrayList<>();
        for (SearchResult searchResult : searchResults) {
            Double score = fromAzureScoreToRelevanceScore(searchResult.getScore());
            if (score < minScore) {
                continue;
            }
            SearchDocument searchDocument = searchResult.getDocument(SearchDocument.class);
            String embeddingId = (String) searchDocument.get(DEFAULT_FIELD_ID);
            List<Double> embeddingList = (List<Double>) searchDocument.get(DEFAULT_FIELD_CONTENT_VECTOR);
            float[] embeddingArray = doublesListToFloatArray(embeddingList);
            Embedding embedding = Embedding.from(embeddingArray);
            String embeddedContent = (String) searchDocument.get(DEFAULT_FIELD_CONTENT);
            EmbeddingMatch<TextSegment> embeddingMatch;
            if (isNotNullOrBlank(embeddedContent)) {
                LinkedHashMap metadata = (LinkedHashMap) searchDocument.get(DEFAULT_FIELD_METADATA);
                List attributes = (List) metadata.get(DEFAULT_FIELD_METADATA_ATTRS);
                Map<String, String> attributesMap = new HashMap<>();
                for (Object attribute : attributes) {
                    LinkedHashMap innerAttribute = (LinkedHashMap) attribute;
                    String key = (String) innerAttribute.get("key");
                    String value = (String) innerAttribute.get("value");
                    attributesMap.put(key, value);
                }
                Metadata langChainMetadata = Metadata.from(attributesMap);
                TextSegment embedded = TextSegment.textSegment(embeddedContent, langChainMetadata);
                embeddingMatch = new EmbeddingMatch<>(score, embeddingId, embedding, embedded);
            } else {
                embeddingMatch = new EmbeddingMatch<>(score, embeddingId, embedding, null);
            }
            result.add(embeddingMatch);
        }
        return result;
    }

    private void addInternal(String id, Embedding embedding, TextSegment embedded) {
        addAllInternal(
                singletonList(id),
                singletonList(embedding),
                embedded == null ? null : singletonList(embedded));
    }

    private void addAllInternal(
            List<String> ids, List<Embedding> embeddings, List<TextSegment> embedded) {
        if (isNullOrEmpty(ids) || isNullOrEmpty(embeddings)) {
            log.info("Empty embeddings - no ops");
            return;
        }
        ensureTrue(ids.size() == embeddings.size(), "ids size is not equal to embeddings size");
        ensureTrue(embedded == null || embeddings.size() == embedded.size(),
                "embeddings size is not equal to embedded size");

        List<Document> searchDocuments = new ArrayList<>();
        for (int i = 0; i < ids.size(); ++i) {
            Document document = new Document();
            document.setId(ids.get(i));
            document.setContentVector(embeddings.get(i).vectorAsList());
            if (embedded != null) {
                document.setContent(embedded.get(i).text());
                Document.Metadata metadata = new Document.Metadata();
                List<Document.Metadata.Attribute> attributes = new ArrayList<>();
                for (Map.Entry<String, String> entry : embedded.get(i).metadata().asMap().entrySet()) {
                    Document.Metadata.Attribute attribute = new Document.Metadata.Attribute();
                    attribute.setKey(entry.getKey());
                    attribute.setValue(entry.getValue());
                    attributes.add(attribute);
                }
                metadata.setAttributes(attributes);
                document.setMetadata(metadata);
            }
            searchDocuments.add(document);
        }
        List<IndexingResult> indexingResults = searchClient.uploadDocuments(searchDocuments).getResults();
        for (IndexingResult indexingResult : indexingResults) {
            if (!indexingResult.isSucceeded()) {
                throw new AzureAiSearchRuntimeException("Failed to add embedding: " + indexingResult.getErrorMessage());
            } else {
                log.debug("Added embedding: {}", indexingResult.getKey());
            }
        }
    }

    private float[] doublesListToFloatArray(List<Double> doubles) {
        float[] array = new float[doubles.size()];
        for (int i = 0; i < doubles.size(); ++i) {
            array[i] = doubles.get(i).floatValue();
        }
        return array;
    }

    /**
<<<<<<< HEAD
     * Calculates LangChain4j's RelevanceScore from Azure AI Search's score.
     *
     * Score in Azure AI Search is transformed into a cosine similarity as described here:
     * https://learn.microsoft.com/en-us/azure/search/vector-search-ranking#scores-in-a-vector-search-results
     *
     * RelevanceScore in LangChain4j is a derivative of cosine similarity,
=======
     * Calculates LangChain4J's RelevanceScore from Azure AI Search's score.
     * <p>
     * Score in Azure AI Search is transformed into a cosine similarity as described here:
     * https://learn.microsoft.com/en-us/azure/search/vector-search-ranking#scores-in-a-vector-search-results
     * <p>
     * RelevanceScore in LangChain4J is a derivative of cosine similarity,
>>>>>>> a24ee9b7
     * but it compresses it into 0..1 range (instead of -1..1) for ease of use.
     */
    private double fromAzureScoreToRelevanceScore(double score) {
        double cosineDistance = (1 - score) / score;
        double cosineSimilarity = -cosineDistance + 1;
        return RelevanceScore.fromCosineSimilarity(cosineSimilarity);
    }

    public static Builder builder() {
        return new Builder();
    }

    public static class Builder {

        private String endpoint;

        private AzureKeyCredential keyCredential;

        private TokenCredential tokenCredential;

        private int dimensions;

        private SearchIndex index;

        /**
         * Sets the Azure AI Search endpoint. This is a mandatory parameter.
         *
         * @param endpoint The Azure AI Search endpoint in the format: https://{resource}.search.windows.net
         * @return builder
         */
        public Builder endpoint(String endpoint) {
            this.endpoint = endpoint;
            return this;
        }

        /**
         * Sets the Azure AI Search API key.
         *
         * @param apiKey The Azure AI Search API key.
         * @return builder
         */
        public Builder apiKey(String apiKey) {
            this.keyCredential = new AzureKeyCredential(apiKey);
            return this;
        }

        /**
         * Used to authenticate to Azure OpenAI with Azure Active Directory credentials.
         *
         * @param tokenCredential the credentials to authenticate with Azure Active Directory
         * @return builder
         */
        public Builder tokenCredential(TokenCredential tokenCredential) {
            this.tokenCredential = tokenCredential;
            return this;
        }

        /**
         * If using the ready-made index, sets the number of dimensions of the embeddings.
         * This parameter is exclusive of the index parameter.
         *
         * @param dimensions The number of dimensions of the embeddings.
         * @return builder
         */
        public Builder dimensions(int dimensions) {
            this.dimensions = dimensions;
            return this;
        }

        /**
         * If using a custom index, sets the index to be used.
         * This parameter is exclusive of the dimensions parameter.
         *
         * @param index The index to be used.
         * @return builder
         */
        public Builder index(SearchIndex index) {
            this.index = index;
            return this;
        }

        public AzureAiSearchEmbeddingStore build() {
            ensureNotNull(endpoint, "endpoint");
            ensureTrue(keyCredential != null || tokenCredential != null, "either apiKey or tokenCredential must be set");
            ensureTrue(dimensions > 0 || index != null, "either dimensions or index must be set");
            if (keyCredential == null) {
                if (index == null) {
                    return new AzureAiSearchEmbeddingStore(endpoint, tokenCredential, dimensions);
                } else {
                    return new AzureAiSearchEmbeddingStore(endpoint, tokenCredential, index);
                }
            } else {
                if (index == null) {
                    return new AzureAiSearchEmbeddingStore(endpoint, keyCredential, dimensions);
                } else {
                    return new AzureAiSearchEmbeddingStore(endpoint, keyCredential, index);
                }
            }
        }
    }
}<|MERGE_RESOLUTION|>--- conflicted
+++ resolved
@@ -105,10 +105,9 @@
 
     /**
      * Creates or updates the index using a ready-made index.
-     *
      * @param dimensions The number of dimensions of the embeddings.
      */
-    void createOrUpdateIndex(int dimensions) {
+     void createOrUpdateIndex(int dimensions) {
         List<SearchField> fields = new ArrayList<>();
         fields.add(new SearchField(DEFAULT_FIELD_ID, SearchFieldDataType.STRING)
                 .setKey(true)
@@ -166,7 +165,6 @@
 
     /**
      * Creates or updates the index, with full control on its configuration.
-     *
      * @param index The index to be created or updated.
      */
     void createOrUpdateIndex(SearchIndex index) {
@@ -314,21 +312,12 @@
     }
 
     /**
-<<<<<<< HEAD
      * Calculates LangChain4j's RelevanceScore from Azure AI Search's score.
      *
      * Score in Azure AI Search is transformed into a cosine similarity as described here:
      * https://learn.microsoft.com/en-us/azure/search/vector-search-ranking#scores-in-a-vector-search-results
      *
      * RelevanceScore in LangChain4j is a derivative of cosine similarity,
-=======
-     * Calculates LangChain4J's RelevanceScore from Azure AI Search's score.
-     * <p>
-     * Score in Azure AI Search is transformed into a cosine similarity as described here:
-     * https://learn.microsoft.com/en-us/azure/search/vector-search-ranking#scores-in-a-vector-search-results
-     * <p>
-     * RelevanceScore in LangChain4J is a derivative of cosine similarity,
->>>>>>> a24ee9b7
      * but it compresses it into 0..1 range (instead of -1..1) for ease of use.
      */
     private double fromAzureScoreToRelevanceScore(double score) {
@@ -377,7 +366,6 @@
 
         /**
          * Used to authenticate to Azure OpenAI with Azure Active Directory credentials.
-         *
          * @param tokenCredential the credentials to authenticate with Azure Active Directory
          * @return builder
          */
