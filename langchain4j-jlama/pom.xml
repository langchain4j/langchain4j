--- conflicted
+++ resolved
@@ -19,11 +19,7 @@
         <jackson.version>2.16.1</jackson.version>
         <spotless.version>2.40.0</spotless.version>
         <java.version>21</java.version>
-<<<<<<< HEAD
-        <maven.compiler.release>21</maven.compiler.release>
-=======
         <maven.compiler.release>${java.version}</maven.compiler.release>
->>>>>>> 9a63db45
     </properties>
 
     <dependencies>
