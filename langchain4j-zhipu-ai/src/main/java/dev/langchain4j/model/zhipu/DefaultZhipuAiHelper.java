package dev.langchain4j.model.zhipu;

import com.fasterxml.jackson.databind.node.TextNode;
import com.zhipu.oapi.service.v4.embedding.EmbeddingApiResponse;
import com.zhipu.oapi.service.v4.model.*;
import dev.langchain4j.agent.tool.ToolExecutionRequest;
import dev.langchain4j.agent.tool.ToolParameters;
import dev.langchain4j.agent.tool.ToolSpecification;
import dev.langchain4j.data.embedding.Embedding;
import dev.langchain4j.data.message.ChatMessage;
import dev.langchain4j.data.message.*;
import dev.langchain4j.model.output.FinishReason;
import dev.langchain4j.model.output.TokenUsage;

import java.util.ArrayList;
import java.util.List;

import static dev.langchain4j.internal.Exceptions.illegalArgument;
import static dev.langchain4j.internal.Utils.isNullOrEmpty;
import static dev.langchain4j.model.output.FinishReason.*;
import static java.util.stream.Collectors.toList;

class DefaultZhipuAiHelper {

    static List<Embedding> toEmbed(List<EmbeddingApiResponse> response) {
        return response.stream()
                .map(zhipuAiEmbedding -> Embedding.from(zhipuAiEmbedding.getData().getData().get(0).getEmbedding().stream().map(Double::floatValue).collect(toList())))
                .collect(toList());
    }

    static List<ChatTool> toTools(List<ToolSpecification> toolSpecifications) {
        return toolSpecifications.stream()
                .map(toolSpecification -> {
                    ChatTool chatTool = new ChatTool();
                    chatTool.setType(ChatToolType.FUNCTION.value());
                    chatTool.setFunction(toFunction(toolSpecification));
                    return chatTool;
                })
                .collect(toList());
    }

    private static ChatFunction toFunction(ToolSpecification toolSpecification) {
        return ChatFunction.builder()
                .name(toolSpecification.name())
                .description(toolSpecification.description())
                .parameters(toFunctionParameters(toolSpecification.parameters()))
                .build();
    }

<<<<<<< HEAD
    private static ChatFunctionParameters toFunctionParameters(ToolParameters toolParameters) {
        return new ChatFunctionParameters(
                toolParameters.type(),
                toolParameters.properties(),
                toolParameters.required()
        );
=======
    private static Parameters toFunctionParameters(ToolParameters toolParameters) {
        if (toolParameters == null) {
            return Parameters.builder().build();
        }
        return Parameters.builder()
                .properties(toolParameters.properties())
                .required(toolParameters.required())
                .build();
>>>>>>> eb0c25a0
    }


    static List<com.zhipu.oapi.service.v4.model.ChatMessage> toZhipuAiMessages(List<ChatMessage> messages) {
        return messages.stream()
                .map(DefaultZhipuAiHelper::toZhipuAiMessage)
                .collect(toList());
    }

    private static com.zhipu.oapi.service.v4.model.ChatMessage toZhipuAiMessage(ChatMessage message) {

        if (message instanceof SystemMessage) {
            SystemMessage systemMessage = (SystemMessage) message;
            com.zhipu.oapi.service.v4.model.ChatMessage chatMessage = new com.zhipu.oapi.service.v4.model.ChatMessage();
            chatMessage.setRole("system");
            chatMessage.setContent(systemMessage.text());
            return chatMessage;
        }

        if (message instanceof UserMessage) {
            UserMessage userMessage = (UserMessage) message;
            com.zhipu.oapi.service.v4.model.ChatMessage chatMessage = new com.zhipu.oapi.service.v4.model.ChatMessage();
            chatMessage.setRole("user");
            chatMessage.setContent(userMessage.singleText());
            return chatMessage;
        }

        if (message instanceof AiMessage) {
            AiMessage aiMessage = (AiMessage) message;
            if (!aiMessage.hasToolExecutionRequests()) {
                com.zhipu.oapi.service.v4.model.ChatMessage chatMessage = new com.zhipu.oapi.service.v4.model.ChatMessage();
                chatMessage.setRole("assistant");
                chatMessage.setContent(aiMessage.text());
                return chatMessage;
            }
            List<ToolCalls> toolCallsArrayList = new ArrayList<>();
            for (ToolExecutionRequest executionRequest : aiMessage.toolExecutionRequests()) {
                ToolCalls function = new ToolCalls(
                        new ChatFunctionCall(
                                executionRequest.name(),
                                new TextNode(executionRequest.arguments())
                        ),
                        executionRequest.id(),
                        "function"
                );
                toolCallsArrayList.add(function);
            }
            com.zhipu.oapi.service.v4.model.ChatMessage chatMessage = new com.zhipu.oapi.service.v4.model.ChatMessage();
            chatMessage.setRole("assistant");
            chatMessage.setContent(aiMessage.text());
            chatMessage.setTool_calls(toolCallsArrayList);
            return chatMessage;
        }

        if (message instanceof ToolExecutionResultMessage) {
            ToolExecutionResultMessage resultMessage = (ToolExecutionResultMessage) message;
            com.zhipu.oapi.service.v4.model.ChatMessage chatMessage = new com.zhipu.oapi.service.v4.model.ChatMessage();
            chatMessage.setRole("tool");
            chatMessage.setContent(resultMessage.text());
            return chatMessage;
        }

        throw illegalArgument("Unknown message type: " + message.type());
    }

    static AiMessage aiMessageFrom(ModelData response) {
        com.zhipu.oapi.service.v4.model.ChatMessage message = response.getChoices().get(0).getMessage();
        if (isNullOrEmpty(message.getTool_calls())) {
            return AiMessage.from((String) message.getContent());
        }

        return AiMessage.from(specificationsFrom(message.getTool_calls()));
    }

    static List<ToolExecutionRequest> specificationsFrom(List<ToolCalls> toolCalls) {
        List<ToolExecutionRequest> specifications = new ArrayList<>(toolCalls.size());
        for (ToolCalls toolCall : toolCalls) {
            specifications.add(
                    ToolExecutionRequest.builder()
                            .id(toolCall.getId())
                            .name(toolCall.getFunction().getName())
                            .arguments(toolCall.getFunction().getArguments().toString())
                            .build()
            );
        }
        return specifications;
    }

    static Usage getEmbeddingUsage(List<EmbeddingApiResponse> responses) {
        Usage tokenUsage = new Usage();
        tokenUsage.setCompletionTokens(0);
        tokenUsage.setPromptTokens(0);
        tokenUsage.setTotalTokens(0);

        for (EmbeddingApiResponse response : responses) {
            tokenUsage.setPromptTokens(tokenUsage.getPromptTokens() + response.getData().getUsage().getPromptTokens());
            tokenUsage.setCompletionTokens(tokenUsage.getCompletionTokens() + response.getData().getUsage().getCompletionTokens());
            tokenUsage.setTotalTokens(tokenUsage.getTotalTokens() + response.getData().getUsage().getTotalTokens());
        }
        return tokenUsage;
    }


    static TokenUsage tokenUsageFrom(Usage zhipuUsage) {
        if (zhipuUsage == null) {
            return null;
        }
        return new TokenUsage(
                zhipuUsage.getPromptTokens(),
                zhipuUsage.getCompletionTokens(),
                zhipuUsage.getTotalTokens()
        );
    }

    static FinishReason finishReasonFrom(String finishReason) {
        if (finishReason == null) {
            return null;
        }
        switch (finishReason) {
            case "stop":
                return STOP;
            case "length":
                return LENGTH;
            case "tool_calls":
                return TOOL_EXECUTION;
            default:
                return OTHER;
        }
    }
}<|MERGE_RESOLUTION|>--- conflicted
+++ resolved
@@ -47,24 +47,17 @@
                 .build();
     }
 
-<<<<<<< HEAD
     private static ChatFunctionParameters toFunctionParameters(ToolParameters toolParameters) {
+        if (toolParameters == null) {
+            return new ChatFunctionParameters();
+        }
         return new ChatFunctionParameters(
                 toolParameters.type(),
                 toolParameters.properties(),
                 toolParameters.required()
         );
-=======
-    private static Parameters toFunctionParameters(ToolParameters toolParameters) {
-        if (toolParameters == null) {
-            return Parameters.builder().build();
-        }
-        return Parameters.builder()
-                .properties(toolParameters.properties())
-                .required(toolParameters.required())
-                .build();
->>>>>>> eb0c25a0
     }
+
 
 
     static List<com.zhipu.oapi.service.v4.model.ChatMessage> toZhipuAiMessages(List<ChatMessage> messages) {
