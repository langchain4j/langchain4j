package dev.langchain4j.model.zhipu;

import dev.langchain4j.agent.tool.ToolExecutionRequest;
import dev.langchain4j.agent.tool.ToolSpecification;
import dev.langchain4j.data.message.AiMessage;
import dev.langchain4j.data.message.ChatMessage;
import dev.langchain4j.data.message.ToolExecutionResultMessage;
import dev.langchain4j.data.message.UserMessage;
import dev.langchain4j.model.chat.TestStreamingResponseHandler;
import dev.langchain4j.model.output.Response;
import dev.langchain4j.model.output.TokenUsage;
import org.junit.jupiter.api.Test;
import org.junit.jupiter.api.condition.EnabledIfEnvironmentVariable;

import java.util.List;

import static dev.langchain4j.agent.tool.JsonSchemaProperty.INTEGER;
import static dev.langchain4j.data.message.ToolExecutionResultMessage.from;
import static dev.langchain4j.data.message.UserMessage.userMessage;
import static dev.langchain4j.model.output.FinishReason.*;
import static java.util.Arrays.asList;
import static java.util.Collections.singletonList;
import static org.assertj.core.api.Assertions.assertThat;

@EnabledIfEnvironmentVariable(named = "ZHIPU_API_KEY", matches = ".+")
public class ZhipuAiStreamingChatModelIT {
    private static final String apiKey = System.getenv("ZHIPU_API_KEY");

    private final ZhipuAiStreamingChatModel model = ZhipuAiStreamingChatModel.builder()
            .apiKey(apiKey)
            .logRequests(true)
            .logResponses(true)
            .build();

    ToolSpecification calculator = ToolSpecification.builder()
            .name("calculator")
            .description("returns a sum of two numbers")
            .addParameter("first", INTEGER)
            .addParameter("second", INTEGER)
            .build();

    @Test
    void should_stream_answer() {


        TestStreamingResponseHandler<AiMessage> handler = new TestStreamingResponseHandler<>();

        model.generate("Where is the capital of China? Please answer in English", handler);

        Response<AiMessage> response = handler.get();

        assertThat(response.content().text()).containsIgnoringCase("Beijing");
        TokenUsage tokenUsage = response.tokenUsage();
        assertThat(tokenUsage.totalTokenCount())
                .isEqualTo(tokenUsage.inputTokenCount() + tokenUsage.outputTokenCount());

        assertThat(response.finishReason()).isEqualTo(STOP);
    }

    @Test
    void should_sensitive_words_stream_answer() {
        TestStreamingResponseHandler<AiMessage> handler = new TestStreamingResponseHandler<>();

        model.generate("fuck you", handler);

        Response<AiMessage> response = handler.get();

        assertThat(response.content().text()).isBlank();

        assertThat(response.finishReason()).isEqualTo(CONTENT_FILTER);
    }

    @Test
    void should_execute_a_tool_then_stream_answer() {

        // given
        UserMessage userMessage = userMessage("2+2=?");
        List<ToolSpecification> toolSpecifications = singletonList(calculator);

        // when
        TestStreamingResponseHandler<AiMessage> handler = new TestStreamingResponseHandler<>();

        model.generate(singletonList(userMessage), toolSpecifications, handler);

        Response<AiMessage> response = handler.get();
        AiMessage aiMessage = response.content();

        // then
        assertThat(aiMessage.text()).isNull();

        List<ToolExecutionRequest> toolExecutionRequests = aiMessage.toolExecutionRequests();
        assertThat(toolExecutionRequests).hasSize(1);

        ToolExecutionRequest toolExecutionRequest = toolExecutionRequests.get(0);
        assertThat(toolExecutionRequest.name()).isEqualTo("calculator");
        assertThat(toolExecutionRequest.arguments()).isEqualToIgnoringWhitespace("{\"first\": 2, \"second\": 2}");

        TokenUsage tokenUsage = response.tokenUsage();
        assertThat(tokenUsage.totalTokenCount())
                .isEqualTo(tokenUsage.inputTokenCount() + tokenUsage.outputTokenCount());

        assertThat(response.finishReason()).isEqualTo(TOOL_EXECUTION);

        // given
        ToolExecutionResultMessage toolExecutionResultMessage = from(toolExecutionRequest, "4");

        List<ChatMessage> messages = asList(userMessage, aiMessage, toolExecutionResultMessage);

        // when
        TestStreamingResponseHandler<AiMessage> secondHandler = new TestStreamingResponseHandler<>();

        model.generate(messages, secondHandler);

        Response<AiMessage> secondResponse = secondHandler.get();
        AiMessage secondAiMessage = secondResponse.content();

        // then
        assertThat(secondAiMessage.text()).contains("4");
        assertThat(secondAiMessage.toolExecutionRequests()).isNull();

        TokenUsage secondTokenUsage = secondResponse.tokenUsage();
        assertThat(secondTokenUsage.totalTokenCount())
                .isEqualTo(secondTokenUsage.inputTokenCount() + secondTokenUsage.outputTokenCount());

        assertThat(secondResponse.finishReason()).isEqualTo(STOP);
    }


<<<<<<< HEAD
=======
    ToolSpecification currentTime = ToolSpecification.builder()
            .name("currentTime")
            .description("currentTime")
            .build();

    @Test
    void should_execute_get_current_time_tool_and_then_answer() {
        // given
        UserMessage userMessage = userMessage("What's the time now?");
        List<ToolSpecification> toolSpecifications = singletonList(currentTime);

        // when
        TestStreamingResponseHandler<AiMessage> handler = new TestStreamingResponseHandler<>();
        model.generate(singletonList(userMessage), toolSpecifications, handler);

        // then
        Response<AiMessage> response = handler.get();
        AiMessage aiMessage = response.content();
        assertThat(aiMessage.text()).isNull();
        assertThat(aiMessage.toolExecutionRequests()).hasSize(1);

        ToolExecutionRequest toolExecutionRequest = aiMessage.toolExecutionRequests().get(0);
        assertThat(toolExecutionRequest.name()).isEqualTo("currentTime");

        TokenUsage tokenUsage = response.tokenUsage();
        assertThat(tokenUsage.totalTokenCount())
                .isEqualTo(tokenUsage.inputTokenCount() + tokenUsage.outputTokenCount());

        assertThat(response.finishReason()).isEqualTo(TOOL_EXECUTION);

        // given
        ToolExecutionResultMessage toolExecutionResultMessage = from(toolExecutionRequest, "2024-04-23 12:00:20");
        List<ChatMessage> messages = asList(userMessage, aiMessage, toolExecutionResultMessage);

        // when
        TestStreamingResponseHandler<AiMessage> secondHandler = new TestStreamingResponseHandler<>();
        model.generate(messages, secondHandler);

        // then
        Response<AiMessage> secondResponse = secondHandler.get();
        AiMessage secondAiMessage = secondResponse.content();
        assertThat(secondAiMessage.text()).contains("2024-04-23 12:00:20");
        assertThat(secondAiMessage.toolExecutionRequests()).isNull();

        TokenUsage secondTokenUsage = secondResponse.tokenUsage();
        assertThat(secondTokenUsage.totalTokenCount())
                .isEqualTo(secondTokenUsage.inputTokenCount() + secondTokenUsage.outputTokenCount());

        assertThat(secondResponse.finishReason()).isEqualTo(STOP);
    }
>>>>>>> c27c1279
}<|MERGE_RESOLUTION|>--- conflicted
+++ resolved
@@ -126,8 +126,6 @@
     }
 
 
-<<<<<<< HEAD
-=======
     ToolSpecification currentTime = ToolSpecification.builder()
             .name("currentTime")
             .description("currentTime")
@@ -178,5 +176,4 @@
 
         assertThat(secondResponse.finishReason()).isEqualTo(STOP);
     }
->>>>>>> c27c1279
 }