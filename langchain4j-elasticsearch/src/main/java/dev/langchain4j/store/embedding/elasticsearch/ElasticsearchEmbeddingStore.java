--- conflicted
+++ resolved
@@ -1,22 +1,13 @@
 package dev.langchain4j.store.embedding.elasticsearch;
 
-<<<<<<< HEAD
 import co.elastic.clients.elasticsearch._types.ElasticsearchException;
-=======
-import co.elastic.clients.elasticsearch.ElasticsearchClient;
 import co.elastic.clients.elasticsearch._types.BulkIndexByScrollFailure;
 import co.elastic.clients.elasticsearch._types.ErrorCause;
->>>>>>> 25e4d6de
 import co.elastic.clients.elasticsearch._types.InlineScript;
 import co.elastic.clients.elasticsearch._types.query_dsl.Query;
 import co.elastic.clients.elasticsearch._types.query_dsl.ScriptScoreQuery;
-<<<<<<< HEAD
 import co.elastic.clients.elasticsearch.core.SearchRequest;
-=======
-import co.elastic.clients.elasticsearch.core.BulkRequest;
-import co.elastic.clients.elasticsearch.core.BulkResponse;
 import co.elastic.clients.elasticsearch.core.DeleteByQueryResponse;
->>>>>>> 25e4d6de
 import co.elastic.clients.elasticsearch.core.SearchResponse;
 import co.elastic.clients.json.JsonData;
 import com.fasterxml.jackson.core.JsonProcessingException;
@@ -27,15 +18,6 @@
 import org.elasticsearch.client.RestClient;
 
 import java.io.IOException;
-<<<<<<< HEAD
-=======
-import java.util.*;
-
-import static dev.langchain4j.internal.Utils.*;
-import static dev.langchain4j.internal.ValidationUtils.*;
-import static java.util.Collections.singletonList;
-import static java.util.stream.Collectors.toList;
->>>>>>> 25e4d6de
 
 /**
  * Represents an <a href="https://www.elastic.co/">Elasticsearch</a> index as an embedding store.
@@ -86,7 +68,6 @@
     }
 
     @Override
-<<<<<<< HEAD
     public SearchResponse<Document> internalSearch(EmbeddingSearchRequest embeddingSearchRequest) throws ElasticsearchException, IOException {
         // Use Script Score and cosineSimilarity to calculate
         // see https://www.elastic.co/guide/en/elasticsearch/reference/current/query-dsl-script-score-query.html#vector-functions-cosine
@@ -98,69 +79,6 @@
                         .size(embeddingSearchRequest.maxResults())),
                 Document.class
         );
-    }
-
-    private ScriptScoreQuery buildDefaultScriptScoreQuery(float[] vector, float minScore,
-                                                          Filter filter) throws JsonProcessingException {
-        JsonData queryVector = toJsonData(vector);
-=======
-    public String add(Embedding embedding) {
-        String id = randomUUID();
-        add(id, embedding);
-        return id;
-    }
-
-    @Override
-    public void add(String id, Embedding embedding) {
-        addInternal(id, embedding, null);
-    }
-
-    @Override
-    public String add(Embedding embedding, TextSegment textSegment) {
-        String id = randomUUID();
-        addInternal(id, embedding, textSegment);
-        return id;
-    }
-
-    @Override
-    public List<String> addAll(List<Embedding> embeddings) {
-        List<String> ids = embeddings.stream()
-                .map(ignored -> randomUUID())
-                .collect(toList());
-        addAllInternal(ids, embeddings, null);
-        return ids;
-    }
-
-    @Override
-    public List<String> addAll(List<Embedding> embeddings, List<TextSegment> embedded) {
-        List<String> ids = embeddings.stream()
-                .map(ignored -> randomUUID())
-                .collect(toList());
-        addAllInternal(ids, embeddings, embedded);
-        return ids;
-    }
-
-    @Override
-    public EmbeddingSearchResult<TextSegment> search(EmbeddingSearchRequest embeddingSearchRequest) {
-        try {
-            // Use Script Score and cosineSimilarity to calculate
-            // see https://www.elastic.co/guide/en/elasticsearch/reference/current/query-dsl-script-score-query.html#vector-functions-cosine
-            ScriptScoreQuery scriptScoreQuery = buildScriptScoreQuery(
-                    embeddingSearchRequest.queryEmbedding().vector(),
-                    (float) embeddingSearchRequest.minScore(),
-                    embeddingSearchRequest.filter()
-            );
-            SearchResponse<Document> response = client.search(
-                    co.elastic.clients.elasticsearch.core.SearchRequest.of(s -> s.index(indexName)
-                            .query(q -> q.scriptScore(scriptScoreQuery))
-                            .size(embeddingSearchRequest.maxResults())),
-                    Document.class
-            );
-
-            return new EmbeddingSearchResult<>(toMatches(response));
-        } catch (IOException e) {
-            throw new ElasticsearchRequestFailedException(e.getMessage());
-        }
     }
 
     @Override
@@ -182,12 +100,9 @@
         removeByQuery(query);
     }
 
-    private ScriptScoreQuery buildScriptScoreQuery(float[] vector,
-                                                   float minScore,
-                                                   Filter filter
-    ) throws JsonProcessingException {
-
->>>>>>> 25e4d6de
+    private ScriptScoreQuery buildDefaultScriptScoreQuery(float[] vector, float minScore,
+                                                          Filter filter) throws JsonProcessingException {
+        JsonData queryVector = toJsonData(vector);
         Query query;
         if (filter == null) {
             query = Query.of(q -> q.matchAll(m -> m));
@@ -201,145 +116,10 @@
                         // The script adds 1.0 to the cosine similarity to prevent the score from being negative.
                         // divided by 2 to keep score in the range [0, 1]
                         .source("(cosineSimilarity(params.query_vector, 'vector') + 1.0) / 2")
-<<<<<<< HEAD
                         .params("query_vector", queryVector)))));
     }
 
     private <T> JsonData toJsonData(T rawData) throws JsonProcessingException {
         return JsonData.fromJson(objectMapper.writeValueAsString(rawData));
-=======
-                        .params("query_vector", toJsonData(vector))))
-                )
-        );
-    }
-
-    private <T> JsonData toJsonData(T rawData) {
-        try {
-            return JsonData.fromJson(objectMapper.writeValueAsString(rawData));
-        } catch (JsonProcessingException e) {
-            throw new RuntimeException(e);
-        }
-    }
-
-    private void addInternal(String id, Embedding embedding, TextSegment embedded) {
-        addAllInternal(singletonList(id), singletonList(embedding), embedded == null ? null : singletonList(embedded));
-    }
-
-    private void addAllInternal(List<String> ids, List<Embedding> embeddings, List<TextSegment> embedded) {
-        if (isNullOrEmpty(ids) || isNullOrEmpty(embeddings)) {
-            log.info("[do not add empty embeddings to elasticsearch]");
-            return;
-        }
-        ensureTrue(ids.size() == embeddings.size(), "ids size is not equal to embeddings size");
-        ensureTrue(embedded == null || embeddings.size() == embedded.size(), "embeddings size is not equal to embedded size");
-
-        try {
-            bulkIndex(ids, embeddings, embedded);
-        } catch (IOException e) {
-            throw new ElasticsearchRequestFailedException(e.getMessage());
-        }
-    }
-
-    private void createIndexIfNotExist(String indexName, Integer dimension) {
-        try {
-            BooleanResponse response = client.indices().exists(c -> c.index(indexName));
-            if (!response.value()) {
-                ensureGreaterThanZero(dimension, "dimension");
-                client.indices().create(c -> c.index(indexName)
-                        .mappings(getDefaultMappings(dimension)));
-            }
-        } catch (Exception e) {
-            throw new RuntimeException(e);
-        }
-    }
-
-    private TypeMapping getDefaultMappings(int dimension) {
-        Map<String, Property> properties = new HashMap<>(4);
-        properties.put("text", Property.of(p -> p.text(TextProperty.of(t -> t))));
-        properties.put("vector", Property.of(p -> p.denseVector(DenseVectorProperty.of(d -> d.dims(dimension)))));
-        return TypeMapping.of(c -> c.properties(properties));
-    }
-
-    private void bulkIndex(List<String> ids, List<Embedding> embeddings, List<TextSegment> embedded) throws IOException {
-        int size = ids.size();
-        BulkRequest.Builder bulkBuilder = new BulkRequest.Builder();
-        for (int i = 0; i < size; i++) {
-            int finalI = i;
-            Document document = Document.builder()
-                    .vector(embeddings.get(i).vector())
-                    .text(embedded == null ? null : embedded.get(i).text())
-                    .metadata(embedded == null ? null : embedded.get(i).metadata().toMap())
-                    .build();
-            bulkBuilder.operations(op -> op.index(idx -> idx
-                    .index(indexName)
-                    .id(ids.get(finalI))
-                    .document(document)));
-        }
-
-        BulkResponse response = client.bulk(bulkBuilder.build());
-        handleBulkResponseErrors(response);
-    }
-
-    private void handleBulkResponseErrors(BulkResponse response) {
-        if (response.errors()) {
-            for (BulkResponseItem item : response.items()) {
-                throwIfError(item.error());
-            }
-        }
-    }
-
-    private void throwIfError(ErrorCause errorCause) {
-        if (errorCause != null) {
-            throw new ElasticsearchRequestFailedException("type: " + errorCause.type() + ", reason: " + errorCause.reason());
-        }
-    }
-
-    private void removeByQuery(Query query) {
-        try {
-            DeleteByQueryResponse response = client.deleteByQuery(delete -> delete
-                    .index(indexName)
-                    .query(query));
-            if (!response.failures().isEmpty()) {
-                for (BulkIndexByScrollFailure item : response.failures()) {
-                    throwIfError(item.cause());
-                }
-            }
-        } catch (IOException e) {
-            throw new ElasticsearchRequestFailedException(e.getMessage());
-        }
-    }
-
-    private void removeByIds(Collection<String> ids) {
-        try {
-            bulkRemove(ids);
-        } catch (IOException e) {
-            throw new ElasticsearchRequestFailedException(e.getMessage());
-        }
-    }
-
-    private void bulkRemove(Collection<String> ids) throws IOException {
-        BulkRequest.Builder bulkBuilder = new BulkRequest.Builder();
-        for (String id : ids) {
-            bulkBuilder.operations(op -> op.delete(dlt -> dlt
-                    .index(indexName)
-                    .id(id)));
-        }
-        BulkResponse response = client.bulk(bulkBuilder.build());
-        handleBulkResponseErrors(response);
-    }
-
-    private List<EmbeddingMatch<TextSegment>> toMatches(SearchResponse<Document> response) {
-        return response.hits().hits().stream()
-                .map(hit -> Optional.ofNullable(hit.source())
-                        .map(document -> new EmbeddingMatch<>(
-                                hit.score(),
-                                hit.id(),
-                                new Embedding(document.getVector()),
-                                document.getText() == null
-                                        ? null
-                                        : TextSegment.from(document.getText(), new Metadata(document.getMetadata()))
-                        )).orElse(null))
-                .collect(toList());
->>>>>>> 25e4d6de
     }
 }