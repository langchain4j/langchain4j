--- conflicted
+++ resolved
@@ -115,7 +115,6 @@
     </dependencies>
 
     <build>
-<<<<<<< HEAD
         <testResources>
             <testResource>
                 <directory>src/test/resources</directory>
@@ -135,8 +134,8 @@
                         <ELASTICSEARCH_LOCAL_PASSWORD>${ELASTICSEARCH_LOCAL_PASSWORD}</ELASTICSEARCH_LOCAL_PASSWORD>
                     </environmentVariables>
                 </configuration>
-=======
-        <plugins>
+            </plugin>
+          
             <plugin>
                 <groupId>org.apache.maven.plugins</groupId>
                 <artifactId>maven-enforcer-plugin</artifactId>
@@ -154,7 +153,6 @@
                         </goals>
                     </execution>
                 </executions>
->>>>>>> 5cb71573
             </plugin>
         </plugins>
     </build>
