--- conflicted
+++ resolved
@@ -2,11 +2,8 @@
 
 import dev.langchain4j.data.message.AiMessage;
 import dev.langchain4j.data.message.ChatMessage;
-<<<<<<< HEAD
 import dev.langchain4j.data.message.UserMessage;
 import dev.langchain4j.model.ModelProvider;
-=======
->>>>>>> 8f0ea53b
 import dev.langchain4j.model.StreamingResponseHandler;
 import dev.langchain4j.model.chat.StreamingChatLanguageModel;
 import dev.langchain4j.model.chat.listener.ChatModelListener;
@@ -178,7 +175,6 @@
                 .build();
         return client;
     }
-<<<<<<< HEAD
 
     @Override
     public List<ChatModelListener> listeners() {
@@ -189,6 +185,4 @@
     public ModelProvider provider() {
         return AMAZON_BEDROCK;
     }
-=======
->>>>>>> 8f0ea53b
 }