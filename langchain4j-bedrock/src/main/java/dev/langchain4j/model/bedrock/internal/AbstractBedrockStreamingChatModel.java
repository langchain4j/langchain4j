package dev.langchain4j.model.bedrock.internal;

import static dev.langchain4j.model.ModelProvider.AMAZON_BEDROCK;

import dev.langchain4j.data.message.AiMessage;
import dev.langchain4j.data.message.ChatMessage;
import dev.langchain4j.internal.ChatRequestValidationUtils;
import dev.langchain4j.model.ModelProvider;
import dev.langchain4j.model.StreamingResponseHandler;
import dev.langchain4j.model.bedrock.BedrockRuntimeAsyncClientFactory;
import dev.langchain4j.model.chat.StreamingChatModel;
import dev.langchain4j.model.chat.listener.ChatModelListener;
import dev.langchain4j.model.chat.listener.ChatModelRequestContext;
import dev.langchain4j.model.chat.listener.ChatModelResponseContext;
import dev.langchain4j.model.chat.request.ChatRequest;
import dev.langchain4j.model.chat.request.ChatRequestParameters;
import dev.langchain4j.model.chat.response.ChatResponse;
import dev.langchain4j.model.chat.response.ChatResponseMetadata;
import dev.langchain4j.model.chat.response.StreamingChatResponseHandler;
import dev.langchain4j.model.output.Response;
import java.util.Collections;
import java.util.List;
import java.util.Map;
import java.util.ServiceLoader;
import java.util.concurrent.ConcurrentHashMap;
<<<<<<< HEAD
import lombok.Getter;
import lombok.experimental.SuperBuilder;
import lombok.extern.slf4j.Slf4j;
=======
import org.slf4j.Logger;
import org.slf4j.LoggerFactory;
>>>>>>> 40756a4c
import software.amazon.awssdk.core.SdkBytes;
import software.amazon.awssdk.services.bedrockruntime.BedrockRuntimeAsyncClient;
import software.amazon.awssdk.services.bedrockruntime.model.InvokeModelWithResponseStreamRequest;
import software.amazon.awssdk.services.bedrockruntime.model.InvokeModelWithResponseStreamResponseHandler;

/**
 * Bedrock Streaming chat model
 */
<<<<<<< HEAD
@Slf4j
@Getter
@SuperBuilder
public abstract class AbstractBedrockStreamingChatModel extends AbstractSharedBedrockChatModel
        implements StreamingChatModel {
=======
public abstract class AbstractBedrockStreamingChatModel extends AbstractSharedBedrockChatModel
        implements StreamingChatModel {

    private static final Logger log = LoggerFactory.getLogger(AbstractBedrockStreamingChatModel.class);
>>>>>>> 40756a4c

    private volatile BedrockRuntimeAsyncClient asyncClient;

    static class StreamingResponse {
        public String completion;
    }

    protected AbstractBedrockStreamingChatModel(AbstractBedrockStreamingChatModelBuilder<?, ?> b) {
        super(b);
        this.asyncClient = b.asyncClient;
    }

    @Override
    public void chat(ChatRequest chatRequest, StreamingChatResponseHandler handler) {
        ChatRequestValidationUtils.validateMessages(chatRequest.messages());
        ChatRequestParameters parameters = chatRequest.parameters();
        ChatRequestValidationUtils.validateParameters(parameters);
        ChatRequestValidationUtils.validate(parameters.toolSpecifications());
        ChatRequestValidationUtils.validate(parameters.toolChoice());
        ChatRequestValidationUtils.validate(parameters.responseFormat());

        StreamingResponseHandler<AiMessage> legacyHandler = new StreamingResponseHandler<>() {

            @Override
            public void onNext(String token) {
                handler.onPartialResponse(token);
            }

            @Override
            public void onComplete(Response<AiMessage> response) {
                ChatResponse chatResponse = ChatResponse.builder()
                        .aiMessage(response.content())
                        .metadata(ChatResponseMetadata.builder()
                                .tokenUsage(response.tokenUsage())
                                .finishReason(response.finishReason())
                                .build())
                        .build();
                handler.onCompleteResponse(chatResponse);
            }

            @Override
            public void onError(Throwable error) {
                handler.onError(error);
            }
        };

        generate(chatRequest.messages(), legacyHandler);
    }

    private void generate(List<ChatMessage> messages, StreamingResponseHandler<AiMessage> handler) {
        InvokeModelWithResponseStreamRequest request = InvokeModelWithResponseStreamRequest.builder()
                .body(SdkBytes.fromUtf8String(convertMessagesToAwsBody(messages)))
                .modelId(getModelId())
                .contentType("application/json")
                .accept("application/json")
                .build();

        ChatRequest listenerRequest = createListenerRequest(request, messages, Collections.emptyList());
        Map<Object, Object> attributes = new ConcurrentHashMap<>();
        ChatModelRequestContext requestContext = new ChatModelRequestContext(listenerRequest, provider(), attributes);
        listeners.forEach(listener -> {
            try {
                listener.onRequest(requestContext);
            } catch (Exception e) {
                log.warn("Exception while calling model listener", e);
            }
        });

        StringBuffer finalCompletion = new StringBuffer();

        InvokeModelWithResponseStreamResponseHandler.Visitor visitor =
                InvokeModelWithResponseStreamResponseHandler.Visitor.builder()
                        .onChunk(chunk -> {
                            StreamingResponse sr = Json.fromJson(chunk.bytes().asUtf8String(), StreamingResponse.class);
                            finalCompletion.append(sr.completion);
                            handler.onNext(sr.completion);
                        })
                        .build();

        InvokeModelWithResponseStreamResponseHandler h = InvokeModelWithResponseStreamResponseHandler.builder()
                .onEventStream(stream -> stream.subscribe(event -> event.accept(visitor)))
                .onComplete(() -> {
                    Response<AiMessage> response = Response.from(new AiMessage(finalCompletion.toString()));
                    ChatResponse listenerResponse = createListenerResponse(null, null, response);
                    ChatModelResponseContext responseContext =
                            new ChatModelResponseContext(listenerResponse, listenerRequest, provider(), attributes);

                    listeners.forEach(listener -> {
                        try {
                            listener.onResponse(responseContext);
                        } catch (Exception e) {
                            log.warn("Exception while calling model listener", e);
                        }
                    });
                    handler.onComplete(response);
                })
                .onError(throwable -> {
                    listenerErrorResponse(throwable, listenerRequest, provider(), attributes);
                    handler.onError(throwable);
                })
                .build();
        try {
            getAsyncClient().invokeModelWithResponseStream(request, h).join();
        } catch (RuntimeException e) {
            log.error("Error on bedrock stream request", e);
        }
    }

    public BedrockRuntimeAsyncClient getAsyncClient() {
        if (asyncClient == null) {
            synchronized (this) {
                if (asyncClient == null) {
                    asyncClient = initAsyncClient();
                }
            }
        }
        return asyncClient;
    }

    /**
     * Initialize async bedrock client
     *
     * @return async bedrock client
     */
    private BedrockRuntimeAsyncClient initAsyncClient() {
<<<<<<< HEAD
        BedrockRuntimeAsyncClientFactory factory = ServiceLoader.load(BedrockRuntimeAsyncClientFactory.class)
                .findFirst()
                .orElseThrow(() -> new RuntimeException("No BedrockRuntimeAsyncClientFactory implementation found"));
        return factory.createAsyncClient(region, credentialsProvider, timeout, false, false);
=======
        BedrockRuntimeAsyncClient client = BedrockRuntimeAsyncClient.builder()
                .region(region)
                .credentialsProvider(credentialsProvider)
                .overrideConfiguration(c -> c.apiCallTimeout(timeout))
                .build();
        return client;
>>>>>>> 40756a4c
    }

    @Override
    public List<ChatModelListener> listeners() {
        return listeners;
    }

    @Override
    public ModelProvider provider() {
        return AMAZON_BEDROCK;
    }

    public abstract static class AbstractBedrockStreamingChatModelBuilder<
                    C extends AbstractBedrockStreamingChatModel,
                    B extends AbstractBedrockStreamingChatModelBuilder<C, B>>
            extends AbstractSharedBedrockChatModel.AbstractSharedBedrockChatModelBuilder<C, B> {
        private BedrockRuntimeAsyncClient asyncClient;

        public B asyncClient(BedrockRuntimeAsyncClient asyncClient) {
            this.asyncClient = asyncClient;
            return self();
        }

        protected abstract B self();

        public abstract C build();

        public String toString() {
            return "AbstractBedrockStreamingChatModel.AbstractBedrockStreamingChatModelBuilder(super="
                    + super.toString() + ", asyncClient=" + this.asyncClient + ")";
        }
    }
}<|MERGE_RESOLUTION|>--- conflicted
+++ resolved
@@ -23,14 +23,8 @@
 import java.util.Map;
 import java.util.ServiceLoader;
 import java.util.concurrent.ConcurrentHashMap;
-<<<<<<< HEAD
-import lombok.Getter;
-import lombok.experimental.SuperBuilder;
-import lombok.extern.slf4j.Slf4j;
-=======
 import org.slf4j.Logger;
 import org.slf4j.LoggerFactory;
->>>>>>> 40756a4c
 import software.amazon.awssdk.core.SdkBytes;
 import software.amazon.awssdk.services.bedrockruntime.BedrockRuntimeAsyncClient;
 import software.amazon.awssdk.services.bedrockruntime.model.InvokeModelWithResponseStreamRequest;
@@ -39,18 +33,10 @@
 /**
  * Bedrock Streaming chat model
  */
-<<<<<<< HEAD
-@Slf4j
-@Getter
-@SuperBuilder
 public abstract class AbstractBedrockStreamingChatModel extends AbstractSharedBedrockChatModel
         implements StreamingChatModel {
-=======
-public abstract class AbstractBedrockStreamingChatModel extends AbstractSharedBedrockChatModel
-        implements StreamingChatModel {
 
     private static final Logger log = LoggerFactory.getLogger(AbstractBedrockStreamingChatModel.class);
->>>>>>> 40756a4c
 
     private volatile BedrockRuntimeAsyncClient asyncClient;
 
@@ -176,19 +162,10 @@
      * @return async bedrock client
      */
     private BedrockRuntimeAsyncClient initAsyncClient() {
-<<<<<<< HEAD
         BedrockRuntimeAsyncClientFactory factory = ServiceLoader.load(BedrockRuntimeAsyncClientFactory.class)
                 .findFirst()
                 .orElseThrow(() -> new RuntimeException("No BedrockRuntimeAsyncClientFactory implementation found"));
         return factory.createAsyncClient(region, credentialsProvider, timeout, false, false);
-=======
-        BedrockRuntimeAsyncClient client = BedrockRuntimeAsyncClient.builder()
-                .region(region)
-                .credentialsProvider(credentialsProvider)
-                .overrideConfiguration(c -> c.apiCallTimeout(timeout))
-                .build();
-        return client;
->>>>>>> 40756a4c
     }
 
     @Override
