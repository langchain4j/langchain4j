package dev.langchain4j.model.bedrock.internal;

import static java.util.stream.Collectors.joining;

import dev.langchain4j.agent.tool.ToolSpecification;
import dev.langchain4j.data.message.AiMessage;
import dev.langchain4j.data.message.ChatMessage;
import dev.langchain4j.data.message.ChatMessageType;
import dev.langchain4j.data.message.SystemMessage;
import dev.langchain4j.data.message.UserMessage;
import dev.langchain4j.model.ModelProvider;
import dev.langchain4j.model.chat.listener.ChatModelErrorContext;
import dev.langchain4j.model.chat.listener.ChatModelListener;
import dev.langchain4j.model.chat.request.ChatRequest;
import dev.langchain4j.model.chat.request.ChatRequestParameters;
import dev.langchain4j.model.chat.response.ChatResponse;
import dev.langchain4j.model.chat.response.ChatResponseMetadata;
import dev.langchain4j.model.output.Response;
import java.time.Duration;
<<<<<<< HEAD
=======
import java.util.Arrays;
>>>>>>> 40756a4c
import java.util.Collections;
import java.util.HashMap;
import java.util.List;
import java.util.Map;
<<<<<<< HEAD
import lombok.Builder;
import lombok.Getter;
import lombok.experimental.SuperBuilder;
import lombok.extern.slf4j.Slf4j;
=======
import org.slf4j.Logger;
import org.slf4j.LoggerFactory;
>>>>>>> 40756a4c
import software.amazon.awssdk.auth.credentials.AwsCredentialsProvider;
import software.amazon.awssdk.core.exception.SdkClientException;
import software.amazon.awssdk.regions.Region;
import software.amazon.awssdk.services.bedrockruntime.model.InvokeModelRequest;
import software.amazon.awssdk.services.bedrockruntime.model.InvokeModelWithResponseStreamRequest;

<<<<<<< HEAD
@Slf4j
@Getter
@SuperBuilder
=======
>>>>>>> 40756a4c
public abstract class AbstractSharedBedrockChatModel {

    private static final Logger log = LoggerFactory.getLogger(AbstractSharedBedrockChatModel.class);

    // Claude requires you to enclose the prompt as follows:
    // String enclosedPrompt = "Human: " + prompt + "\n\nAssistant:";
    protected static final String HUMAN_PROMPT = "Human:";
    protected static final String ASSISTANT_PROMPT = "Assistant:";
    protected static final String DEFAULT_ANTHROPIC_VERSION = "bedrock-2023-05-31";
    protected static final Integer DEFAULT_MAX_RETRIES = 2;
    protected static final Region DEFAULT_REGION = Region.US_EAST_1;
    protected static final AwsCredentialsProvider DEFAULT_CREDENTIALS_PROVIDER =
            DefaultCredentialsProvider.builder().build();
    protected static final int DEFAULT_MAX_TOKENS = 300;
    protected static final double DEFAULT_TEMPERATURE = 1.0;
    protected static final float DEFAULT_TOP_P = 0.999f;
    protected static final String[] DEFAULT_STOP_SEQUENCES = new String[] {};
    protected static final int DEFAULT_TOP_K = 250;
    protected static final Duration DEFAULT_TIMEOUT = Duration.ofMinutes(1L);
    protected static final List<ChatModelListener> DEFAULT_LISTENERS = Collections.emptyList();

<<<<<<< HEAD
    @Builder.Default
    protected final String humanPrompt = HUMAN_PROMPT;

    @Builder.Default
    protected final String assistantPrompt = ASSISTANT_PROMPT;

    @Builder.Default
    protected final Integer maxRetries = 2;

    @Builder.Default
    protected final Region region = Region.US_EAST_1;

    @Builder.Default
    protected final AwsCredentialsProvider credentialsProvider = null;

    @Builder.Default
    protected final int maxTokens = 300;

    @Builder.Default
    protected final double temperature = 1;

    @Builder.Default
    protected final float topP = 0.999f;

    @Builder.Default
    protected final String[] stopSequences = new String[] {};

    @Builder.Default
    protected final int topK = 250;

    @Builder.Default
    protected final Duration timeout = Duration.ofMinutes(1L);

    @Builder.Default
    protected final String anthropicVersion = DEFAULT_ANTHROPIC_VERSION;

    @Builder.Default
    protected final List<ChatModelListener> listeners = Collections.emptyList();
=======
    protected final String humanPrompt;
    protected final String assistantPrompt;
    protected final Integer maxRetries;
    protected final Region region;
    protected final AwsCredentialsProvider credentialsProvider;
    protected final int maxTokens;
    protected final double temperature;
    protected final float topP;
    protected final String[] stopSequences;
    protected final int topK;
    protected final Duration timeout;
    protected final String anthropicVersion;
    protected final List<ChatModelListener> listeners;

    protected AbstractSharedBedrockChatModel(AbstractSharedBedrockChatModelBuilder<?, ?> builder) {
        if (builder.isHumanPromptSet) {
            this.humanPrompt = builder.humanPrompt;
        } else {
            this.humanPrompt = HUMAN_PROMPT;
        }

        if (builder.isAssistantPromptSet) {
            this.assistantPrompt = builder.assistantPrompt;
        } else {
            this.assistantPrompt = ASSISTANT_PROMPT;
        }

        if (builder.isMaxRetriesSet) {
            this.maxRetries = builder.maxRetries;
        } else {
            this.maxRetries = DEFAULT_MAX_RETRIES;
        }

        if (builder.isRegionSet) {
            this.region = builder.region;
        } else {
            this.region = DEFAULT_REGION;
        }

        if (builder.isCredentialsProviderSet) {
            this.credentialsProvider = builder.credentialsProvider;
        } else {
            this.credentialsProvider = DEFAULT_CREDENTIALS_PROVIDER;
        }

        if (builder.isMaxTokensSet) {
            this.maxTokens = builder.maxTokens;
        } else {
            this.maxTokens = DEFAULT_MAX_TOKENS;
        }

        if (builder.isTemperatureSet) {
            this.temperature = builder.temperature;
        } else {
            this.temperature = DEFAULT_TEMPERATURE;
        }

        if (builder.isTopPSet) {
            this.topP = builder.topP;
        } else {
            this.topP = DEFAULT_TOP_P;
        }

        if (builder.isStopSequencesSet) {
            this.stopSequences = builder.stopSequences;
        } else {
            this.stopSequences = DEFAULT_STOP_SEQUENCES;
        }

        if (builder.isTopKSet) {
            this.topK = builder.topK;
        } else {
            this.topK = DEFAULT_TOP_K;
        }

        if (builder.isTimeoutSet) {
            this.timeout = builder.timeout;
        } else {
            this.timeout = DEFAULT_TIMEOUT;
        }

        if (builder.isAnthropicVersionSet) {
            this.anthropicVersion = builder.anthropicVersion;
        } else {
            this.anthropicVersion = DEFAULT_ANTHROPIC_VERSION;
        }

        if (builder.isListenersSet) {
            this.listeners = builder.listeners;
        } else {
            this.listeners = DEFAULT_LISTENERS;
        }
    }
>>>>>>> 40756a4c

    /**
     * Convert chat message to string
     *
     * @param message chat message
     * @return string
     */
    protected String chatMessageToString(ChatMessage message) {
        if (message instanceof SystemMessage systemMessage) {
            return systemMessage.text();
        } else if (message instanceof UserMessage userMessage) {
            return humanPrompt + " " + userMessage.singleText();
        } else if (message instanceof AiMessage aiMessage) {
            return assistantPrompt + " " + aiMessage.text();
        } else {
            throw new IllegalArgumentException("Unsupported message type: " + message.type());
        }
    }

    protected String convertMessagesToAwsBody(List<ChatMessage> messages) {
        final String context = messages.stream()
                .filter(message -> message.type() == ChatMessageType.SYSTEM)
                .map(message -> ((SystemMessage) message).text())
                .collect(joining("\n"));

        final String userMessages = messages.stream()
                .filter(message -> message.type() != ChatMessageType.SYSTEM)
                .map(this::chatMessageToString)
                .collect(joining("\n"));

        final String prompt = String.format("%s\n\n%s\n%s", context, userMessages, ASSISTANT_PROMPT);
        final Map<String, Object> requestParameters = getRequestParameters(prompt);
        final String body = Json.toJson(requestParameters);
        return body;
    }

    protected Map<String, Object> getRequestParameters(String prompt) {
        final Map<String, Object> parameters = new HashMap<>(7);

        parameters.put("prompt", prompt);
        parameters.put("max_tokens_to_sample", getMaxTokens());
        parameters.put("temperature", getTemperature());
        parameters.put("top_k", topK);
        parameters.put("top_p", getTopP());
        parameters.put("stop_sequences", getStopSequences());
        parameters.put("anthropic_version", anthropicVersion);

        return parameters;
    }

    protected void listenerErrorResponse(
            Throwable e, ChatRequest listenerRequest, ModelProvider modelProvider, Map<Object, Object> attributes) {
        Throwable error;
        if (e.getCause() instanceof SdkClientException) {
            error = e.getCause();
        } else {
            error = e;
        }

        ChatModelErrorContext errorContext =
                new ChatModelErrorContext(error, listenerRequest, modelProvider, attributes);

        listeners.forEach(listener -> {
            try {
                listener.onError(errorContext);
            } catch (Exception e2) {
                log.warn("Exception while calling model listener", e2);
            }
        });
    }

    protected ChatRequest createListenerRequest(
            InvokeModelRequest invokeModelRequest,
            List<ChatMessage> messages,
            List<ToolSpecification> toolSpecifications) {
        return ChatRequest.builder()
                .messages(messages)
                .parameters(ChatRequestParameters.builder()
                        .modelName(invokeModelRequest.modelId())
                        .temperature(this.temperature)
                        .topP((double) this.topP)
                        .maxOutputTokens(this.maxTokens)
                        .toolSpecifications(toolSpecifications)
                        .build())
                .build();
    }

    protected ChatRequest createListenerRequest(
            InvokeModelWithResponseStreamRequest invokeModelRequest,
            List<ChatMessage> messages,
            List<ToolSpecification> toolSpecifications) {
        return ChatRequest.builder()
                .messages(messages)
                .parameters(ChatRequestParameters.builder()
                        .modelName(invokeModelRequest.modelId())
                        .temperature(this.temperature)
                        .topP((double) this.topP)
                        .maxOutputTokens(this.maxTokens)
                        .toolSpecifications(toolSpecifications)
                        .build())
                .build();
    }

    protected ChatResponse createListenerResponse(
            String responseId, String responseModel, Response<AiMessage> response) {
        if (response == null) {
            return null;
        }

        return ChatResponse.builder()
                .aiMessage(response.content())
                .metadata(ChatResponseMetadata.builder()
                        .id(responseId)
                        .modelName(responseModel)
                        .tokenUsage(response.tokenUsage())
                        .finishReason(response.finishReason())
                        .build())
                .build();
    }

    /**
     * Get model id
     *
     * @return model id
     */
    protected abstract String getModelId();
<<<<<<< HEAD
=======

    public String getHumanPrompt() {
        return humanPrompt;
    }

    public String getAssistantPrompt() {
        return assistantPrompt;
    }

    public Integer getMaxRetries() {
        return maxRetries;
    }

    public Region getRegion() {
        return region;
    }

    public AwsCredentialsProvider getCredentialsProvider() {
        return credentialsProvider;
    }

    public int getMaxTokens() {
        return maxTokens;
    }

    public double getTemperature() {
        return temperature;
    }

    public float getTopP() {
        return topP;
    }

    public String[] getStopSequences() {
        return stopSequences;
    }

    public int getTopK() {
        return topK;
    }

    public Duration getTimeout() {
        return timeout;
    }

    public String getAnthropicVersion() {
        return anthropicVersion;
    }

    public List<ChatModelListener> getListeners() {
        return listeners;
    }

    public abstract static class AbstractSharedBedrockChatModelBuilder<
            C extends AbstractSharedBedrockChatModel, B extends AbstractSharedBedrockChatModelBuilder<C, B>> {
        private boolean isHumanPromptSet;
        private String humanPrompt;
        private boolean isAssistantPromptSet;
        private String assistantPrompt;
        private boolean isMaxRetriesSet;
        private Integer maxRetries;
        private boolean isRegionSet;
        private Region region;
        private boolean isCredentialsProviderSet;
        private AwsCredentialsProvider credentialsProvider;
        private boolean isMaxTokensSet;
        private int maxTokens;
        private boolean isTemperatureSet;
        private double temperature;
        private boolean isTopPSet;
        private float topP;
        private boolean isStopSequencesSet;
        private String[] stopSequences;
        private boolean isTopKSet;
        private int topK;
        private boolean isTimeoutSet;
        private Duration timeout;
        private boolean isAnthropicVersionSet;
        private String anthropicVersion;
        private boolean isListenersSet;
        private List<ChatModelListener> listeners;

        public B humanPrompt(String humanPrompt) {
            this.humanPrompt = humanPrompt;
            this.isHumanPromptSet = true;
            return (B) this.self();
        }

        public B assistantPrompt(String assistantPrompt) {
            this.assistantPrompt = assistantPrompt;
            this.isAssistantPromptSet = true;
            return (B) this.self();
        }

        public B maxRetries(Integer maxRetries) {
            this.maxRetries = maxRetries;
            this.isMaxRetriesSet = true;
            return (B) this.self();
        }

        public B region(Region region) {
            this.region = region;
            this.isRegionSet = true;
            return (B) this.self();
        }

        public B credentialsProvider(AwsCredentialsProvider credentialsProvider) {
            this.credentialsProvider = credentialsProvider;
            this.isCredentialsProviderSet = true;
            return (B) this.self();
        }

        public B maxTokens(int maxTokens) {
            this.maxTokens = maxTokens;
            this.isMaxTokensSet = true;
            return (B) this.self();
        }

        public B temperature(double temperature) {
            this.temperature = temperature;
            this.isTemperatureSet = true;
            return (B) this.self();
        }

        public B topP(float topP) {
            this.topP = topP;
            this.isTopPSet = true;
            return (B) this.self();
        }

        public B stopSequences(String[] stopSequences) {
            this.stopSequences = stopSequences;
            this.isStopSequencesSet = true;
            return (B) this.self();
        }

        public B topK(int topK) {
            this.topK = topK;
            this.isTopKSet = true;
            return (B) this.self();
        }

        public B timeout(Duration timeout) {
            this.timeout = timeout;
            this.isTimeoutSet = true;
            return (B) this.self();
        }

        public B anthropicVersion(String anthropicVersion) {
            this.anthropicVersion = anthropicVersion;
            this.isAnthropicVersionSet = true;
            return (B) this.self();
        }

        public B listeners(List<ChatModelListener> listeners) {
            this.listeners = listeners;
            this.isListenersSet = true;
            return (B) this.self();
        }

        protected abstract B self();

        public abstract C build();

        public String toString() {
            return "AbstractSharedBedrockChatModel.AbstractSharedBedrockChatModelBuilder(" + "humanPrompt$value="
                    + this.humanPrompt + ", assistantPrompt$value="
                    + this.assistantPrompt + ", maxRetries$value="
                    + this.maxRetries + ", region$value="
                    + this.region + ", credentialsProvider$value="
                    + this.credentialsProvider + ", maxTokens$value="
                    + this.maxTokens + ", temperature$value="
                    + this.temperature + ", topP$value="
                    + this.topP + ", stopSequences$value="
                    + Arrays.deepToString(this.stopSequences) + ", topK$value="
                    + this.topK + ", timeout$value="
                    + this.timeout + ", anthropicVersion$value="
                    + this.anthropicVersion + ", listeners$value="
                    + this.listeners + ")";
        }
    }
>>>>>>> 40756a4c
}<|MERGE_RESOLUTION|>--- conflicted
+++ resolved
@@ -17,39 +17,22 @@
 import dev.langchain4j.model.chat.response.ChatResponseMetadata;
 import dev.langchain4j.model.output.Response;
 import java.time.Duration;
-<<<<<<< HEAD
-=======
 import java.util.Arrays;
->>>>>>> 40756a4c
 import java.util.Collections;
 import java.util.HashMap;
 import java.util.List;
 import java.util.Map;
-<<<<<<< HEAD
-import lombok.Builder;
-import lombok.Getter;
-import lombok.experimental.SuperBuilder;
-import lombok.extern.slf4j.Slf4j;
-=======
 import org.slf4j.Logger;
 import org.slf4j.LoggerFactory;
->>>>>>> 40756a4c
 import software.amazon.awssdk.auth.credentials.AwsCredentialsProvider;
 import software.amazon.awssdk.core.exception.SdkClientException;
 import software.amazon.awssdk.regions.Region;
 import software.amazon.awssdk.services.bedrockruntime.model.InvokeModelRequest;
 import software.amazon.awssdk.services.bedrockruntime.model.InvokeModelWithResponseStreamRequest;
 
-<<<<<<< HEAD
-@Slf4j
-@Getter
-@SuperBuilder
-=======
->>>>>>> 40756a4c
 public abstract class AbstractSharedBedrockChatModel {
 
     private static final Logger log = LoggerFactory.getLogger(AbstractSharedBedrockChatModel.class);
-
     // Claude requires you to enclose the prompt as follows:
     // String enclosedPrompt = "Human: " + prompt + "\n\nAssistant:";
     protected static final String HUMAN_PROMPT = "Human:";
@@ -67,46 +50,6 @@
     protected static final Duration DEFAULT_TIMEOUT = Duration.ofMinutes(1L);
     protected static final List<ChatModelListener> DEFAULT_LISTENERS = Collections.emptyList();
 
-<<<<<<< HEAD
-    @Builder.Default
-    protected final String humanPrompt = HUMAN_PROMPT;
-
-    @Builder.Default
-    protected final String assistantPrompt = ASSISTANT_PROMPT;
-
-    @Builder.Default
-    protected final Integer maxRetries = 2;
-
-    @Builder.Default
-    protected final Region region = Region.US_EAST_1;
-
-    @Builder.Default
-    protected final AwsCredentialsProvider credentialsProvider = null;
-
-    @Builder.Default
-    protected final int maxTokens = 300;
-
-    @Builder.Default
-    protected final double temperature = 1;
-
-    @Builder.Default
-    protected final float topP = 0.999f;
-
-    @Builder.Default
-    protected final String[] stopSequences = new String[] {};
-
-    @Builder.Default
-    protected final int topK = 250;
-
-    @Builder.Default
-    protected final Duration timeout = Duration.ofMinutes(1L);
-
-    @Builder.Default
-    protected final String anthropicVersion = DEFAULT_ANTHROPIC_VERSION;
-
-    @Builder.Default
-    protected final List<ChatModelListener> listeners = Collections.emptyList();
-=======
     protected final String humanPrompt;
     protected final String assistantPrompt;
     protected final Integer maxRetries;
@@ -200,7 +143,6 @@
             this.listeners = DEFAULT_LISTENERS;
         }
     }
->>>>>>> 40756a4c
 
     /**
      * Convert chat message to string
@@ -327,9 +269,6 @@
      * @return model id
      */
     protected abstract String getModelId();
-<<<<<<< HEAD
-=======
-
     public String getHumanPrompt() {
         return humanPrompt;
     }
@@ -510,5 +449,4 @@
                     + this.listeners + ")";
         }
     }
->>>>>>> 40756a4c
 }