--- conflicted
+++ resolved
@@ -48,12 +48,7 @@
     protected final String assistantPrompt = ASSISTANT_PROMPT;
 
     @Builder.Default
-<<<<<<< HEAD
-    protected final Integer maxRetries = 5;
-
-=======
     protected final Integer maxRetries = 2;
->>>>>>> e19aceaf
     @Builder.Default
     protected final Region region = Region.US_EAST_1;
 
