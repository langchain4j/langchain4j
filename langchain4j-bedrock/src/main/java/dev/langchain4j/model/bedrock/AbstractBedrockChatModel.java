--- conflicted
+++ resolved
@@ -429,22 +429,12 @@
             software.amazon.awssdk.services.bedrockruntime.model.TokenUsage tokenUsage) {
         return Optional.ofNullable(tokenUsage)
                 .map(usage -> BedrockTokenUsage.builder()
-<<<<<<< HEAD
-                        .inputTokenCount(usage.inputTokens())
-                        .outputTokenCount(usage.outputTokens())
-                        .cacheReadInputTokens(usage.cacheReadInputTokens())
-                        .cacheWriteInputTokens(usage.cacheWriteInputTokens())
-                        .totalTokenCount(usage.totalTokens())
-                        .build())
-                .orElseGet(() -> BedrockTokenUsage.builder().build());
-=======
                         .inputTokenCount(tokenUsage.inputTokens())
                         .outputTokenCount(tokenUsage.outputTokens())
                         .cacheWriteInputTokens(tokenUsage.cacheWriteInputTokens())
                         .cacheReadInputTokens(tokenUsage.cacheReadInputTokens())
                         .build())
-                .orElseGet(BedrockTokenUsage.builder()::build);
->>>>>>> ed7d0ef7
+                .orElseGet( BedrockTokenUsage.builder()::build);
     }
 
     protected FinishReason finishReasonFrom(StopReason stopReason) {
