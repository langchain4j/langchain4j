package dev.langchain4j.model.bedrock.internal;

import static dev.langchain4j.internal.RetryUtils.withRetryMappingExceptions;

import dev.langchain4j.data.embedding.Embedding;
import dev.langchain4j.data.segment.TextSegment;
import dev.langchain4j.model.bedrock.BedrockRuntimeClientFactory;
import dev.langchain4j.model.embedding.EmbeddingModel;
import dev.langchain4j.model.output.Response;
import dev.langchain4j.model.output.TokenUsage;
import java.nio.charset.Charset;
import java.util.ArrayList;
import java.util.HashMap;
import java.util.List;
import java.util.Map;
import java.util.ServiceLoader;
import java.util.stream.Collectors;
import software.amazon.awssdk.auth.credentials.AwsCredentialsProvider;
import software.amazon.awssdk.auth.credentials.DefaultCredentialsProvider;
import software.amazon.awssdk.core.SdkBytes;
import software.amazon.awssdk.regions.Region;
import software.amazon.awssdk.services.bedrockruntime.BedrockRuntimeClient;
import software.amazon.awssdk.services.bedrockruntime.model.InvokeModelRequest;
import software.amazon.awssdk.services.bedrockruntime.model.InvokeModelResponse;

/**
 * Abstract bedrock embedding model
 */
public abstract class AbstractBedrockEmbeddingModel<T extends BedrockEmbeddingResponse> implements EmbeddingModel {

    private static final Region DEFAULT_REGION = Region.US_EAST_1;
    private static final AwsCredentialsProvider DEFAULT_CREDENTIALS_PROVIDER =
            DefaultCredentialsProvider.builder().build();
    private static final Integer DEFAULT_MAX_RETRIES = 2;

    private volatile BedrockRuntimeClient client;

<<<<<<< HEAD
    @Builder.Default
    private final Region region = Region.US_EAST_1;

    @Builder.Default
    private final AwsCredentialsProvider credentialsProvider =
            DefaultCredentialsProvider.builder().build();

    @Builder.Default
    private final Integer maxRetries = 2;
=======
    private final Region region;
    private final AwsCredentialsProvider credentialsProvider;
    private final Integer maxRetries;

    protected AbstractBedrockEmbeddingModel(AbstractBedrockEmbeddingModelBuilder<T, ?, ?> builder) {
        this.client = builder.client;

        if (builder.isRegionSet) {
            this.region = builder.region;
        } else {
            this.region = DEFAULT_REGION;
        }

        if (builder.isCredentialsProviderSet) {
            this.credentialsProvider = builder.credentialsProvider;
        } else {
            this.credentialsProvider = DEFAULT_CREDENTIALS_PROVIDER;
        }

        if (builder.isMaxRetriesSet) {
            this.maxRetries = builder.maxRetries;
        } else {
            this.maxRetries = DEFAULT_MAX_RETRIES;
        }
    }
>>>>>>> 40756a4c

    @Override
    public Response<List<Embedding>> embedAll(List<TextSegment> textSegments) {
        final List<Map<String, Object>> requestParameters = getRequestParameters(textSegments);
        final List<T> responses = requestParameters.stream()
                .map(Json::toJson)
                .map(body -> withRetryMappingExceptions(() -> invoke(body), maxRetries))
                .map(invokeModelResponse -> invokeModelResponse.body().asUtf8String())
                .map(response -> Json.fromJson(response, getResponseClassType()))
                .collect(Collectors.toList());

        int totalInputToken = 0;
        final List<Embedding> embeddings = new ArrayList<>();
        for (T response : responses) {
            embeddings.add(response.toEmbedding());
            totalInputToken += response.getInputTextTokenCount();
        }

        return Response.from(embeddings, new TokenUsage(totalInputToken));
    }

    /**
     * Get request body
     *
     * @param textSegments Input texts to convert to embedding
     * @return request body
     */
    protected abstract List<Map<String, Object>> getRequestParameters(final List<TextSegment> textSegments);

    public BedrockRuntimeClient getClient() {
        if (client == null) {
            synchronized (this) {
                if (client == null) {
                    client = initClient();
                }
            }
        }
        return client;
    }

    /**
     * Get model id
     *
     * @return model id
     */
    protected abstract String getModelId();

    /**
     * Get response class type
     *
     * @return response class type
     */
    protected abstract Class<T> getResponseClassType();

    /**
     * Invoke model
     *
     * @param body body
     * @return invoke model response
     */
    protected InvokeModelResponse invoke(final String body) {

        InvokeModelRequest invokeModelRequest = InvokeModelRequest.builder()
                .modelId(getModelId())
                .body(SdkBytes.fromString(body, Charset.defaultCharset()))
                .build();
        return getClient().invokeModel(invokeModelRequest);
    }

    /**
     * Create map with single entry
     *
     * @param key   key
     * @param value value
     * @return map
     */
    protected static Map<String, Object> of(final String key, final Object value) {
        final Map<String, Object> map = new HashMap<>(1);
        map.put(key, value);

        return map;
    }

    /**
     * Initialize bedrock client
     *
     * @return bedrock client
     */
    private BedrockRuntimeClient initClient() {
        BedrockRuntimeClientFactory factory = ServiceLoader.load(BedrockRuntimeClientFactory.class)
                .findFirst()
                .orElseThrow(() -> new RuntimeException("No BedrockRuntimeClientFactory implementation found"));
        return factory.createClient(region, credentialsProvider, null, false, false);
    }

    public Region getRegion() {
        return region;
    }

    public AwsCredentialsProvider getCredentialsProvider() {
        return credentialsProvider;
    }

    public Integer getMaxRetries() {
        return maxRetries;
    }

    public abstract static class AbstractBedrockEmbeddingModelBuilder<
            T extends BedrockEmbeddingResponse,
            C extends AbstractBedrockEmbeddingModel<T>,
            B extends AbstractBedrockEmbeddingModelBuilder<T, C, B>> {
        private BedrockRuntimeClient client;
        private Region region;
        private boolean isRegionSet;
        private AwsCredentialsProvider credentialsProvider;
        private boolean isCredentialsProviderSet;
        private Integer maxRetries;
        private boolean isMaxRetriesSet;

        public B client(BedrockRuntimeClient client) {
            this.client = client;
            return self();
        }

        public B region(Region region) {
            this.region = region;
            this.isRegionSet = true;
            return self();
        }

        public B credentialsProvider(AwsCredentialsProvider credentialsProvider) {
            this.credentialsProvider = credentialsProvider;
            this.isCredentialsProviderSet = true;
            return self();
        }

        public B maxRetries(Integer maxRetries) {
            this.maxRetries = maxRetries;
            this.isMaxRetriesSet = true;
            return self();
        }

        protected abstract B self();

        public abstract C build();

        public String toString() {
            return "AbstractBedrockEmbeddingModel.AbstractBedrockEmbeddingModelBuilder(client=" + this.client
                    + ", region$value=" + this.region + ", credentialsProvider$value=" + this.credentialsProvider
                    + ", maxRetries$value=" + this.maxRetries + ")";
        }
    }
}<|MERGE_RESOLUTION|>--- conflicted
+++ resolved
@@ -35,17 +35,6 @@
 
     private volatile BedrockRuntimeClient client;
 
-<<<<<<< HEAD
-    @Builder.Default
-    private final Region region = Region.US_EAST_1;
-
-    @Builder.Default
-    private final AwsCredentialsProvider credentialsProvider =
-            DefaultCredentialsProvider.builder().build();
-
-    @Builder.Default
-    private final Integer maxRetries = 2;
-=======
     private final Region region;
     private final AwsCredentialsProvider credentialsProvider;
     private final Integer maxRetries;
@@ -71,7 +60,6 @@
             this.maxRetries = DEFAULT_MAX_RETRIES;
         }
     }
->>>>>>> 40756a4c
 
     @Override
     public Response<List<Embedding>> embedAll(List<TextSegment> textSegments) {
