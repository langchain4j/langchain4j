--- conflicted
+++ resolved
@@ -17,13 +17,9 @@
 import dev.langchain4j.model.chat.response.ChatResponseMetadata;
 import java.util.List;
 import java.util.Map;
-<<<<<<< HEAD
 import java.util.ServiceLoader;
 import java.util.concurrent.ConcurrentHashMap;
-=======
-import java.util.concurrent.ConcurrentHashMap;
 import software.amazon.awssdk.auth.credentials.DefaultCredentialsProvider;
->>>>>>> 3db40bad
 import software.amazon.awssdk.services.bedrockruntime.BedrockRuntimeClient;
 import software.amazon.awssdk.services.bedrockruntime.model.ConverseRequest;
 import software.amazon.awssdk.services.bedrockruntime.model.ConverseResponse;
@@ -43,7 +39,6 @@
 
     private BedrockChatModel(Builder builder) {
         super(builder);
-<<<<<<< HEAD
         if (isNull(builder.client)) {
             BedrockRuntimeClientFactory factory = ServiceLoader.load(BedrockRuntimeClientFactory.class)
                     .findFirst()
@@ -55,12 +50,6 @@
                     getOrDefault(builder.logRequests, false),
                     getOrDefault(builder.logResponses, false));
         } else this.client = builder.client;
-=======
-        this.client = isNull(builder.client)
-                ? createClient(
-                        getOrDefault(builder.logRequests, false), getOrDefault(builder.logResponses, false))
-                : builder.client;
->>>>>>> 3db40bad
     }
 
     @Override
@@ -117,21 +106,6 @@
         return new Builder();
     }
 
-<<<<<<< HEAD
-=======
-    private BedrockRuntimeClient createClient(boolean logRequests, boolean logResponses) {
-        return BedrockRuntimeClient.builder()
-                .region(this.region)
-                .credentialsProvider(DefaultCredentialsProvider.create())
-                .overrideConfiguration(config -> {
-                    config.apiCallTimeout(this.timeout);
-                    if (logRequests || logResponses)
-                        config.addExecutionInterceptor(new AwsLoggingInterceptor(logRequests, logResponses));
-                })
-                .build();
-    }
-
->>>>>>> 3db40bad
     public static class Builder extends AbstractBuilder<Builder> {
         private BedrockRuntimeClient client;
 
