--- conflicted
+++ resolved
@@ -2,61 +2,22 @@
 
 import static dev.langchain4j.internal.RetryUtils.withRetryMappingExceptions;
 import static dev.langchain4j.internal.Utils.getOrDefault;
-<<<<<<< HEAD
-=======
-import static dev.langchain4j.internal.Utils.isNullOrEmpty;
-import static dev.langchain4j.internal.Utils.readBytes;
-import static dev.langchain4j.internal.ValidationUtils.ensureNotBlank;
 import static dev.langchain4j.model.ModelProvider.AMAZON_BEDROCK;
-import static dev.langchain4j.model.bedrock.AwsDocumentConverter.convertJsonObjectSchemaToDocument;
-import static dev.langchain4j.model.bedrock.AwsDocumentConverter.documentFromJson;
-import static dev.langchain4j.model.bedrock.AwsDocumentConverter.documentToJson;
-import static dev.langchain4j.model.bedrock.Utils.extractAndValidateFormat;
->>>>>>> f3aad05c
-import static java.util.Collections.emptyList;
 import static java.util.Objects.isNull;
 import static java.util.Objects.nonNull;
 
 import dev.langchain4j.agent.tool.ToolSpecification;
-import dev.langchain4j.data.message.AiMessage;
 import dev.langchain4j.data.message.ChatMessage;
-<<<<<<< HEAD
-=======
-import dev.langchain4j.data.message.ChatMessageType;
-import dev.langchain4j.data.message.Content;
-import dev.langchain4j.data.message.ImageContent;
-import dev.langchain4j.data.message.PdfFileContent;
-import dev.langchain4j.data.message.SystemMessage;
-import dev.langchain4j.data.message.TextContent;
-import dev.langchain4j.data.message.TextFileContent;
-import dev.langchain4j.data.message.ToolExecutionResultMessage;
-import dev.langchain4j.data.message.UserMessage;
-import dev.langchain4j.exception.UnsupportedFeatureException;
 import dev.langchain4j.model.ModelProvider;
->>>>>>> f3aad05c
 import dev.langchain4j.model.chat.ChatLanguageModel;
 import dev.langchain4j.model.chat.listener.ListenersUtil;
 import dev.langchain4j.model.chat.request.ChatRequest;
 import dev.langchain4j.model.chat.request.ChatRequestParameters;
 import dev.langchain4j.model.chat.response.ChatResponse;
 import dev.langchain4j.model.chat.response.ChatResponseMetadata;
-<<<<<<< HEAD
-import dev.langchain4j.model.output.Response;
 import java.util.List;
 import java.util.Map;
 import java.util.concurrent.ConcurrentHashMap;
-=======
-import dev.langchain4j.model.output.FinishReason;
-import dev.langchain4j.model.output.TokenUsage;
-import java.net.URI;
-import java.time.Duration;
-import java.util.ArrayList;
-import java.util.Base64;
-import java.util.List;
-import java.util.Objects;
-import java.util.Optional;
-import java.util.UUID;
->>>>>>> f3aad05c
 import software.amazon.awssdk.auth.credentials.DefaultCredentialsProvider;
 import software.amazon.awssdk.services.bedrockruntime.BedrockRuntimeClient;
 import software.amazon.awssdk.services.bedrockruntime.model.ConverseRequest;
@@ -84,43 +45,13 @@
     }
 
     @Override
-<<<<<<< HEAD
-    public Response<AiMessage> generate(final List<ChatMessage> messages) {
-        return generate(messages, emptyList());
-    }
-
-    @Override
-    public Response<AiMessage> generate(List<ChatMessage> messages, ToolSpecification toolSpecification) {
-        return generate(messages, List.of(toolSpecification));
-    }
-
-    @Override
-    public Response<AiMessage> generate(List<ChatMessage> messages, List<ToolSpecification> toolSpecifications) {
-        ChatRequest chatRequest = ChatRequest.builder()
-                .messages(messages)
-                .parameters(ChatRequestParameters.builder()
-                        .toolSpecifications(toolSpecifications)
-                        .build())
-                .build();
-
-        final ChatResponse chatResponse = this.chat(chatRequest);
-        return Response.from(
-                chatResponse.aiMessage(),
-                chatResponse.tokenUsage(),
-                chatResponse.finishReason(),
-                Map.of("id", chatResponse.metadata().id()));
-    }
-
-    @Override
-=======
->>>>>>> f3aad05c
     public ChatResponse chat(ChatRequest request) {
         Map<Object, Object> attributes = new ConcurrentHashMap<>();
         ConverseRequest convRequest = buildConverseRequest(
                 request.messages(), request.parameters().toolSpecifications(), request.parameters());
         try {
-            ListenersUtil.onRequest(request, attributes, listeners);
-            ConverseResponse response = withRetry(() -> client.converse(convRequest), this.maxRetries);
+            ListenersUtil.onRequest(request, this.provider(), attributes, listeners);
+            ConverseResponse response = withRetryMappingExceptions(() -> client.converse(convRequest), this.maxRetries);
 
             final ChatResponse chatResponse = ChatResponse.builder()
                     .aiMessage(aiMessageFrom(response))
@@ -132,15 +63,11 @@
                             .build())
                     .build();
 
-<<<<<<< HEAD
-            ListenersUtil.onResponse(chatResponse, request, attributes, listeners);
+            ListenersUtil.onResponse(chatResponse, request, this.provider(), attributes, listeners);
             return chatResponse;
-=======
-        ConverseResponse response = withRetryMappingExceptions(() -> client.converse(convRequest), this.maxRetries);
->>>>>>> f3aad05c
 
         } catch (Exception e) {
-            ListenersUtil.onError(e, request, attributes, listeners);
+            ListenersUtil.onError(e, request, this.provider(), attributes, listeners);
             throw e;
         }
     }
@@ -162,287 +89,11 @@
                 .build();
     }
 
-<<<<<<< HEAD
-=======
-    static void validate(ChatRequestParameters parameters) {
-        String errorTemplate = "%s is not supported yet by this model provider";
-
-        if (parameters.topK() != null) {
-            throw new UnsupportedFeatureException(String.format(errorTemplate, "'topK' parameter"));
-        }
-        if (parameters.frequencyPenalty() != null) {
-            throw new UnsupportedFeatureException(String.format(errorTemplate, "'frequencyPenalty' parameter"));
-        }
-        if (parameters.presencePenalty() != null) {
-            throw new UnsupportedFeatureException(String.format(errorTemplate, "'presencePenalty' parameter"));
-        }
-        if (nonNull(parameters.responseFormat())
-                && parameters.responseFormat().type().equals(ResponseFormatType.JSON)) {
-            throw new UnsupportedFeatureException(String.format(errorTemplate, "JSON response format"));
-        }
-    }
-
-    private List<SystemContentBlock> extractSystemMessages(List<ChatMessage> messages) {
-        return messages.stream()
-                .filter(message -> message.type() == ChatMessageType.SYSTEM)
-                .map(message -> SystemContentBlock.builder()
-                        .text(((SystemMessage) message).text())
-                        .build())
-                .toList();
-    }
-
-    private List<Message> extractRegularMessages(List<ChatMessage> messages) {
-        List<Message> bedrockMessages = new ArrayList<>();
-        List<ContentBlock> currentBlocks = new ArrayList<>();
-
-        for (int i = 0; i < messages.size(); i++) {
-            ChatMessage msg = messages.get(i);
-            if (msg instanceof ToolExecutionResultMessage toolResult) {
-                handleToolResult(toolResult, currentBlocks, bedrockMessages, i, messages);
-            } else if (!(msg instanceof SystemMessage)) {
-                bedrockMessages.add(convertToBedRockMessage(msg));
-            }
-        }
-
-        return bedrockMessages;
-    }
-
-    private void handleToolResult(
-            ToolExecutionResultMessage toolResult,
-            List<ContentBlock> blocks,
-            List<Message> bedrockMessages,
-            int currentIndex,
-            List<ChatMessage> allMessages) {
-        blocks.add(createToolResultBlock(toolResult));
-
-        boolean isLastOrNextIsNotToolResult = currentIndex + 1 >= allMessages.size()
-                || !(allMessages.get(currentIndex + 1) instanceof ToolExecutionResultMessage);
-
-        if (isLastOrNextIsNotToolResult) {
-            bedrockMessages.add(Message.builder()
-                    .role(ConversationRole.USER)
-                    .content(blocks)
-                    .build());
-            blocks.clear();
-        }
-    }
-
-    private ContentBlock createToolResultBlock(ToolExecutionResultMessage toolResult) {
-        return ContentBlock.builder()
-                .toolResult(ToolResultBlock.builder()
-                        .toolUseId(toolResult.id())
-                        .content(ToolResultContentBlock.builder()
-                                .text(toolResult.text())
-                                .build())
-                        .build())
-                .build();
-    }
-
-    private Message convertToBedRockMessage(ChatMessage message) {
-        if (message instanceof UserMessage userMsg) {
-            return createUserMessage(userMsg);
-        } else if (message instanceof AiMessage aiMsg) {
-            return createAiMessage(aiMsg);
-        }
-        throw new IllegalArgumentException("Unsupported message type: " + message.getClass());
-    }
-
-    private Message createUserMessage(UserMessage message) {
-        return Message.builder()
-                .role(ConversationRole.USER)
-                .content(convertContents(message.contents()))
-                .build();
-    }
-
-    private Message createAiMessage(AiMessage message) {
-        List<ContentBlock> blocks = new ArrayList<>();
-
-        if (message.text() != null) {
-            blocks.add(ContentBlock.builder().text(message.text()).build());
-        }
-
-        if (message.hasToolExecutionRequests()) {
-            blocks.addAll(convertToolRequests(message.toolExecutionRequests()));
-        }
-
-        return Message.builder()
-                .role(ConversationRole.ASSISTANT)
-                .content(blocks)
-                .build();
-    }
-
-    private List<ContentBlock> convertToolRequests(List<ToolExecutionRequest> requests) {
-        return requests.stream()
-                .map(req -> ContentBlock.builder()
-                        .toolUse(ToolUseBlock.builder()
-                                .name(req.name())
-                                .toolUseId(req.id())
-                                .input(documentFromJson(req.arguments()))
-                                .build())
-                        .build())
-                .toList();
-    }
-
-    private List<ContentBlock> convertContents(List<Content> contents) {
-        if (contents == null || contents.isEmpty()) {
-            return emptyList();
-        }
-
-        return contents.stream().map(this::convertContent).toList();
-    }
-
-    private ContentBlock convertContent(Content content) {
-        if (content instanceof TextContent text) {
-            return ContentBlock.builder().text(text.text()).build();
-        } else if (content instanceof TextFileContent textFileContent) {
-            final SdkBytes bytes = fromByteArray(
-                    nonNull(textFileContent.textFile().base64Data())
-                            ? Base64.getDecoder()
-                                    .decode(textFileContent.textFile().base64Data())
-                            : readBytes(
-                                    String.valueOf(textFileContent.textFile().url())));
-            return ContentBlock.builder()
-                    .document(DocumentBlock.builder()
-                            .format(DocumentFormat.TXT)
-                            .source(DocumentSource.builder().bytes(bytes).build())
-                            .name(extractFilenameWithoutExtensionFromUri(
-                                    textFileContent.textFile().url()))
-                            .build())
-                    .build();
-        } else if (content instanceof PdfFileContent pdfFileContent) {
-            final SdkBytes bytes = fromByteArray(
-                    nonNull(pdfFileContent.pdfFile().base64Data())
-                            ? Base64.getDecoder()
-                                    .decode(pdfFileContent.pdfFile().base64Data())
-                            : readBytes(String.valueOf(pdfFileContent.pdfFile().url())));
-            return ContentBlock.builder()
-                    .document(DocumentBlock.builder()
-                            .format(DocumentFormat.PDF)
-                            .source(DocumentSource.builder().bytes(bytes).build())
-                            .name(extractFilenameWithoutExtensionFromUri(
-                                    pdfFileContent.pdfFile().url()))
-                            .build())
-                    .build();
-        } else if (content instanceof ImageContent image) {
-            return createImageBlock(image);
-        }
-        throw new IllegalArgumentException("Unsupported content type: " + content.getClass());
-    }
-
-    // https://docs.aws.amazon.com/bedrock/latest/APIReference/API_runtime_DocumentBlock.html
-    // DocumentBlock must have a non duplicated name. So if we can't extract one from filename we set a random one
-    private static String extractFilenameWithoutExtensionFromUri(URI uri) {
-        String extractedCleanFileName = Utils.extractCleanFileName(uri);
-        if (isNullOrEmpty(extractedCleanFileName)) {
-            extractedCleanFileName = UUID.randomUUID().toString();
-        }
-        return extractedCleanFileName;
-    }
-
-    private ContentBlock createImageBlock(ImageContent imageContent) {
-        final SdkBytes bytes = fromByteArray(
-                nonNull(imageContent.image().base64Data())
-                        ? Base64.getDecoder().decode(imageContent.image().base64Data())
-                        : readBytes(String.valueOf(imageContent.image().url())));
-        // https://docs.aws.amazon.com/bedrock/latest/APIReference/API_runtime_ImageBlock.html
-        // imgFormat valid values are : png | jpeg | gif | webp
-        final String imgFormat = extractAndValidateFormat(imageContent.image());
-        return ContentBlock.builder()
-                .image(ImageBlock.builder()
-                        .format(imgFormat)
-                        .source(ImageSource.builder().bytes(bytes).build())
-                        .build())
-                .build();
-    }
-
-    private ToolConfiguration extractToolConfigurationFrom(
-            List<ToolSpecification> toolSpecifications, ChatRequestParameters parameters) {
-        final List<Tool> allTools = new ArrayList<>();
-        final ToolConfiguration.Builder toolConfigurationBuilder = ToolConfiguration.builder();
-
-        if (nonNull(toolSpecifications) && !toolSpecifications.isEmpty()) {
-            final List<Tool> tools = toolSpecifications.stream()
-                    .map(toolSpecification -> {
-                        ToolInputSchema toolInputSchema = ToolInputSchema.builder()
-                                .json(convertJsonObjectSchemaToDocument(toolSpecification))
-                                .build();
-                        return software.amazon.awssdk.services.bedrockruntime.model.ToolSpecification.builder()
-                                .name(toolSpecification.name())
-                                .description(toolSpecification.description())
-                                .inputSchema(toolInputSchema)
-                                .build();
-                    })
-                    .map(toolSpecification ->
-                            Tool.builder().toolSpec(toolSpecification).build())
-                    .toList();
-
-            allTools.addAll(tools);
-        }
-
-        if (allTools.isEmpty()) {
-            return null;
-        } else toolConfigurationBuilder.tools(allTools);
-
-        if (nonNull(parameters) && ToolChoice.REQUIRED.equals(parameters.toolChoice())) {
-            toolConfigurationBuilder.toolChoice(software.amazon.awssdk.services.bedrockruntime.model.ToolChoice.fromAny(
-                    AnyToolChoice.builder().build()));
-        }
-
-        return toolConfigurationBuilder.build();
-    }
-
-    private AiMessage aiMessageFrom(ConverseResponse converseResponse) {
-        ArrayList<ToolExecutionRequest> toolExecRequests = new ArrayList<>();
-        String textAnswer = "";
-        for (ContentBlock cBlock : converseResponse.output().message().content()) {
-            if (cBlock.type() == ContentBlock.Type.TOOL_USE) {
-                toolExecRequests.add(ToolExecutionRequest.builder()
-                        .name(cBlock.toolUse().name())
-                        .id(cBlock.toolUse().toolUseId())
-                        .arguments(documentToJson(cBlock.toolUse().input()))
-                        .build());
-            } else if (cBlock.type() == ContentBlock.Type.TEXT) {
-                textAnswer = cBlock.text();
-            } else {
-                throw new IllegalArgumentException(
-                        "Unsupported content in LLM response. Content type: " + cBlock.type());
-            }
-        }
-        if (!toolExecRequests.isEmpty()) {
-            if (isNullOrEmpty(textAnswer)) return AiMessage.aiMessage(toolExecRequests);
-            else return AiMessage.aiMessage(textAnswer, toolExecRequests);
-        }
-        return AiMessage.aiMessage(textAnswer);
-    }
-
-    private TokenUsage tokenUsageFrom(software.amazon.awssdk.services.bedrockruntime.model.TokenUsage tokenUsage) {
-        return Optional.ofNullable(tokenUsage)
-                .map(usage -> new TokenUsage(usage.inputTokens(), usage.outputTokens(), usage.totalTokens()))
-                .orElseGet(TokenUsage::new);
-    }
-
-    private FinishReason finishReasonFrom(StopReason stopReason) {
-        if (stopReason == StopReason.END_TURN || stopReason == StopReason.STOP_SEQUENCE) {
-            return FinishReason.STOP;
-        }
-
-        if (stopReason == StopReason.MAX_TOKENS) {
-            return FinishReason.LENGTH;
-        }
-
-        if (stopReason == StopReason.TOOL_USE) {
-            return FinishReason.TOOL_EXECUTION;
-        }
-
-        throw new IllegalArgumentException("Unknown stop reason: " + stopReason);
-    }
-
     @Override
     public ModelProvider provider() {
         return AMAZON_BEDROCK;
     }
 
->>>>>>> f3aad05c
     public static Builder builder() {
         return new Builder();
     }
