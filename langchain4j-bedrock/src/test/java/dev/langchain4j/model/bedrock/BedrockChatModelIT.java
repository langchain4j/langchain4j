--- conflicted
+++ resolved
@@ -38,15 +38,9 @@
                 .build();
 
         assertThat(bedrockChatModel).isNotNull();
-<<<<<<< HEAD
-        
-        Response<AiMessage> response = bedrockChatModel.generate(UserMessage.from("Answer the following question with yes or no: Is the sky blue?"));
-        
-=======
-
-        Response<AiMessage> response = bedrockChatModel.generate(UserMessage.from("hi, how are you doing?"));
-
->>>>>>> 35e76cc7
+
+        Response<AiMessage> response = bedrockChatModel.generate(UserMessage.from("Answer the following question with yes or no: Is the sky blue?"));
+        
         assertThat(response).isNotNull();
         assertThat(response.content().text()).isNotBlank();
         assertThat(response.tokenUsage()).isNotNull();
@@ -92,15 +86,9 @@
                 .build();
 
         assertThat(bedrockChatModel).isNotNull();
-<<<<<<< HEAD
-        
-        Response<AiMessage> response = bedrockChatModel.generate(UserMessage.from("Answer the following question with yes or no: Is the sky blue?"));
-        
-=======
-
-        Response<AiMessage> response = bedrockChatModel.generate(UserMessage.from("hi, how are you doing?"));
-
->>>>>>> 35e76cc7
+
+        Response<AiMessage> response = bedrockChatModel.generate(UserMessage.from("Answer the following question with yes or no: Is the sky blue?"));
+        
         assertThat(response).isNotNull();
         assertThat(response.content().text()).isNotBlank();
         assertThat(response.tokenUsage()).isNotNull();
@@ -168,15 +156,9 @@
                 .build();
 
         assertThat(bedrockChatModel).isNotNull();
-<<<<<<< HEAD
-        
-        Response<AiMessage> response = bedrockChatModel.generate(UserMessage.from("Answer the following question with yes or no: Is the sky blue?"));
-        
-=======
-
-        Response<AiMessage> response = bedrockChatModel.generate(UserMessage.from("hi, how are you doing?"));
-
->>>>>>> 35e76cc7
+
+        Response<AiMessage> response = bedrockChatModel.generate(UserMessage.from("Answer the following question with yes or no: Is the sky blue?"));
+
         assertThat(response).isNotNull();
         assertThat(response.content().text()).isNotBlank();
         assertThat(response.tokenUsage()).isNull();
@@ -257,7 +239,6 @@
     void testBedrockLlama13BChatModel() {
 
         BedrockLlamaChatModel bedrockChatModel = BedrockLlamaChatModel
-<<<<<<< HEAD
             .builder()
             .temperature(0.50f)
             .maxTokens(500)
@@ -270,20 +251,6 @@
         
         Response<AiMessage> response = bedrockChatModel.generate(UserMessage.from("Answer the following question with yes or no: Is the sky blue?"));
         
-=======
-                .builder()
-                .temperature(0.50f)
-                .maxTokens(300)
-                .region(Region.US_EAST_1)
-                .model(BedrockLlamaChatModel.Types.MetaLlama2Chat13B.getValue())
-                .maxRetries(1)
-                .build();
-
-        assertThat(bedrockChatModel).isNotNull();
-
-        Response<AiMessage> response = bedrockChatModel.generate(UserMessage.from("hi, how are you doing?"));
-
->>>>>>> 35e76cc7
         assertThat(response).isNotNull();
         assertThat(response.content().text()).isNotBlank();
         assertThat(response.tokenUsage()).isNotNull();
@@ -294,7 +261,6 @@
     void testBedrockLlama70BChatModel() {
 
         BedrockLlamaChatModel bedrockChatModel = BedrockLlamaChatModel
-<<<<<<< HEAD
             .builder()
             .temperature(0.50f)
             .maxTokens(500)
@@ -303,16 +269,6 @@
             .maxRetries(1)
             .build();
         
-=======
-                .builder()
-                .temperature(0.50f)
-                .maxTokens(300)
-                .region(Region.US_EAST_1)
-                .model(BedrockLlamaChatModel.Types.MetaLlama2Chat70B.getValue())
-                .maxRetries(1)
-                .build();
-
->>>>>>> 35e76cc7
         assertThat(bedrockChatModel).isNotNull();
 
         Response<AiMessage> response = bedrockChatModel.generate(UserMessage.from("hi, how are you doing?"));
@@ -327,7 +283,6 @@
     void testBedrockMistralAi7bInstructChatModel() {
 
         BedrockMistralAiChatModel bedrockChatModel = BedrockMistralAiChatModel
-<<<<<<< HEAD
             .builder()
             .temperature(0.50f)
             .maxTokens(500)
@@ -336,30 +291,13 @@
             .maxRetries(1)
             .build();
         
-=======
-                .builder()
-                .temperature(0.50f)
-                .maxTokens(300)
-                .region(Region.US_EAST_1)
-                .model(Mistral7bInstructV0_2.getValue())
-                .maxRetries(1)
-                .build();
-
->>>>>>> 35e76cc7
         assertThat(bedrockChatModel).isNotNull();
 
         List<ChatMessage> messages = Arrays.asList(
-<<<<<<< HEAD
             UserMessage.from("hi, how are you doing"),
             AiMessage.from("I am an AI model so I don't have feelings"),
             UserMessage.from("Ok no worries, tell me short story about a man who wears a tin hat. The story should be no longer than 300 words."));
-        
-=======
-                UserMessage.from("hi, how are you doing"),
-                AiMessage.from("I am an AI model so I don't have feelings"),
-                UserMessage.from("Ok no worries, tell me story about a man who wears a tin hat."));
-
->>>>>>> 35e76cc7
+
         Response<AiMessage> response = bedrockChatModel.generate(messages);
 
         assertThat(response).isNotNull();
@@ -380,15 +318,9 @@
                 .build();
 
         assertThat(bedrockChatModel).isNotNull();
-<<<<<<< HEAD
-        
-        Response<AiMessage> response = bedrockChatModel.generate(UserMessage.from("Answer the following question with yes or no: Is the sky blue?"));
-        
-=======
-
-        Response<AiMessage> response = bedrockChatModel.generate(UserMessage.from("hi, how are you doing?"));
-
->>>>>>> 35e76cc7
+
+        Response<AiMessage> response = bedrockChatModel.generate(UserMessage.from("Answer the following question with yes or no: Is the sky blue?"));
+
         assertThat(response).isNotNull();
         assertThat(response.content().text()).isNotBlank();
         assertThat(response.finishReason()).isEqualTo(FinishReason.STOP);
