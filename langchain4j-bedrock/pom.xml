--- conflicted
+++ resolved
@@ -69,54 +69,12 @@
             <artifactId>jackson-databind</artifactId>
         </dependency>
 
-<<<<<<< HEAD
-=======
         <dependency>
             <groupId>org.projectlombok</groupId>
             <artifactId>lombok</artifactId>
             <version>${lombok.version}</version>
             <scope>provided</scope>
         </dependency>
-
-
-        <!-- test dependencies -->
-
-        <dependency>
-            <groupId>org.junit.jupiter</groupId>
-            <artifactId>junit-jupiter-engine</artifactId>
-            <scope>test</scope>
-        </dependency>
-
-        <dependency>
-            <groupId>org.junit.jupiter</groupId>
-            <artifactId>junit-jupiter-params</artifactId>
-            <scope>test</scope>
-        </dependency>
-
-        <dependency>
-            <groupId>dev.langchain4j</groupId>
-            <artifactId>langchain4j-core</artifactId>
-            <version>${project.version}</version>
-            <classifier>tests</classifier>
-            <type>test-jar</type>
-            <scope>test</scope>
-        </dependency>
-
-        <dependency>
-            <groupId>dev.langchain4j</groupId>
-            <artifactId>langchain4j</artifactId>
-            <version>${project.version}</version>
-            <scope>test</scope>
-        </dependency>
-        <dependency>
-            <groupId>dev.langchain4j</groupId>
-            <artifactId>langchain4j</artifactId>
-            <version>${project.version}</version>
-            <classifier>tests</classifier>
-            <type>test-jar</type>
-            <scope>test</scope>
-        </dependency>
->>>>>>> 49c7948b
     </dependencies>
 
 </project>