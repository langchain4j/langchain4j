--- conflicted
+++ resolved
@@ -63,27 +63,6 @@
         <!-- test dependencies -->
 
         <dependency>
-<<<<<<< HEAD
-            <groupId>org.junit.jupiter</groupId>
-            <artifactId>junit-jupiter-engine</artifactId>
-            <scope>test</scope>
-        </dependency>
-
-        <dependency>
-            <groupId>org.junit.jupiter</groupId>
-            <artifactId>junit-jupiter-params</artifactId>
-            <scope>test</scope>
-        </dependency>
-
-        <dependency>
-            <groupId>software.amazon.awssdk</groupId>
-            <artifactId>bedrock</artifactId>
-            <scope>test</scope>
-        </dependency>
-
-        <dependency>
-=======
->>>>>>> 3373603e
             <groupId>dev.langchain4j</groupId>
             <artifactId>langchain4j-core</artifactId>
             <version>1.10.0-SNAPSHOT</version>
