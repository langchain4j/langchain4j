--- conflicted
+++ resolved
@@ -91,31 +91,15 @@
         return "metadata[\"" + key + "\"]";
     }
 
-<<<<<<< HEAD
     private static String formatValue(Object value) {
         if (value instanceof String || value instanceof UUID) {
-=======
-    static String formatValue(Object value) {
-        if (value instanceof String) {
->>>>>>> 25e4d6de
             return "\"" + value + "\"";
         } else {
             return value.toString();
         }
     }
 
-<<<<<<< HEAD
     private static List<String> formatValues(Collection<?> values) {
         return values.stream().map(MilvusMetadataFilterMapper::formatValue).collect(toList());
-=======
-    static List<String> formatValues(Collection<?> values) {
-        return values.stream().map(value -> {
-            if (value instanceof String) {
-                return "\"" + value + "\"";
-            } else {
-                return value.toString();
-            }
-        }).collect(toList());
->>>>>>> 25e4d6de
     }
 }
