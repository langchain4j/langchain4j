--- conflicted
+++ resolved
@@ -118,28 +118,10 @@
         Collections.reverse(result);
         return result;
     }
-
-<<<<<<< HEAD
     @Override
     public List<EmbeddingMatch<Embedded>> findRelevant(Object memoryId,String originText, Embedding referenceEmbedding, int maxResults, double minScore) {
         return findRelevant(referenceEmbedding, maxResults, minScore);
     }
-
-    @Override
-    public boolean equals(Object o) {
-        if (this == o) return true;
-        if (o == null || getClass() != o.getClass()) return false;
-        InMemoryEmbeddingStore<?> that = (InMemoryEmbeddingStore<?>) o;
-        return Objects.equals(this.entries, that.entries);
-    }
-
-    @Override
-    public int hashCode() {
-        return Objects.hash(entries);
-    }
-
-=======
->>>>>>> b7b4c538
     public String serializeToJson() {
         return loadCodec().toJson(this);
     }
