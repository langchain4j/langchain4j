package dev.langchain4j.service;

import static dev.langchain4j.internal.Exceptions.illegalArgument;
import static dev.langchain4j.internal.Utils.isNotNullOrBlank;
import static dev.langchain4j.model.chat.Capability.RESPONSE_FORMAT_JSON_SCHEMA;
import static dev.langchain4j.model.chat.request.ResponseFormatType.JSON;
import static dev.langchain4j.service.IllegalConfigurationException.illegalConfiguration;
import static dev.langchain4j.service.TypeUtils.typeHasRawClass;
import static dev.langchain4j.spi.ServiceHelper.loadFactories;

import dev.langchain4j.data.message.AiMessage;
import dev.langchain4j.data.message.ChatMessage;
import dev.langchain4j.data.message.SystemMessage;
import dev.langchain4j.data.message.UserMessage;
import dev.langchain4j.guardrail.GuardrailParams.CommonGuardrailParams;
import dev.langchain4j.guardrail.InputGuardrailParams;
import dev.langchain4j.guardrail.OutputGuardrailParams;
import dev.langchain4j.memory.ChatMemory;
<<<<<<< HEAD
import dev.langchain4j.model.chat.ChatExecutor;
=======
>>>>>>> 3db40bad
import dev.langchain4j.model.chat.request.ChatRequest;
import dev.langchain4j.model.chat.request.ChatRequestParameters;
import dev.langchain4j.model.chat.request.ResponseFormat;
import dev.langchain4j.model.chat.request.json.JsonSchema;
import dev.langchain4j.model.chat.response.ChatResponse;
import dev.langchain4j.model.input.Prompt;
import dev.langchain4j.model.input.PromptTemplate;
import dev.langchain4j.model.input.structured.StructuredPrompt;
import dev.langchain4j.model.input.structured.StructuredPromptProcessor;
import dev.langchain4j.model.moderation.Moderation;
import dev.langchain4j.model.output.Response;
import dev.langchain4j.rag.AugmentationRequest;
import dev.langchain4j.rag.AugmentationResult;
import dev.langchain4j.rag.query.Metadata;
<<<<<<< HEAD
import dev.langchain4j.service.guardrail.GuardrailService;
=======
>>>>>>> 3db40bad
import dev.langchain4j.service.memory.ChatMemoryService;
import dev.langchain4j.service.output.ServiceOutputParser;
import dev.langchain4j.service.tool.ToolExecutionContext;
import dev.langchain4j.service.tool.ToolExecutionResult;
import dev.langchain4j.spi.services.TokenStreamAdapter;
import java.io.InputStream;
import java.lang.reflect.Array;
import java.lang.reflect.InvocationHandler;
import java.lang.reflect.Method;
import java.lang.reflect.Parameter;
import java.lang.reflect.Proxy;
import java.lang.reflect.Type;
import java.util.ArrayList;
import java.util.Collection;
import java.util.HashMap;
import java.util.List;
import java.util.Map;
import java.util.Optional;
import java.util.Scanner;
import java.util.Set;
import java.util.concurrent.ExecutorService;
import java.util.concurrent.Executors;
import java.util.concurrent.Future;

class DefaultAiServices<T> extends AiServices<T> {

    private final ServiceOutputParser serviceOutputParser = new ServiceOutputParser();
    private final Collection<TokenStreamAdapter> tokenStreamAdapters = loadFactories(TokenStreamAdapter.class);

    DefaultAiServices(AiServiceContext context) {
        super(context);
    }

    static void validateParameters(Method method) {
        Parameter[] parameters = method.getParameters();
        if (parameters == null || parameters.length < 2) {
            return;
        }

        for (Parameter parameter : parameters) {
            V v = parameter.getAnnotation(V.class);
            dev.langchain4j.service.UserMessage userMessage =
                    parameter.getAnnotation(dev.langchain4j.service.UserMessage.class);
            MemoryId memoryId = parameter.getAnnotation(MemoryId.class);
            UserName userName = parameter.getAnnotation(UserName.class);
            if (v == null && userMessage == null && memoryId == null && userName == null) {
                throw illegalConfiguration(
                        "Parameter '%s' of method '%s' should be annotated with @V or @UserMessage "
                                + "or @UserName or @MemoryId",
                        parameter.getName(), method.getName());
            }
        }
    }

    public T build() {

        performBasicValidation();

        if (!context.hasChatMemory() && ChatMemoryAccess.class.isAssignableFrom(context.aiServiceClass)) {
            throw illegalConfiguration(
                    "In order to have a service implementing ChatMemoryAccess, please configure the ChatMemoryProvider on the '%s'.",
                    context.aiServiceClass.getName());
        }

        for (Method method : context.aiServiceClass.getMethods()) {
            if (method.isAnnotationPresent(Moderate.class) && context.moderationModel == null) {
                throw illegalConfiguration(
                        "The @Moderate annotation is present, but the moderationModel is not set up. "
                                + "Please ensure a valid moderationModel is configured before using the @Moderate annotation.");
            }
            if (method.getReturnType() == Result.class
                    || method.getReturnType() == List.class
                    || method.getReturnType() == Set.class) {
                TypeUtils.validateReturnTypesAreProperlyParametrized(method.getName(), method.getGenericReturnType());
            }

            if (!context.hasChatMemory()) {
                for (Parameter parameter : method.getParameters()) {
                    if (parameter.isAnnotationPresent(MemoryId.class)) {
                        throw illegalConfiguration(
                                "In order to use @MemoryId, please configure the ChatMemoryProvider on the '%s'.",
                                context.aiServiceClass.getName());
                    }
                }
            }
        }

        Object proxyInstance = Proxy.newProxyInstance(
                context.aiServiceClass.getClassLoader(),
                new Class<?>[] {context.aiServiceClass},
                new InvocationHandler() {

                    private final ExecutorService executor = Executors.newCachedThreadPool();

                    @Override
                    public Object invoke(Object proxy, Method method, Object[] args) throws Exception {

                        if (method.getDeclaringClass() == Object.class) {
                            // methods like equals(), hashCode() and toString() should not be handled by this proxy
                            return method.invoke(this, args);
                        }

                        if (method.getDeclaringClass() == ChatMemoryAccess.class) {
                            return switch (method.getName()) {
                                case "getChatMemory" -> context.chatMemoryService.getChatMemory(args[0]);
                                case "evictChatMemory" -> context.chatMemoryService.evictChatMemory(args[0]) != null;
                                default -> throw new UnsupportedOperationException(
                                        "Unknown method on ChatMemoryAccess class : " + method.getName());
                            };
                        }

                        validateParameters(method);

                        final Object memoryId = findMemoryId(method, args).orElse(ChatMemoryService.DEFAULT);
                        final ChatMemory chatMemory = context.hasChatMemory()
                                ? context.chatMemoryService.getOrCreateChatMemory(memoryId)
                                : null;

                        Optional<SystemMessage> systemMessage = prepareSystemMessage(memoryId, method, args);
                        var userMessageTemplate = getUserMessageTemplate(method, args);
                        var variables = findTemplateVariables(userMessageTemplate, method, args);
                        UserMessage userMessage = prepareUserMessage(method, args, userMessageTemplate, variables);
                        AugmentationResult augmentationResult = null;
                        if (context.retrievalAugmentor != null) {
                            List<ChatMessage> chatMemoryMessages = chatMemory != null ? chatMemory.messages() : null;
                            Metadata metadata = Metadata.from(userMessage, memoryId, chatMemoryMessages);
                            AugmentationRequest augmentationRequest = new AugmentationRequest(userMessage, metadata);
                            augmentationResult = context.retrievalAugmentor.augment(augmentationRequest);
                            userMessage = (UserMessage) augmentationResult.chatMessage();
                        }

                        var commonGuardrailParam = new CommonGuardrailParams(
                                chatMemory, augmentationResult, userMessageTemplate, variables);

                        // Invoke input guardrails
                        userMessage = invokeInputGuardrails(
                                context.guardrailService(), method, userMessage, commonGuardrailParam);

                        // TODO give user ability to provide custom OutputParser
                        Type returnType = method.getGenericReturnType();
                        boolean streaming = returnType == TokenStream.class || canAdaptTokenStreamTo(returnType);

                        boolean supportsJsonSchema = supportsJsonSchema(); // TODO should it be called for
                        // returnType==String?

                        Optional<JsonSchema> jsonSchema = Optional.empty();
                        if (supportsJsonSchema && !streaming) {
                            jsonSchema = serviceOutputParser.jsonSchema(returnType);
                        }
                        if ((!supportsJsonSchema || jsonSchema.isEmpty()) && !streaming) {
                            // TODO append after storing in the memory?
                            userMessage = appendOutputFormatInstructions(returnType, userMessage);
                        }

                        List<ChatMessage> messages = new ArrayList<>();

                        if (context.hasChatMemory()) {
                            systemMessage.ifPresent(chatMemory::add);
                            chatMemory.add(userMessage);
                            messages.addAll(chatMemory.messages());
                        } else {
                            systemMessage.ifPresent(messages::add);
                            messages.add(userMessage);
                        }

                        Future<Moderation> moderationFuture = triggerModerationIfNeeded(method, messages);

                        ToolExecutionContext toolExecutionContext =
                                context.toolService.executionContext(memoryId, userMessage);

                        if (streaming) {
<<<<<<< HEAD
                            TokenStream tokenStream = new AiServiceTokenStream(
                                    messages,
                                    toolExecutionContext.toolSpecifications(),
                                    toolExecutionContext.toolExecutors(),
                                    augmentationResult != null ? augmentationResult.contents() : null,
                                    context,
                                    memoryId,
                                    commonGuardrailParam,
                                    method);
=======
                            TokenStream tokenStream = new AiServiceTokenStream(AiServiceTokenStreamParameters.builder()
                                    .messages(messages)
                                    .toolSpecifications(toolExecutionContext.toolSpecifications())
                                    .toolExecutors(toolExecutionContext.toolExecutors())
                                    .retrievedContents(
                                            augmentationResult != null ? augmentationResult.contents() : null)
                                    .context(context)
                                    .memoryId(memoryId)
                                    .build());
>>>>>>> 3db40bad
                            // TODO moderation
                            if (returnType == TokenStream.class) {
                                return tokenStream;
                            } else {
                                return adapt(tokenStream, returnType);
                            }
                        }

                        ResponseFormat responseFormat = null;
                        if (supportsJsonSchema && jsonSchema.isPresent()) {
                            responseFormat = ResponseFormat.builder()
                                    .type(JSON)
                                    .jsonSchema(jsonSchema.get())
                                    .build();
                        }

                        ChatRequestParameters parameters = ChatRequestParameters.builder()
                                .toolSpecifications(toolExecutionContext.toolSpecifications())
                                .responseFormat(responseFormat)
                                .build();

                        ChatRequest chatRequest = ChatRequest.builder()
                                .messages(messages)
                                .parameters(parameters)
                                .build();

                        ChatExecutor chatExecutor = ChatExecutor.builder()
                                .chatRequest(chatRequest)
                                .chatLanguageModel(context.chatModel)
                                .build();

                        ChatResponse chatResponse = chatExecutor.execute();

                        verifyModerationIfNeeded(moderationFuture);

                        ToolExecutionResult toolExecutionResult = context.toolService.executeInferenceAndToolsLoop(
                                chatResponse,
                                parameters,
                                messages,
                                context.chatModel,
                                chatMemory,
                                memoryId,
                                toolExecutionContext.toolExecutors());

                        chatResponse = toolExecutionResult.chatResponse();
                        var finishReason = chatResponse.metadata().finishReason();
                        var response = invokeOutputGuardrails(
                                context.guardrailService(), method, chatResponse, chatExecutor, commonGuardrailParam);

                        if ((response != null) && typeHasRawClass(returnType, response.getClass())) {
                            return response;
                        }

                        var parsedResponse = serviceOutputParser.parse((Response<AiMessage>) response, returnType);
                        if (typeHasRawClass(returnType, Result.class)) {
                            return Result.builder()
                                    .content(parsedResponse)
                                    .tokenUsage(toolExecutionResult.tokenUsageAccumulator())
                                    .sources(augmentationResult == null ? null : augmentationResult.contents())
                                    .finishReason(finishReason)
                                    .toolExecutions(toolExecutionResult.toolExecutions())
                                    .build();
                        } else {
                            return parsedResponse;
                        }
                    }

                    private boolean canAdaptTokenStreamTo(Type returnType) {
                        for (TokenStreamAdapter tokenStreamAdapter : tokenStreamAdapters) {
                            if (tokenStreamAdapter.canAdaptTokenStreamTo(returnType)) {
                                return true;
                            }
                        }
                        return false;
                    }

                    private Object adapt(TokenStream tokenStream, Type returnType) {
                        for (TokenStreamAdapter tokenStreamAdapter : tokenStreamAdapters) {
                            if (tokenStreamAdapter.canAdaptTokenStreamTo(returnType)) {
                                return tokenStreamAdapter.adapt(tokenStream);
                            }
                        }
                        throw new IllegalStateException("Can't find suitable TokenStreamAdapter");
                    }

                    private boolean supportsJsonSchema() {
                        return context.chatModel != null
                                && context.chatModel.supportedCapabilities().contains(RESPONSE_FORMAT_JSON_SCHEMA);
                    }

                    private UserMessage appendOutputFormatInstructions(Type returnType, UserMessage userMessage) {
                        String outputFormatInstructions = serviceOutputParser.outputFormatInstructions(returnType);
                        String text = userMessage.singleText() + outputFormatInstructions;
                        if (isNotNullOrBlank(userMessage.name())) {
                            userMessage = UserMessage.from(userMessage.name(), text);
                        } else {
                            userMessage = UserMessage.from(text);
                        }
                        return userMessage;
                    }

                    private Future<Moderation> triggerModerationIfNeeded(Method method, List<ChatMessage> messages) {
                        if (method.isAnnotationPresent(Moderate.class)) {
                            return executor.submit(() -> {
                                List<ChatMessage> messagesToModerate = removeToolMessages(messages);
                                return context.moderationModel
                                        .moderate(messagesToModerate)
                                        .content();
                            });
                        }
                        return null;
                    }
                });

        return (T) proxyInstance;
    }

    private UserMessage invokeInputGuardrails(
            GuardrailService guardrailService,
            Method method,
            UserMessage userMessage,
            CommonGuardrailParams commonGuardrailParams) {

        var inputGuardrailParams = new InputGuardrailParams(userMessage, commonGuardrailParams);
        return guardrailService.executeGuardrails(method, inputGuardrailParams);
    }

    private <T> T invokeOutputGuardrails(
            GuardrailService guardrailService,
            Method method,
            ChatResponse responseFromLLM,
            ChatExecutor chatExecutor,
            CommonGuardrailParams commonGuardrailParams) {

        var outputGuardrailParams = new OutputGuardrailParams(responseFromLLM, chatExecutor, commonGuardrailParams);
        return guardrailService.executeGuardrails(method, outputGuardrailParams);
    }

    private Optional<SystemMessage> prepareSystemMessage(Object memoryId, Method method, Object[] args) {
        return findSystemMessageTemplate(memoryId, method)
                .map(systemMessageTemplate -> PromptTemplate.from(systemMessageTemplate)
                        .apply(findTemplateVariables(systemMessageTemplate, method, args))
                        .toSystemMessage());
    }

    private Optional<String> findSystemMessageTemplate(Object memoryId, Method method) {
        dev.langchain4j.service.SystemMessage annotation =
                method.getAnnotation(dev.langchain4j.service.SystemMessage.class);
        if (annotation != null) {
            return Optional.of(getTemplate(
                    method, "System", annotation.fromResource(), annotation.value(), annotation.delimiter()));
        }

        return context.systemMessageProvider.apply(memoryId);
    }

    private static Map<String, Object> findTemplateVariables(String template, Method method, Object[] args) {
        Parameter[] parameters = method.getParameters();

        Map<String, Object> variables = new HashMap<>();
        for (int i = 0; i < parameters.length; i++) {
            String variableName = getVariableName(parameters[i]);
            Object variableValue = args[i];
            variables.put(variableName, variableValue);
        }

        if (template.contains("{{it}}") && !variables.containsKey("it")) {
            String itValue = getValueOfVariableIt(parameters, args);
            variables.put("it", itValue);
        }

        return variables;
    }

    private static String getVariableName(Parameter parameter) {
        V annotation = parameter.getAnnotation(V.class);
        if (annotation != null) {
            return annotation.value();
        } else {
            return parameter.getName();
        }
    }

    private static String getValueOfVariableIt(Parameter[] parameters, Object[] args) {
        if (parameters.length == 1) {
            Parameter parameter = parameters[0];
            if (!parameter.isAnnotationPresent(MemoryId.class)
                    && !parameter.isAnnotationPresent(dev.langchain4j.service.UserMessage.class)
                    && !parameter.isAnnotationPresent(UserName.class)
                    && (!parameter.isAnnotationPresent(V.class) || isAnnotatedWithIt(parameter))) {
                return toString(args[0]);
            }
        }

        for (int i = 0; i < parameters.length; i++) {
            if (isAnnotatedWithIt(parameters[i])) {
                return toString(args[i]);
            }
        }

        throw illegalConfiguration("Error: cannot find the value of the prompt template variable \"{{it}}\".");
    }

    private static boolean isAnnotatedWithIt(Parameter parameter) {
        V annotation = parameter.getAnnotation(V.class);
        return annotation != null && "it".equals(annotation.value());
    }

    private static UserMessage prepareUserMessage(
            Method method, Object[] args, String userMessageTemplate, Map<String, Object> variables) {
        Prompt prompt = PromptTemplate.from(userMessageTemplate).apply(variables);

        Optional<String> maybeUserName = findUserName(method.getParameters(), args);
        return maybeUserName
                .map(userName -> UserMessage.from(userName, prompt.text()))
                .orElseGet(prompt::toUserMessage);
    }

    private static String getUserMessageTemplate(Method method, Object[] args) {

        Optional<String> templateFromMethodAnnotation = findUserMessageTemplateFromMethodAnnotation(method);
        Optional<String> templateFromParameterAnnotation =
                findUserMessageTemplateFromAnnotatedParameter(method.getParameters(), args);

        if (templateFromMethodAnnotation.isPresent() && templateFromParameterAnnotation.isPresent()) {
            throw illegalConfiguration(
                    "Error: The method '%s' has multiple @UserMessage annotations. Please use only one.",
                    method.getName());
        }

        if (templateFromMethodAnnotation.isPresent()) {
            return templateFromMethodAnnotation.get();
        }
        if (templateFromParameterAnnotation.isPresent()) {
            return templateFromParameterAnnotation.get();
        }

        Optional<String> templateFromTheOnlyArgument =
                findUserMessageTemplateFromTheOnlyArgument(method.getParameters(), args);
        if (templateFromTheOnlyArgument.isPresent()) {
            return templateFromTheOnlyArgument.get();
        }

        throw illegalConfiguration("Error: The method '%s' does not have a user message defined.", method.getName());
    }

    private static Optional<String> findUserMessageTemplateFromMethodAnnotation(Method method) {
        return Optional.ofNullable(method.getAnnotation(dev.langchain4j.service.UserMessage.class))
                .map(a -> getTemplate(method, "User", a.fromResource(), a.value(), a.delimiter()));
    }

    private static Optional<String> findUserMessageTemplateFromAnnotatedParameter(
            Parameter[] parameters, Object[] args) {
        for (int i = 0; i < parameters.length; i++) {
            if (parameters[i].isAnnotationPresent(dev.langchain4j.service.UserMessage.class)) {
                return Optional.of(toString(args[i]));
            }
        }
        return Optional.empty();
    }

    private static Optional<String> findUserMessageTemplateFromTheOnlyArgument(Parameter[] parameters, Object[] args) {
        if (parameters != null && parameters.length == 1 && parameters[0].getAnnotations().length == 0) {
            return Optional.of(toString(args[0]));
        }
        return Optional.empty();
    }

    private static Optional<String> findUserName(Parameter[] parameters, Object[] args) {
        for (int i = 0; i < parameters.length; i++) {
            if (parameters[i].isAnnotationPresent(UserName.class)) {
                return Optional.of(args[i].toString());
            }
        }
        return Optional.empty();
    }

    private static String getTemplate(Method method, String type, String resource, String[] value, String delimiter) {
        String messageTemplate;
        if (!resource.trim().isEmpty()) {
            messageTemplate = getResourceText(method.getDeclaringClass(), resource);
            if (messageTemplate == null) {
                throw illegalConfiguration("@%sMessage's resource '%s' not found", type, resource);
            }
        } else {
            messageTemplate = String.join(delimiter, value);
        }
        if (messageTemplate.trim().isEmpty()) {
            throw illegalConfiguration("@%sMessage's template cannot be empty", type);
        }
        return messageTemplate;
    }

    private static String getResourceText(Class<?> clazz, String resource) {
        InputStream inputStream = clazz.getResourceAsStream(resource);
        if (inputStream == null) {
            inputStream = clazz.getResourceAsStream("/" + resource);
        }
        return getText(inputStream);
    }

    private static String getText(InputStream inputStream) {
        if (inputStream == null) {
            return null;
        }
        try (Scanner scanner = new Scanner(inputStream);
                Scanner s = scanner.useDelimiter("\\A")) {
            return s.hasNext() ? s.next() : "";
        }
    }

    private static Optional<Object> findMemoryId(Method method, Object[] args) {
        Parameter[] parameters = method.getParameters();
        for (int i = 0; i < parameters.length; i++) {
            if (parameters[i].isAnnotationPresent(MemoryId.class)) {
                Object memoryId = args[i];
                if (memoryId == null) {
                    throw illegalArgument(
                            "The value of parameter '%s' annotated with @MemoryId in method '%s' must not be null",
                            parameters[i].getName(), method.getName());
                }
                return Optional.of(memoryId);
            }
        }
        return Optional.empty();
    }

    private static String toString(Object arg) {
        if (arg.getClass().isArray()) {
            return arrayToString(arg);
        } else if (arg.getClass().isAnnotationPresent(StructuredPrompt.class)) {
            return StructuredPromptProcessor.toPrompt(arg).text();
        } else {
            return arg.toString();
        }
    }

    private static String arrayToString(Object arg) {
        StringBuilder sb = new StringBuilder("[");
        int length = Array.getLength(arg);
        for (int i = 0; i < length; i++) {
            sb.append(toString(Array.get(arg, i)));
            if (i < length - 1) {
                sb.append(", ");
            }
        }
        sb.append("]");
        return sb.toString();
    }
}<|MERGE_RESOLUTION|>--- conflicted
+++ resolved
@@ -16,10 +16,7 @@
 import dev.langchain4j.guardrail.InputGuardrailParams;
 import dev.langchain4j.guardrail.OutputGuardrailParams;
 import dev.langchain4j.memory.ChatMemory;
-<<<<<<< HEAD
 import dev.langchain4j.model.chat.ChatExecutor;
-=======
->>>>>>> 3db40bad
 import dev.langchain4j.model.chat.request.ChatRequest;
 import dev.langchain4j.model.chat.request.ChatRequestParameters;
 import dev.langchain4j.model.chat.request.ResponseFormat;
@@ -34,10 +31,7 @@
 import dev.langchain4j.rag.AugmentationRequest;
 import dev.langchain4j.rag.AugmentationResult;
 import dev.langchain4j.rag.query.Metadata;
-<<<<<<< HEAD
 import dev.langchain4j.service.guardrail.GuardrailService;
-=======
->>>>>>> 3db40bad
 import dev.langchain4j.service.memory.ChatMemoryService;
 import dev.langchain4j.service.output.ServiceOutputParser;
 import dev.langchain4j.service.tool.ToolExecutionContext;
@@ -209,17 +203,6 @@
                                 context.toolService.executionContext(memoryId, userMessage);
 
                         if (streaming) {
-<<<<<<< HEAD
-                            TokenStream tokenStream = new AiServiceTokenStream(
-                                    messages,
-                                    toolExecutionContext.toolSpecifications(),
-                                    toolExecutionContext.toolExecutors(),
-                                    augmentationResult != null ? augmentationResult.contents() : null,
-                                    context,
-                                    memoryId,
-                                    commonGuardrailParam,
-                                    method);
-=======
                             TokenStream tokenStream = new AiServiceTokenStream(AiServiceTokenStreamParameters.builder()
                                     .messages(messages)
                                     .toolSpecifications(toolExecutionContext.toolSpecifications())
@@ -229,7 +212,6 @@
                                     .context(context)
                                     .memoryId(memoryId)
                                     .build());
->>>>>>> 3db40bad
                             // TODO moderation
                             if (returnType == TokenStream.class) {
                                 return tokenStream;
