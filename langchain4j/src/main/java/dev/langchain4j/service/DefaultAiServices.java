package dev.langchain4j.service;

import static dev.langchain4j.internal.Exceptions.illegalArgument;
import static dev.langchain4j.internal.Utils.isNotNullOrBlank;
import static dev.langchain4j.model.chat.Capability.RESPONSE_FORMAT_JSON_SCHEMA;
import static dev.langchain4j.model.chat.request.ResponseFormatType.JSON;
import static dev.langchain4j.service.IllegalConfigurationException.illegalConfiguration;
import static dev.langchain4j.service.TypeUtils.typeHasRawClass;
import static dev.langchain4j.spi.ServiceHelper.loadFactories;

import dev.langchain4j.Internal;
import dev.langchain4j.data.message.ChatMessage;
import dev.langchain4j.data.message.SystemMessage;
import dev.langchain4j.data.message.UserMessage;
import dev.langchain4j.guardrail.ChatExecutor;
import dev.langchain4j.guardrail.GuardrailRequestParams;
import dev.langchain4j.guardrail.InputGuardrailRequest;
import dev.langchain4j.guardrail.OutputGuardrailRequest;
import dev.langchain4j.memory.ChatMemory;
import dev.langchain4j.model.chat.request.ChatRequest;
import dev.langchain4j.model.chat.request.ChatRequestParameters;
import dev.langchain4j.model.chat.request.ResponseFormat;
import dev.langchain4j.model.chat.request.json.JsonSchema;
import dev.langchain4j.model.chat.response.ChatResponse;
import dev.langchain4j.model.input.Prompt;
import dev.langchain4j.model.input.PromptTemplate;
import dev.langchain4j.model.moderation.Moderation;
import dev.langchain4j.rag.AugmentationRequest;
import dev.langchain4j.rag.AugmentationResult;
import dev.langchain4j.rag.query.Metadata;
import dev.langchain4j.service.guardrail.GuardrailService;
import dev.langchain4j.service.memory.ChatMemoryAccess;
import dev.langchain4j.service.memory.ChatMemoryService;
import dev.langchain4j.service.output.ServiceOutputParser;
import dev.langchain4j.service.tool.ToolServiceContext;
import dev.langchain4j.service.tool.ToolServiceResult;
import dev.langchain4j.spi.services.TokenStreamAdapter;
import java.io.InputStream;
import java.lang.reflect.InvocationHandler;
import java.lang.reflect.Method;
import java.lang.reflect.Parameter;
import java.lang.reflect.Proxy;
import java.lang.reflect.Type;
import java.util.ArrayList;
import java.util.Collection;
import java.util.List;
import java.util.Map;
import java.util.Optional;
import java.util.Scanner;
import java.util.Set;
import java.util.concurrent.ExecutorService;
import java.util.concurrent.Executors;
import java.util.concurrent.Future;

@Internal
class DefaultAiServices<T> extends AiServices<T> {

    private final ServiceOutputParser serviceOutputParser = new ServiceOutputParser();
    private final Collection<TokenStreamAdapter> tokenStreamAdapters = loadFactories(TokenStreamAdapter.class);

    DefaultAiServices(AiServiceContext context) {
        super(context);
    }

    static void validateParameters(Method method) {
        Parameter[] parameters = method.getParameters();
        if (parameters == null || parameters.length < 2) {
            return;
        }

        for (Parameter parameter : parameters) {
            V v = parameter.getAnnotation(V.class);
            dev.langchain4j.service.UserMessage userMessage =
                    parameter.getAnnotation(dev.langchain4j.service.UserMessage.class);
            MemoryId memoryId = parameter.getAnnotation(MemoryId.class);
            UserName userName = parameter.getAnnotation(UserName.class);
            if (v == null && userMessage == null && memoryId == null && userName == null) {
                throw illegalConfiguration(
                        "Parameter '%s' of method '%s' should be annotated with @V or @UserMessage "
                                + "or @UserName or @MemoryId",
                        parameter.getName(), method.getName());
            }
        }
    }

    private void validateContextMemory() {
        if (!context.hasChatMemory() && ChatMemoryAccess.class.isAssignableFrom(context.aiServiceClass)) {
            throw illegalConfiguration(
                    "In order to have a service implementing ChatMemoryAccess, please configure the ChatMemoryProvider on the '%s'.",
                    context.aiServiceClass.getName());
        }
    }

    private void validateMethods() {

        for (Method method : context.aiServiceClass.getMethods()) {
            if (method.isAnnotationPresent(Moderate.class) && context.moderationModel == null) {
                throw illegalConfiguration(
                        "The @Moderate annotation is present, but the moderationModel is not set up. "
                                + "Please ensure a valid moderationModel is configured before using the @Moderate annotation.");
            }

            Class<?> returnType = method.getReturnType();
            if (returnType == void.class) {
                throw illegalConfiguration(
                        "'%s' is not a supported return type of an AI Service method", returnType.getName());
            }
            if (returnType == Result.class || returnType == List.class || returnType == Set.class) {
                TypeUtils.validateReturnTypesAreProperlyParametrized(method.getName(), method.getGenericReturnType());
            }

            if (!context.hasChatMemory()) {
                for (Parameter parameter : method.getParameters()) {
                    if (parameter.isAnnotationPresent(MemoryId.class)) {
                        throw illegalConfiguration(
                                "In order to use @MemoryId, please configure the ChatMemoryProvider on the '%s'.",
                                context.aiServiceClass.getName());
                    }
                }
            }
        }
    }

    protected void validate() {
        performBasicValidation();
        validateContextMemory();
        validateMethods();
    }

    private Object handleChatMemoryAccess(Method method, Object[] args) {
        return switch (method.getName()) {
            case "getChatMemory" -> context.chatMemoryService.getChatMemory(args[0]);
            case "evictChatMemory" -> context.chatMemoryService.evictChatMemory(args[0]) != null;
            default ->
                throw new UnsupportedOperationException(
                        "Unknown method on ChatMemoryAccess class : " + method.getName());
        };
    }

    public T build() {
        validate();

        Object proxyInstance = Proxy.newProxyInstance(
                context.aiServiceClass.getClassLoader(),
                new Class<?>[] {context.aiServiceClass},
                new InvocationHandler() {

                    private final ExecutorService executor = Executors.newCachedThreadPool();

                    @Override
                    public Object invoke(Object proxy, Method method, Object[] args) throws Exception {

                        if (method.getDeclaringClass() == Object.class) {
                            // methods like equals(), hashCode() and toString() should not be handled by this proxy
                            return method.invoke(this, args);
                        }

                        if (method.getDeclaringClass() == ChatMemoryAccess.class) {
                            return handleChatMemoryAccess(method, args);
                        }

                        validateParameters(method);

                        final Object memoryId = findMemoryId(method, args).orElse(ChatMemoryService.DEFAULT);
                        final ChatMemory chatMemory = context.hasChatMemory()
                                ? context.chatMemoryService.getOrCreateChatMemory(memoryId)
                                : null;

                        Optional<SystemMessage> systemMessage = prepareSystemMessage(memoryId, method, args);
                        var userMessageTemplate = getUserMessageTemplate(method, args);
                        var variables = InternalReflectionVariableResolver.findTemplateVariables(
                                userMessageTemplate, method, args);
                        UserMessage userMessage = prepareUserMessage(method, args, userMessageTemplate, variables);
                        AugmentationResult augmentationResult = null;
                        if (context.retrievalAugmentor != null) {
                            List<ChatMessage> chatMemoryMessages = chatMemory != null ? chatMemory.messages() : null;
                            Metadata metadata = Metadata.from(userMessage, memoryId, chatMemoryMessages);
                            AugmentationRequest augmentationRequest = new AugmentationRequest(userMessage, metadata);
                            augmentationResult = context.retrievalAugmentor.augment(augmentationRequest);
                            userMessage = (UserMessage) augmentationResult.chatMessage();
                        }

                        var commonGuardrailParam = GuardrailRequestParams.builder()
                                .chatMemory(chatMemory)
                                .augmentationResult(augmentationResult)
                                .userMessageTemplate(userMessageTemplate)
                                .variables(variables)
                                .build();

                        // Invoke input guardrails
                        userMessage = invokeInputGuardrails(
                                context.guardrailService(), method, userMessage, commonGuardrailParam);

                        Type returnType = method.getGenericReturnType();
                        boolean streaming = returnType == TokenStream.class || canAdaptTokenStreamTo(returnType);

                        // TODO should it be called when returnType==String?
                        boolean supportsJsonSchema = supportsJsonSchema();

                        Optional<JsonSchema> jsonSchema = Optional.empty();
                        if (supportsJsonSchema && !streaming) {
                            jsonSchema = serviceOutputParser.jsonSchema(returnType);
                        }
                        if ((!supportsJsonSchema || jsonSchema.isEmpty()) && !streaming) {
                            userMessage = appendOutputFormatInstructions(returnType, userMessage);
                        }

                        List<ChatMessage> messages = new ArrayList<>();

                        if (context.hasChatMemory()) {
                            systemMessage.ifPresent(chatMemory::add);
                            chatMemory.add(userMessage);
                            messages.addAll(chatMemory.messages());
                        } else {
                            systemMessage.ifPresent(messages::add);
                            messages.add(userMessage);
                        }

                        Future<Moderation> moderationFuture = triggerModerationIfNeeded(method, messages);

                        ToolServiceContext toolServiceContext =
                                context.toolService.createContext(memoryId, userMessage);

                        if (streaming) {
                            var tokenStreamParameters = AiServiceTokenStreamParameters.builder()
                                    .messages(messages)
                                    .toolSpecifications(toolServiceContext.toolSpecifications())
                                    .toolExecutors(toolServiceContext.toolExecutors())
                                    .toolArgumentsErrorHandler(context.toolService.argumentsErrorHandler())
                                    .toolExecutionErrorHandler(context.toolService.executionErrorHandler())
                                    .toolExecutor(context.toolService.executor())
                                    .retrievedContents(
                                            augmentationResult != null ? augmentationResult.contents() : null)
                                    .context(context)
                                    .memoryId(memoryId)
                                    .commonGuardrailParams(commonGuardrailParam)
                                    .methodKey(method)
                                    .build();

                            TokenStream tokenStream = new AiServiceTokenStream(tokenStreamParameters);
                            // TODO moderation
                            if (returnType == TokenStream.class) {
                                return tokenStream;
                            } else {
                                return adapt(tokenStream, returnType);
                            }
                        }

                        ResponseFormat responseFormat = null;
                        if (supportsJsonSchema && jsonSchema.isPresent()) {
                            responseFormat = ResponseFormat.builder()
                                    .type(JSON)
                                    .jsonSchema(jsonSchema.get())
                                    .build();
                        }

                        ChatRequestParameters parameters = ChatRequestParameters.builder()
                                .toolSpecifications(toolServiceContext.toolSpecifications())
                                .responseFormat(responseFormat)
                                .build();

                        ChatRequest chatRequest = context.chatRequestTransformer
                                .apply(ChatRequest.builder()
                                        .messages(messages)
                                        .parameters(parameters)
                                        .build(), memoryId);

                        ChatExecutor chatExecutor = ChatExecutor.builder(context.chatModel)
                                .chatRequest(chatRequest)
                                .build();

                        ChatResponse chatResponse = chatExecutor.execute();

                        verifyModerationIfNeeded(moderationFuture);

                        boolean isResultType = typeHasRawClass(returnType, Result.class);

                        ToolServiceResult toolServiceResult = context.toolService.executeInferenceAndToolsLoop(
                                chatResponse,
                                parameters,
                                messages,
                                context.chatModel,
                                chatMemory,
                                memoryId,
                                toolServiceContext.toolExecutors(),
                                isResultType);

                        ChatResponse aggregateResponse = toolServiceResult.aggregateResponse();

<<<<<<< HEAD
                        if (chatResponse == null) {
                            return Result.builder()
                                    .sources(augmentationResult == null ? null : augmentationResult.contents())
                                    .finishReason(FinishReason.STOP)
                                    .toolExecutions(toolServiceResult.toolExecutions())
                                    .build();
                        }

                        FinishReason finishReason = chatResponse.metadata().finishReason();
=======
>>>>>>> d1eea51d
                        var response = invokeOutputGuardrails(
                                context.guardrailService(), method, aggregateResponse, chatExecutor, commonGuardrailParam);

                        if ((response != null) && typeHasRawClass(returnType, response.getClass())) {
                            return response;
                        }

                        var parsedResponse = serviceOutputParser.parse((ChatResponse) response, returnType);

                        if (isResultType) {
                            return Result.builder()
                                    .content(parsedResponse)
                                    .tokenUsage(toolServiceResult.aggregateTokenUsage())
                                    .sources(augmentationResult == null ? null : augmentationResult.contents())
                                    .finishReason(toolServiceResult.finalResponse().finishReason())
                                    .toolExecutions(toolServiceResult.toolExecutions())
                                    .intermediateResponses(toolServiceResult.intermediateResponses())
                                    .finalResponse(toolServiceResult.finalResponse())
                                    .build();
                        } else {
                            return parsedResponse;
                        }
                    }

                    private boolean canAdaptTokenStreamTo(Type returnType) {
                        for (TokenStreamAdapter tokenStreamAdapter : tokenStreamAdapters) {
                            if (tokenStreamAdapter.canAdaptTokenStreamTo(returnType)) {
                                return true;
                            }
                        }
                        return false;
                    }

                    private Object adapt(TokenStream tokenStream, Type returnType) {
                        for (TokenStreamAdapter tokenStreamAdapter : tokenStreamAdapters) {
                            if (tokenStreamAdapter.canAdaptTokenStreamTo(returnType)) {
                                return tokenStreamAdapter.adapt(tokenStream);
                            }
                        }
                        throw new IllegalStateException("Can't find suitable TokenStreamAdapter");
                    }

                    private boolean supportsJsonSchema() {
                        return context.chatModel != null
                                && context.chatModel.supportedCapabilities().contains(RESPONSE_FORMAT_JSON_SCHEMA);
                    }

                    private UserMessage appendOutputFormatInstructions(Type returnType, UserMessage userMessage) {
                        String outputFormatInstructions = serviceOutputParser.outputFormatInstructions(returnType);
                        String text = userMessage.singleText() + outputFormatInstructions;
                        if (isNotNullOrBlank(userMessage.name())) {
                            userMessage = UserMessage.from(userMessage.name(), text);
                        } else {
                            userMessage = UserMessage.from(text);
                        }
                        return userMessage;
                    }

                    private Future<Moderation> triggerModerationIfNeeded(Method method, List<ChatMessage> messages) {
                        if (method.isAnnotationPresent(Moderate.class)) {
                            return executor.submit(() -> {
                                List<ChatMessage> messagesToModerate = removeToolMessages(messages);
                                return context.moderationModel
                                        .moderate(messagesToModerate)
                                        .content();
                            });
                        }
                        return null;
                    }
                });

        return (T) proxyInstance;
    }

    private UserMessage invokeInputGuardrails(
            GuardrailService guardrailService,
            Method method,
            UserMessage userMessage,
            GuardrailRequestParams commonGuardrailParams) {

        // NOTE: This check is cached, so it really only needs to be computed the first time for each method
        if (guardrailService.hasInputGuardrails(method)) {
            var inputGuardrailRequest = InputGuardrailRequest.builder()
                    .userMessage(userMessage)
                    .commonParams(commonGuardrailParams)
                    .build();
            return guardrailService.executeGuardrails(method, inputGuardrailRequest);
        }

        return userMessage;
    }

    private <T> T invokeOutputGuardrails(
            GuardrailService guardrailService,
            Method method,
            ChatResponse responseFromLLM,
            ChatExecutor chatExecutor,
            GuardrailRequestParams commonGuardrailParams) {

        if (guardrailService.hasOutputGuardrails(method)) {
            var outputGuardrailRequest = OutputGuardrailRequest.builder()
                    .responseFromLLM(responseFromLLM)
                    .chatExecutor(chatExecutor)
                    .requestParams(commonGuardrailParams)
                    .build();
            return guardrailService.executeGuardrails(method, outputGuardrailRequest);
        }

        return (T) responseFromLLM;
    }

    private Optional<SystemMessage> prepareSystemMessage(Object memoryId, Method method, Object[] args) {
        return findSystemMessageTemplate(memoryId, method).map(systemMessageTemplate -> PromptTemplate.from(
                        systemMessageTemplate)
                .apply(InternalReflectionVariableResolver.findTemplateVariables(systemMessageTemplate, method, args))
                .toSystemMessage());
    }

    private Optional<String> findSystemMessageTemplate(Object memoryId, Method method) {
        dev.langchain4j.service.SystemMessage annotation =
                method.getAnnotation(dev.langchain4j.service.SystemMessage.class);
        if (annotation != null) {
            return Optional.of(getTemplate(
                    method, "System", annotation.fromResource(), annotation.value(), annotation.delimiter()));
        }

        return context.systemMessageProvider.apply(memoryId);
    }

    private static UserMessage prepareUserMessage(
            Method method, Object[] args, String userMessageTemplate, Map<String, Object> variables) {
        Prompt prompt = PromptTemplate.from(userMessageTemplate).apply(variables);

        Optional<String> maybeUserName = findUserName(method.getParameters(), args);
        return maybeUserName
                .map(userName -> UserMessage.from(userName, prompt.text()))
                .orElseGet(prompt::toUserMessage);
    }

    private static String getUserMessageTemplate(Method method, Object[] args) {

        Optional<String> templateFromMethodAnnotation = findUserMessageTemplateFromMethodAnnotation(method);
        Optional<String> templateFromParameterAnnotation =
                findUserMessageTemplateFromAnnotatedParameter(method.getParameters(), args);

        if (templateFromMethodAnnotation.isPresent() && templateFromParameterAnnotation.isPresent()) {
            throw illegalConfiguration(
                    "Error: The method '%s' has multiple @UserMessage annotations. Please use only one.",
                    method.getName());
        }

        if (templateFromMethodAnnotation.isPresent()) {
            return templateFromMethodAnnotation.get();
        }
        if (templateFromParameterAnnotation.isPresent()) {
            return templateFromParameterAnnotation.get();
        }

        Optional<String> templateFromTheOnlyArgument =
                findUserMessageTemplateFromTheOnlyArgument(method.getParameters(), args);
        if (templateFromTheOnlyArgument.isPresent()) {
            return templateFromTheOnlyArgument.get();
        }

        throw illegalConfiguration("Error: The method '%s' does not have a user message defined.", method.getName());
    }

    private static Optional<String> findUserMessageTemplateFromMethodAnnotation(Method method) {
        return Optional.ofNullable(method.getAnnotation(dev.langchain4j.service.UserMessage.class))
                .map(a -> getTemplate(method, "User", a.fromResource(), a.value(), a.delimiter()));
    }

    private static Optional<String> findUserMessageTemplateFromAnnotatedParameter(
            Parameter[] parameters, Object[] args) {
        for (int i = 0; i < parameters.length; i++) {
            if (parameters[i].isAnnotationPresent(dev.langchain4j.service.UserMessage.class)) {
                return Optional.of(InternalReflectionVariableResolver.asString(args[i]));
            }
        }
        return Optional.empty();
    }

    private static Optional<String> findUserMessageTemplateFromTheOnlyArgument(Parameter[] parameters, Object[] args) {
        if (parameters != null && parameters.length == 1 && parameters[0].getAnnotations().length == 0) {
            return Optional.of(InternalReflectionVariableResolver.asString(args[0]));
        }
        return Optional.empty();
    }

    private static Optional<String> findUserName(Parameter[] parameters, Object[] args) {
        for (int i = 0; i < parameters.length; i++) {
            if (parameters[i].isAnnotationPresent(UserName.class)) {
                return Optional.of(args[i].toString());
            }
        }
        return Optional.empty();
    }

    private static String getTemplate(Method method, String type, String resource, String[] value, String delimiter) {
        String messageTemplate;
        if (!resource.trim().isEmpty()) {
            messageTemplate = getResourceText(method.getDeclaringClass(), resource);
            if (messageTemplate == null) {
                throw illegalConfiguration("@%sMessage's resource '%s' not found", type, resource);
            }
        } else {
            messageTemplate = String.join(delimiter, value);
        }
        if (messageTemplate.trim().isEmpty()) {
            throw illegalConfiguration("@%sMessage's template cannot be empty", type);
        }
        return messageTemplate;
    }

    private static String getResourceText(Class<?> clazz, String resource) {
        InputStream inputStream = clazz.getResourceAsStream(resource);
        if (inputStream == null) {
            inputStream = clazz.getResourceAsStream("/" + resource);
        }
        return getText(inputStream);
    }

    private static String getText(InputStream inputStream) {
        if (inputStream == null) {
            return null;
        }
        try (Scanner scanner = new Scanner(inputStream);
                Scanner s = scanner.useDelimiter("\\A")) {
            return s.hasNext() ? s.next() : "";
        }
    }

    private static Optional<Object> findMemoryId(Method method, Object[] args) {
        Parameter[] parameters = method.getParameters();
        for (int i = 0; i < parameters.length; i++) {
            if (parameters[i].isAnnotationPresent(MemoryId.class)) {
                Object memoryId = args[i];
                if (memoryId == null) {
                    throw illegalArgument(
                            "The value of parameter '%s' annotated with @MemoryId in method '%s' must not be null",
                            parameters[i].getName(), method.getName());
                }
                return Optional.of(memoryId);
            }
        }
        return Optional.empty();
    }
}<|MERGE_RESOLUTION|>--- conflicted
+++ resolved
@@ -287,7 +287,6 @@
 
                         ChatResponse aggregateResponse = toolServiceResult.aggregateResponse();
 
-<<<<<<< HEAD
                         if (chatResponse == null) {
                             return Result.builder()
                                     .sources(augmentationResult == null ? null : augmentationResult.contents())
@@ -297,8 +296,7 @@
                         }
 
                         FinishReason finishReason = chatResponse.metadata().finishReason();
-=======
->>>>>>> d1eea51d
+
                         var response = invokeOutputGuardrails(
                                 context.guardrailService(), method, aggregateResponse, chatExecutor, commonGuardrailParam);
 
