--- conflicted
+++ resolved
@@ -155,7 +155,7 @@
 
                         Optional<SystemMessage> systemMessage = prepareSystemMessage(memoryId, method, args);
                         var userMessageTemplate = getUserMessageTemplate(method, args);
-                        var variables = findTemplateVariables(userMessageTemplate, method, args);
+                        var variables = InternalReflectionVariableResolver.findTemplateVariables(template, method, args);
                         UserMessage userMessage = prepareUserMessage(method, args, userMessageTemplate, variables);
                         AugmentationResult augmentationResult = null;
                         if (context.retrievalAugmentor != null) {
@@ -387,71 +387,9 @@
         return context.systemMessageProvider.apply(memoryId);
     }
 
-<<<<<<< HEAD
-    private static Map<String, Object> findTemplateVariables(String template, Method method, Object[] args) {
-        Parameter[] parameters = method.getParameters();
-
-        Map<String, Object> variables = new HashMap<>();
-        for (int i = 0; i < parameters.length; i++) {
-            String variableName = getVariableName(parameters[i]);
-            Object variableValue = args[i];
-            variables.put(variableName, variableValue);
-        }
-
-        if (template.contains("{{it}}") && !variables.containsKey("it")) {
-            String itValue = getValueOfVariableIt(parameters, args);
-            variables.put("it", itValue);
-        }
-
-        return variables;
-    }
-
-    private static String getVariableName(Parameter parameter) {
-        V annotation = parameter.getAnnotation(V.class);
-        if (annotation != null) {
-            return annotation.value();
-        } else {
-            return parameter.getName();
-        }
-    }
-
-    private static String getValueOfVariableIt(Parameter[] parameters, Object[] args) {
-        if (parameters.length == 1) {
-            Parameter parameter = parameters[0];
-            if (!parameter.isAnnotationPresent(MemoryId.class)
-                    && !parameter.isAnnotationPresent(dev.langchain4j.service.UserMessage.class)
-                    && !parameter.isAnnotationPresent(UserName.class)
-                    && (!parameter.isAnnotationPresent(V.class) || isAnnotatedWithIt(parameter))) {
-                return toString(args[0]);
-            }
-        }
-
-        for (int i = 0; i < parameters.length; i++) {
-            if (isAnnotatedWithIt(parameters[i])) {
-                return toString(args[i]);
-            }
-        }
-
-        throw illegalConfiguration("Error: cannot find the value of the prompt template variable \"{{it}}\".");
-    }
-
-    private static boolean isAnnotatedWithIt(Parameter parameter) {
-        V annotation = parameter.getAnnotation(V.class);
-        return annotation != null && "it".equals(annotation.value());
-    }
-
     private static UserMessage prepareUserMessage(
             Method method, Object[] args, String userMessageTemplate, Map<String, Object> variables) {
         Prompt prompt = PromptTemplate.from(userMessageTemplate).apply(variables);
-=======
-    private static UserMessage prepareUserMessage(Method method, Object[] args) {
-
-        String template = getUserMessageTemplate(method, args);
-        Map<String, Object> variables =
-                InternalReflectionVariableResolver.findTemplateVariables(template, method, args);
-
-        Prompt prompt = PromptTemplate.from(template).apply(variables);
->>>>>>> 04ef6810
 
         Optional<String> maybeUserName = findUserName(method.getParameters(), args);
         return maybeUserName
