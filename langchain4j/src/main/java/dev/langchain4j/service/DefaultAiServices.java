package dev.langchain4j.service;

import static dev.langchain4j.internal.Exceptions.illegalArgument;
import static dev.langchain4j.internal.Utils.isNotNullOrBlank;
import static dev.langchain4j.model.chat.Capability.RESPONSE_FORMAT_JSON_SCHEMA;
import static dev.langchain4j.model.chat.request.ResponseFormatType.JSON;
import static dev.langchain4j.service.IllegalConfigurationException.illegalConfiguration;
import static dev.langchain4j.service.TypeUtils.typeHasRawClass;
import static dev.langchain4j.spi.ServiceHelper.loadFactories;

import dev.langchain4j.data.message.AiMessage;
import dev.langchain4j.data.message.ChatMessage;
import dev.langchain4j.data.message.SystemMessage;
import dev.langchain4j.data.message.UserMessage;
import dev.langchain4j.guardrail.GuardrailRequestParams;
import dev.langchain4j.guardrail.InputGuardrailRequest;
import dev.langchain4j.guardrail.OutputGuardrailRequest;
import dev.langchain4j.memory.ChatMemory;
import dev.langchain4j.model.chat.ChatExecutor;
import dev.langchain4j.model.chat.request.ChatRequest;
import dev.langchain4j.model.chat.request.ChatRequestParameters;
import dev.langchain4j.model.chat.request.ResponseFormat;
import dev.langchain4j.model.chat.request.json.JsonSchema;
import dev.langchain4j.model.chat.response.ChatResponse;
import dev.langchain4j.model.input.Prompt;
import dev.langchain4j.model.input.PromptTemplate;
import dev.langchain4j.model.input.structured.StructuredPrompt;
import dev.langchain4j.model.input.structured.StructuredPromptProcessor;
import dev.langchain4j.model.moderation.Moderation;
import dev.langchain4j.model.output.Response;
import dev.langchain4j.rag.AugmentationRequest;
import dev.langchain4j.rag.AugmentationResult;
import dev.langchain4j.rag.query.Metadata;
import dev.langchain4j.service.guardrail.GuardrailService;
import dev.langchain4j.service.memory.ChatMemoryService;
import dev.langchain4j.service.output.ServiceOutputParser;
import dev.langchain4j.service.tool.ToolServiceContext;
import dev.langchain4j.service.tool.ToolServiceResult;
import dev.langchain4j.spi.services.TokenStreamAdapter;
import java.io.InputStream;
import java.lang.reflect.Array;
import java.lang.reflect.InvocationHandler;
import java.lang.reflect.Method;
import java.lang.reflect.Parameter;
import java.lang.reflect.Proxy;
import java.lang.reflect.Type;
import java.util.ArrayList;
import java.util.Collection;
import java.util.HashMap;
import java.util.List;
import java.util.Map;
import java.util.Optional;
import java.util.Scanner;
import java.util.Set;
import java.util.concurrent.ExecutorService;
import java.util.concurrent.Executors;
import java.util.concurrent.Future;

class DefaultAiServices<T> extends AiServices<T> {

    private final ServiceOutputParser serviceOutputParser = new ServiceOutputParser();
    private final Collection<TokenStreamAdapter> tokenStreamAdapters = loadFactories(TokenStreamAdapter.class);

    DefaultAiServices(AiServiceContext context) {
        super(context);
    }

    static void validateParameters(Method method) {
        Parameter[] parameters = method.getParameters();
        if (parameters == null || parameters.length < 2) {
            return;
        }

        for (Parameter parameter : parameters) {
            V v = parameter.getAnnotation(V.class);
            dev.langchain4j.service.UserMessage userMessage =
                    parameter.getAnnotation(dev.langchain4j.service.UserMessage.class);
            MemoryId memoryId = parameter.getAnnotation(MemoryId.class);
            UserName userName = parameter.getAnnotation(UserName.class);
            if (v == null && userMessage == null && memoryId == null && userName == null) {
                throw illegalConfiguration(
                        "Parameter '%s' of method '%s' should be annotated with @V or @UserMessage "
                                + "or @UserName or @MemoryId",
                        parameter.getName(), method.getName());
            }
        }
    }

    public T build() {

        performBasicValidation();

        if (!context.hasChatMemory() && ChatMemoryAccess.class.isAssignableFrom(context.aiServiceClass)) {
            throw illegalConfiguration(
                    "In order to have a service implementing ChatMemoryAccess, please configure the ChatMemoryProvider on the '%s'.",
                    context.aiServiceClass.getName());
        }

        for (Method method : context.aiServiceClass.getMethods()) {
            if (method.isAnnotationPresent(Moderate.class) && context.moderationModel == null) {
                throw illegalConfiguration(
                        "The @Moderate annotation is present, but the moderationModel is not set up. "
                                + "Please ensure a valid moderationModel is configured before using the @Moderate annotation.");
            }
            if (method.getReturnType() == Result.class
                    || method.getReturnType() == List.class
                    || method.getReturnType() == Set.class) {
                TypeUtils.validateReturnTypesAreProperlyParametrized(method.getName(), method.getGenericReturnType());
            }

            if (!context.hasChatMemory()) {
                for (Parameter parameter : method.getParameters()) {
                    if (parameter.isAnnotationPresent(MemoryId.class)) {
                        throw illegalConfiguration(
                                "In order to use @MemoryId, please configure the ChatMemoryProvider on the '%s'.",
                                context.aiServiceClass.getName());
                    }
                }
            }
        }

        Object proxyInstance = Proxy.newProxyInstance(
                context.aiServiceClass.getClassLoader(),
                new Class<?>[] {context.aiServiceClass},
                new InvocationHandler() {

                    private final ExecutorService executor = Executors.newCachedThreadPool();

                    @Override
                    public Object invoke(Object proxy, Method method, Object[] args) throws Exception {

                        if (method.getDeclaringClass() == Object.class) {
                            // methods like equals(), hashCode() and toString() should not be handled by this proxy
                            return method.invoke(this, args);
                        }

                        if (method.getDeclaringClass() == ChatMemoryAccess.class) {
                            return switch (method.getName()) {
                                case "getChatMemory" -> context.chatMemoryService.getChatMemory(args[0]);
                                case "evictChatMemory" -> context.chatMemoryService.evictChatMemory(args[0]) != null;
                                default -> throw new UnsupportedOperationException(
                                        "Unknown method on ChatMemoryAccess class : " + method.getName());
                            };
                        }

                        validateParameters(method);

                        final Object memoryId = findMemoryId(method, args).orElse(ChatMemoryService.DEFAULT);
                        final ChatMemory chatMemory = context.hasChatMemory()
                                ? context.chatMemoryService.getOrCreateChatMemory(memoryId)
                                : null;

                        Optional<SystemMessage> systemMessage = prepareSystemMessage(memoryId, method, args);
                        var userMessageTemplate = getUserMessageTemplate(method, args);
                        var variables = findTemplateVariables(userMessageTemplate, method, args);
                        UserMessage userMessage = prepareUserMessage(method, args, userMessageTemplate, variables);
                        AugmentationResult augmentationResult = null;
                        if (context.retrievalAugmentor != null) {
                            List<ChatMessage> chatMemoryMessages = chatMemory != null ? chatMemory.messages() : null;
                            Metadata metadata = Metadata.from(userMessage, memoryId, chatMemoryMessages);
                            AugmentationRequest augmentationRequest = new AugmentationRequest(userMessage, metadata);
                            augmentationResult = context.retrievalAugmentor.augment(augmentationRequest);
                            userMessage = (UserMessage) augmentationResult.chatMessage();
                        }

                        var commonGuardrailParam = GuardrailRequestParams.builder()
                                .chatMemory(chatMemory)
                                .augmentationResult(augmentationResult)
                                .userMessageTemplate(userMessageTemplate)
                                .variables(variables)
                                .build();

                        // Invoke input guardrails
                        userMessage = invokeInputGuardrails(
                                context.guardrailService(), method, userMessage, commonGuardrailParam);

                        // TODO give user ability to provide custom OutputParser
                        Type returnType = method.getGenericReturnType();
                        boolean streaming = returnType == TokenStream.class || canAdaptTokenStreamTo(returnType);

                        boolean supportsJsonSchema = supportsJsonSchema(); // TODO should it be called for
                        // returnType==String?

                        Optional<JsonSchema> jsonSchema = Optional.empty();
                        if (supportsJsonSchema && !streaming) {
                            jsonSchema = serviceOutputParser.jsonSchema(returnType);
                        }
                        if ((!supportsJsonSchema || jsonSchema.isEmpty()) && !streaming) {
                            // TODO append after storing in the memory?
                            userMessage = appendOutputFormatInstructions(returnType, userMessage);
                        }

                        List<ChatMessage> messages = new ArrayList<>();

                        if (context.hasChatMemory()) {
                            systemMessage.ifPresent(chatMemory::add);
                            chatMemory.add(userMessage);
                            messages.addAll(chatMemory.messages());
                        } else {
                            systemMessage.ifPresent(messages::add);
                            messages.add(userMessage);
                        }

                        Future<Moderation> moderationFuture = triggerModerationIfNeeded(method, messages);

                        ToolServiceContext toolServiceContext =
                                context.toolService.createContext(memoryId, userMessage);

                        if (streaming) {
                            var tokenStreamParameters = AiServiceTokenStreamParameters.builder()
                                    .messages(messages)
                                    .toolSpecifications(toolServiceContext.toolSpecifications())
                                    .toolExecutors(toolServiceContext.toolExecutors())
                                    .retrievedContents(
                                            augmentationResult != null ? augmentationResult.contents() : null)
                                    .context(context)
                                    .memoryId(memoryId)
                                    .commonGuardrailParams(commonGuardrailParam)
                                    .methodKey(method)
                                    .build();

                            TokenStream tokenStream = new AiServiceTokenStream(tokenStreamParameters);
                            // TODO moderation
                            if (returnType == TokenStream.class) {
                                return tokenStream;
                            } else {
                                return adapt(tokenStream, returnType);
                            }
                        }

                        ResponseFormat responseFormat = null;
                        if (supportsJsonSchema && jsonSchema.isPresent()) {
                            responseFormat = ResponseFormat.builder()
                                    .type(JSON)
                                    .jsonSchema(jsonSchema.get())
                                    .build();
                        }

                        ChatRequestParameters parameters = ChatRequestParameters.builder()
                                .toolSpecifications(toolServiceContext.toolSpecifications())
                                .responseFormat(responseFormat)
                                .build();

                        ChatRequest chatRequest = ChatRequest.builder()
                                .messages(messages)
                                .parameters(parameters)
                                .build();

                        ChatExecutor chatExecutor = ChatExecutor.builder()
                                .chatRequest(chatRequest)
                                .chatLanguageModel(context.chatModel)
                                .build();

                        ChatResponse chatResponse = chatExecutor.execute();

                        verifyModerationIfNeeded(moderationFuture);

                        ToolServiceResult toolServiceResult = context.toolService.executeInferenceAndToolsLoop(
                                chatResponse,
                                parameters,
                                messages,
                                context.chatModel,
                                chatMemory,
                                memoryId,
                                toolServiceContext.toolExecutors());

<<<<<<< HEAD
                        chatResponse = toolExecutionResult.chatResponse();
                        var finishReason = chatResponse.metadata().finishReason();
                        var response = invokeOutputGuardrails(
                                context.guardrailService(), method, chatResponse, chatExecutor, commonGuardrailParam);

                        if ((response != null) && typeHasRawClass(returnType, response.getClass())) {
                            return response;
                        }
=======
                        chatResponse = toolServiceResult.chatResponse();
                        FinishReason finishReason = chatResponse.metadata().finishReason();
                        Response<AiMessage> response = Response.from(
                                chatResponse.aiMessage(), toolServiceResult.tokenUsageAccumulator(), finishReason);
>>>>>>> 68d4e5c4

                        var parsedResponse = serviceOutputParser.parse((Response<AiMessage>) response, returnType);
                        if (typeHasRawClass(returnType, Result.class)) {
                            return Result.builder()
                                    .content(parsedResponse)
                                    .tokenUsage(toolServiceResult.tokenUsageAccumulator())
                                    .sources(augmentationResult == null ? null : augmentationResult.contents())
                                    .finishReason(finishReason)
                                    .toolExecutions(toolServiceResult.toolExecutions())
                                    .build();
                        } else {
                            return parsedResponse;
                        }
                    }

                    private boolean canAdaptTokenStreamTo(Type returnType) {
                        for (TokenStreamAdapter tokenStreamAdapter : tokenStreamAdapters) {
                            if (tokenStreamAdapter.canAdaptTokenStreamTo(returnType)) {
                                return true;
                            }
                        }
                        return false;
                    }

                    private Object adapt(TokenStream tokenStream, Type returnType) {
                        for (TokenStreamAdapter tokenStreamAdapter : tokenStreamAdapters) {
                            if (tokenStreamAdapter.canAdaptTokenStreamTo(returnType)) {
                                return tokenStreamAdapter.adapt(tokenStream);
                            }
                        }
                        throw new IllegalStateException("Can't find suitable TokenStreamAdapter");
                    }

                    private boolean supportsJsonSchema() {
                        return context.chatModel != null
                                && context.chatModel.supportedCapabilities().contains(RESPONSE_FORMAT_JSON_SCHEMA);
                    }

                    private UserMessage appendOutputFormatInstructions(Type returnType, UserMessage userMessage) {
                        String outputFormatInstructions = serviceOutputParser.outputFormatInstructions(returnType);
                        String text = userMessage.singleText() + outputFormatInstructions;
                        if (isNotNullOrBlank(userMessage.name())) {
                            userMessage = UserMessage.from(userMessage.name(), text);
                        } else {
                            userMessage = UserMessage.from(text);
                        }
                        return userMessage;
                    }

                    private Future<Moderation> triggerModerationIfNeeded(Method method, List<ChatMessage> messages) {
                        if (method.isAnnotationPresent(Moderate.class)) {
                            return executor.submit(() -> {
                                List<ChatMessage> messagesToModerate = removeToolMessages(messages);
                                return context.moderationModel
                                        .moderate(messagesToModerate)
                                        .content();
                            });
                        }
                        return null;
                    }
                });

        return (T) proxyInstance;
    }

    private UserMessage invokeInputGuardrails(
            GuardrailService guardrailService,
            Method method,
            UserMessage userMessage,
            GuardrailRequestParams commonGuardrailParams) {

        var inputGuardrailRequest = InputGuardrailRequest.builder()
                .userMessage(userMessage)
                .commonParams(commonGuardrailParams)
                .build();
        return guardrailService.executeGuardrails(method, inputGuardrailRequest);
    }

    private <T> T invokeOutputGuardrails(
            GuardrailService guardrailService,
            Method method,
            ChatResponse responseFromLLM,
            ChatExecutor chatExecutor,
            GuardrailRequestParams commonGuardrailParams) {

        var outputGuardrailRequest = OutputGuardrailRequest.builder()
                .responseFromLLM(responseFromLLM)
                .chatExecutor(chatExecutor)
                .requestParams(commonGuardrailParams)
                .build();
        return guardrailService.executeGuardrails(method, outputGuardrailRequest);
    }

    private Optional<SystemMessage> prepareSystemMessage(Object memoryId, Method method, Object[] args) {
        return findSystemMessageTemplate(memoryId, method)
                .map(systemMessageTemplate -> PromptTemplate.from(systemMessageTemplate)
                        .apply(findTemplateVariables(systemMessageTemplate, method, args))
                        .toSystemMessage());
    }

    private Optional<String> findSystemMessageTemplate(Object memoryId, Method method) {
        dev.langchain4j.service.SystemMessage annotation =
                method.getAnnotation(dev.langchain4j.service.SystemMessage.class);
        if (annotation != null) {
            return Optional.of(getTemplate(
                    method, "System", annotation.fromResource(), annotation.value(), annotation.delimiter()));
        }

        return context.systemMessageProvider.apply(memoryId);
    }

    private static Map<String, Object> findTemplateVariables(String template, Method method, Object[] args) {
        Parameter[] parameters = method.getParameters();

        Map<String, Object> variables = new HashMap<>();
        for (int i = 0; i < parameters.length; i++) {
            String variableName = getVariableName(parameters[i]);
            Object variableValue = args[i];
            variables.put(variableName, variableValue);
        }

        if (template.contains("{{it}}") && !variables.containsKey("it")) {
            String itValue = getValueOfVariableIt(parameters, args);
            variables.put("it", itValue);
        }

        return variables;
    }

    private static String getVariableName(Parameter parameter) {
        V annotation = parameter.getAnnotation(V.class);
        if (annotation != null) {
            return annotation.value();
        } else {
            return parameter.getName();
        }
    }

    private static String getValueOfVariableIt(Parameter[] parameters, Object[] args) {
        if (parameters.length == 1) {
            Parameter parameter = parameters[0];
            if (!parameter.isAnnotationPresent(MemoryId.class)
                    && !parameter.isAnnotationPresent(dev.langchain4j.service.UserMessage.class)
                    && !parameter.isAnnotationPresent(UserName.class)
                    && (!parameter.isAnnotationPresent(V.class) || isAnnotatedWithIt(parameter))) {
                return toString(args[0]);
            }
        }

        for (int i = 0; i < parameters.length; i++) {
            if (isAnnotatedWithIt(parameters[i])) {
                return toString(args[i]);
            }
        }

        throw illegalConfiguration("Error: cannot find the value of the prompt template variable \"{{it}}\".");
    }

    private static boolean isAnnotatedWithIt(Parameter parameter) {
        V annotation = parameter.getAnnotation(V.class);
        return annotation != null && "it".equals(annotation.value());
    }

    private static UserMessage prepareUserMessage(
            Method method, Object[] args, String userMessageTemplate, Map<String, Object> variables) {
        Prompt prompt = PromptTemplate.from(userMessageTemplate).apply(variables);

        Optional<String> maybeUserName = findUserName(method.getParameters(), args);
        return maybeUserName
                .map(userName -> UserMessage.from(userName, prompt.text()))
                .orElseGet(prompt::toUserMessage);
    }

    private static String getUserMessageTemplate(Method method, Object[] args) {

        Optional<String> templateFromMethodAnnotation = findUserMessageTemplateFromMethodAnnotation(method);
        Optional<String> templateFromParameterAnnotation =
                findUserMessageTemplateFromAnnotatedParameter(method.getParameters(), args);

        if (templateFromMethodAnnotation.isPresent() && templateFromParameterAnnotation.isPresent()) {
            throw illegalConfiguration(
                    "Error: The method '%s' has multiple @UserMessage annotations. Please use only one.",
                    method.getName());
        }

        if (templateFromMethodAnnotation.isPresent()) {
            return templateFromMethodAnnotation.get();
        }
        if (templateFromParameterAnnotation.isPresent()) {
            return templateFromParameterAnnotation.get();
        }

        Optional<String> templateFromTheOnlyArgument =
                findUserMessageTemplateFromTheOnlyArgument(method.getParameters(), args);
        if (templateFromTheOnlyArgument.isPresent()) {
            return templateFromTheOnlyArgument.get();
        }

        throw illegalConfiguration("Error: The method '%s' does not have a user message defined.", method.getName());
    }

    private static Optional<String> findUserMessageTemplateFromMethodAnnotation(Method method) {
        return Optional.ofNullable(method.getAnnotation(dev.langchain4j.service.UserMessage.class))
                .map(a -> getTemplate(method, "User", a.fromResource(), a.value(), a.delimiter()));
    }

    private static Optional<String> findUserMessageTemplateFromAnnotatedParameter(
            Parameter[] parameters, Object[] args) {
        for (int i = 0; i < parameters.length; i++) {
            if (parameters[i].isAnnotationPresent(dev.langchain4j.service.UserMessage.class)) {
                return Optional.of(toString(args[i]));
            }
        }
        return Optional.empty();
    }

    private static Optional<String> findUserMessageTemplateFromTheOnlyArgument(Parameter[] parameters, Object[] args) {
        if (parameters != null && parameters.length == 1 && parameters[0].getAnnotations().length == 0) {
            return Optional.of(toString(args[0]));
        }
        return Optional.empty();
    }

    private static Optional<String> findUserName(Parameter[] parameters, Object[] args) {
        for (int i = 0; i < parameters.length; i++) {
            if (parameters[i].isAnnotationPresent(UserName.class)) {
                return Optional.of(args[i].toString());
            }
        }
        return Optional.empty();
    }

    private static String getTemplate(Method method, String type, String resource, String[] value, String delimiter) {
        String messageTemplate;
        if (!resource.trim().isEmpty()) {
            messageTemplate = getResourceText(method.getDeclaringClass(), resource);
            if (messageTemplate == null) {
                throw illegalConfiguration("@%sMessage's resource '%s' not found", type, resource);
            }
        } else {
            messageTemplate = String.join(delimiter, value);
        }
        if (messageTemplate.trim().isEmpty()) {
            throw illegalConfiguration("@%sMessage's template cannot be empty", type);
        }
        return messageTemplate;
    }

    private static String getResourceText(Class<?> clazz, String resource) {
        InputStream inputStream = clazz.getResourceAsStream(resource);
        if (inputStream == null) {
            inputStream = clazz.getResourceAsStream("/" + resource);
        }
        return getText(inputStream);
    }

    private static String getText(InputStream inputStream) {
        if (inputStream == null) {
            return null;
        }
        try (Scanner scanner = new Scanner(inputStream);
                Scanner s = scanner.useDelimiter("\\A")) {
            return s.hasNext() ? s.next() : "";
        }
    }

    private static Optional<Object> findMemoryId(Method method, Object[] args) {
        Parameter[] parameters = method.getParameters();
        for (int i = 0; i < parameters.length; i++) {
            if (parameters[i].isAnnotationPresent(MemoryId.class)) {
                Object memoryId = args[i];
                if (memoryId == null) {
                    throw illegalArgument(
                            "The value of parameter '%s' annotated with @MemoryId in method '%s' must not be null",
                            parameters[i].getName(), method.getName());
                }
                return Optional.of(memoryId);
            }
        }
        return Optional.empty();
    }

    private static String toString(Object arg) {
        if (arg.getClass().isArray()) {
            return arrayToString(arg);
        } else if (arg.getClass().isAnnotationPresent(StructuredPrompt.class)) {
            return StructuredPromptProcessor.toPrompt(arg).text();
        } else {
            return arg.toString();
        }
    }

    private static String arrayToString(Object arg) {
        StringBuilder sb = new StringBuilder("[");
        int length = Array.getLength(arg);
        for (int i = 0; i < length; i++) {
            sb.append(toString(Array.get(arg, i)));
            if (i < length - 1) {
                sb.append(", ");
            }
        }
        sb.append("]");
        return sb.toString();
    }
}<|MERGE_RESOLUTION|>--- conflicted
+++ resolved
@@ -264,23 +264,12 @@
                                 memoryId,
                                 toolServiceContext.toolExecutors());
 
-<<<<<<< HEAD
-                        chatResponse = toolExecutionResult.chatResponse();
-                        var finishReason = chatResponse.metadata().finishReason();
-                        var response = invokeOutputGuardrails(
-                                context.guardrailService(), method, chatResponse, chatExecutor, commonGuardrailParam);
-
-                        if ((response != null) && typeHasRawClass(returnType, response.getClass())) {
-                            return response;
-                        }
-=======
                         chatResponse = toolServiceResult.chatResponse();
                         FinishReason finishReason = chatResponse.metadata().finishReason();
-                        Response<AiMessage> response = Response.from(
-                                chatResponse.aiMessage(), toolServiceResult.tokenUsageAccumulator(), finishReason);
->>>>>>> 68d4e5c4
-
-                        var parsedResponse = serviceOutputParser.parse((Response<AiMessage>) response, returnType);
+                        Response<AiMessage> response = invokeOutputGuardrails(
+                                context.guardrailService(), method, chatResponse, chatExecutor, commonGuardrailParam);
+
+                        var parsedResponse = serviceOutputParser.parse(response, returnType);
                         if (typeHasRawClass(returnType, Result.class)) {
                             return Result.builder()
                                     .content(parsedResponse)
