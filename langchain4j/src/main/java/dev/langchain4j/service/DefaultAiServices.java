--- conflicted
+++ resolved
@@ -13,15 +13,10 @@
 import dev.langchain4j.data.message.ChatMessage;
 import dev.langchain4j.data.message.SystemMessage;
 import dev.langchain4j.data.message.UserMessage;
-<<<<<<< HEAD
 import dev.langchain4j.guardrail.GuardrailParams.CommonGuardrailParams;
 import dev.langchain4j.guardrail.InputGuardrailParams;
 import dev.langchain4j.guardrail.OutputGuardrailParams;
 import dev.langchain4j.model.chat.ChatExecutor;
-=======
-import dev.langchain4j.memory.ChatMemory;
-import dev.langchain4j.service.memory.ChatMemoryService;
->>>>>>> e0150c9e
 import dev.langchain4j.model.chat.request.ChatRequest;
 import dev.langchain4j.model.chat.request.ChatRequestParameters;
 import dev.langchain4j.model.chat.request.ResponseFormat;
@@ -37,6 +32,7 @@
 import dev.langchain4j.rag.AugmentationResult;
 import dev.langchain4j.rag.query.Metadata;
 import dev.langchain4j.service.guardrail.GuardrailService;
+import dev.langchain4j.service.memory.ChatMemoryService;
 import dev.langchain4j.service.output.ServiceOutputParser;
 import dev.langchain4j.service.tool.ToolExecutionContext;
 import dev.langchain4j.service.tool.ToolExecutionResult;
@@ -190,20 +186,12 @@
                             userMessage = appendOutputFormatInstructions(returnType, userMessage);
                         }
 
-<<<<<<< HEAD
                         List<ChatMessage> messages = new ArrayList<>();
 
                         if (context.hasChatMemory()) {
                             systemMessage.ifPresent(chatMemory::add);
                             chatMemory.add(userMessage);
                             messages.addAll(chatMemory.messages());
-=======
-                        List<ChatMessage> messages;
-                        if (chatMemory != null) {
-                            systemMessage.ifPresent(chatMemory::add);
-                            chatMemory.add(userMessage);
-                            messages = chatMemory.messages();
->>>>>>> e0150c9e
                         } else {
                             systemMessage.ifPresent(messages::add);
                             messages.add(userMessage);
