package dev.langchain4j.service;

import dev.langchain4j.agent.tool.ToolExecutionRequest;
import dev.langchain4j.agent.tool.ToolExecutor;
import dev.langchain4j.data.image.Image;
import dev.langchain4j.data.message.SystemMessage;
import dev.langchain4j.data.message.UserMessage;
import dev.langchain4j.data.message.*;
import dev.langchain4j.memory.ChatMemory;
import dev.langchain4j.model.input.Prompt;
import dev.langchain4j.model.input.PromptTemplate;
import dev.langchain4j.model.input.structured.StructuredPrompt;
import dev.langchain4j.model.input.structured.StructuredPromptProcessor;
import dev.langchain4j.model.moderation.Moderation;
import dev.langchain4j.model.output.Response;
import dev.langchain4j.model.output.TokenUsage;
import dev.langchain4j.rag.AugmentationRequest;
import dev.langchain4j.rag.AugmentationResult;
import dev.langchain4j.rag.query.Metadata;

import java.io.InputStream;
import java.lang.reflect.*;
import java.util.*;
import java.util.concurrent.ExecutorService;
import java.util.concurrent.Executors;
import java.util.concurrent.Future;
import java.util.stream.Collectors;
import java.util.stream.Stream;

import static dev.langchain4j.exception.IllegalConfigurationException.illegalConfiguration;
import static dev.langchain4j.internal.Exceptions.illegalArgument;
import static dev.langchain4j.internal.Exceptions.runtime;
import static dev.langchain4j.internal.Utils.isNotNullOrBlank;
import static dev.langchain4j.service.ServiceOutputParser.outputFormatInstructions;
import static dev.langchain4j.service.ServiceOutputParser.parse;

class DefaultAiServices<T> extends AiServices<T> {

    private static final int MAX_SEQUENTIAL_TOOL_EXECUTIONS = 10;

    DefaultAiServices(AiServiceContext context) {
        super(context);
    }

    static void validateParameters(Method method) {
        Parameter[] parameters = method.getParameters();
        if (parameters == null || parameters.length < 2) {
            return;
        }

        for (Parameter parameter : parameters) {
            V v = parameter.getAnnotation(V.class);
            dev.langchain4j.service.UserMessage userMessage = parameter.getAnnotation(dev.langchain4j.service.UserMessage.class);
            MemoryId memoryId = parameter.getAnnotation(MemoryId.class);
            UserName userName = parameter.getAnnotation(UserName.class);
            if (v == null && userMessage == null && memoryId == null && userName == null) {
                throw illegalConfiguration(
                        "Parameter '%s' of method '%s' should be annotated with @V or @UserMessage " +
                                "or @UserName or @MemoryId", parameter.getName(), method.getName()
                );
            }
        }
    }

    public T build() {

        performBasicValidation();

        for (Method method : context.aiServiceClass.getMethods()) {
            if (method.isAnnotationPresent(Moderate.class) && context.moderationModel == null) {
                throw illegalConfiguration("The @Moderate annotation is present, but the moderationModel is not set up. " +
                        "Please ensure a valid moderationModel is configured before using the @Moderate annotation.");
            }
            if (method.getReturnType() == Result.class) {
                validateResultReturnType(method);
            }
        }

        Object proxyInstance = Proxy.newProxyInstance(
                context.aiServiceClass.getClassLoader(),
                new Class<?>[]{context.aiServiceClass},
                new InvocationHandler() {

                    private final ExecutorService executor = Executors.newCachedThreadPool();

                    @Override
                    public Object invoke(Object proxy, Method method, Object[] args) throws Exception {

                        if (method.getDeclaringClass() == Object.class) {
                            // methods like equals(), hashCode() and toString() should not be handled by this proxy
                            return method.invoke(this, args);
                        }

                        validateParameters(method);

                        Object memoryId = findMemoryId(method, args).orElse(DEFAULT);

                        Optional<SystemMessage> systemMessage = prepareSystemMessage(memoryId, method, args);
                        UserMessage userMessage = prepareUserMessage(method, args);
                        AugmentationResult augmentationResult = null;
                        if (context.retrievalAugmentor != null) {
                            List<ChatMessage> chatMemory = context.hasChatMemory()
                                    ? context.chatMemory(memoryId).messages()
                                    : null;
                            Metadata metadata = Metadata.from(userMessage, memoryId, chatMemory);
                            AugmentationRequest augmentationRequest = new AugmentationRequest(userMessage, metadata);
                            augmentationResult = context.retrievalAugmentor.augment(augmentationRequest);
                            userMessage = (UserMessage) augmentationResult.chatMessage();
                        }

                        // TODO give user ability to provide custom OutputParser
<<<<<<< HEAD
                        String outputFormatInstructions = outputFormatInstructions(method.getReturnType());
                        if(userMessage.contents().stream().filter(content -> content instanceof TextContent).count() > 1) {
                            throw illegalConfiguration("Error: The method '%s' has multiple text contents. Please use only one.", method.getName());
                        }
                        if(userMessage.contents().size() > 1 && !(userMessage.contents().get(0) instanceof TextContent)) {
                            throw illegalConfiguration("Error: The first content should be text content.", method.getName());
                        }
                        String text = ((TextContent) userMessage.contents().get(0)).text() + outputFormatInstructions;
                        List<Content> images = userMessage.contents().subList(1, userMessage.contents().size());
                        userMessage = UserMessage.from(Stream.concat(Stream.of(TextContent.from(text)), images.stream()).collect(Collectors.toList()));
=======
                        Class<?> returnType = method.getReturnType();
                        boolean isReturnTypeResult = false;
                        if (returnType == Result.class) {
                            isReturnTypeResult = true;
                            AnnotatedType annotatedReturnType = method.getAnnotatedReturnType();
                            ParameterizedType type = (ParameterizedType) annotatedReturnType.getType();
                            Type[] typeArguments = type.getActualTypeArguments();
                            for (Type typeArg : typeArguments) {
                                returnType = Class.forName(typeArg.getTypeName());
                            }
                        }
                        String outputFormatInstructions = outputFormatInstructions(returnType);
                        String text = userMessage.singleText() + outputFormatInstructions;
                        if (isNotNullOrBlank(userMessage.name())) {
                            userMessage = UserMessage.from(userMessage.name(), text);
                        } else {
                            userMessage = UserMessage.from(text);
                        }
>>>>>>> 62fdc161

                        if (context.hasChatMemory()) {
                            ChatMemory chatMemory = context.chatMemory(memoryId);
                            systemMessage.ifPresent(chatMemory::add);
                            chatMemory.add(userMessage);
                        }

                        List<ChatMessage> messages;
                        if (context.hasChatMemory()) {
                            messages = context.chatMemory(memoryId).messages();
                        } else {
                            messages = new ArrayList<>();
                            systemMessage.ifPresent(messages::add);
                            messages.add(userMessage);
                        }

                        Future<Moderation> moderationFuture = triggerModerationIfNeeded(method, messages);

                        if (returnType == TokenStream.class) {
                            return new AiServiceTokenStream(messages, context, memoryId); // TODO moderation
                        }

                        Response<AiMessage> response = context.toolSpecifications == null
                                ? context.chatModel.generate(messages)
                                : context.chatModel.generate(messages, context.toolSpecifications);
                        TokenUsage tokenUsageAccumulator = response.tokenUsage();

                        verifyModerationIfNeeded(moderationFuture);

                        int executionsLeft = MAX_SEQUENTIAL_TOOL_EXECUTIONS;
                        while (true) {

                            if (executionsLeft-- == 0) {
                                throw runtime("Something is wrong, exceeded %s sequential tool executions",
                                        MAX_SEQUENTIAL_TOOL_EXECUTIONS);
                            }

                            AiMessage aiMessage = response.content();

                            if (context.hasChatMemory()) {
                                context.chatMemory(memoryId).add(aiMessage);
                            } else {
                                messages = new ArrayList<>(messages);
                                messages.add(aiMessage);
                            }

                            if (!aiMessage.hasToolExecutionRequests()) {
                                break;
                            }

                            for (ToolExecutionRequest toolExecutionRequest : aiMessage.toolExecutionRequests()) {
                                ToolExecutor toolExecutor = context.toolExecutors.get(toolExecutionRequest.name());
                                String toolExecutionResult = toolExecutor.execute(toolExecutionRequest, memoryId);
                                ToolExecutionResultMessage toolExecutionResultMessage = ToolExecutionResultMessage.from(
                                        toolExecutionRequest,
                                        toolExecutionResult
                                );
                                if (context.hasChatMemory()) {
                                    context.chatMemory(memoryId).add(toolExecutionResultMessage);
                                } else {
                                    messages.add(toolExecutionResultMessage);
                                }
                            }

                            if (context.hasChatMemory()) {
                                messages = context.chatMemory(memoryId).messages();
                            }

                            response = context.chatModel.generate(messages, context.toolSpecifications);
                            tokenUsageAccumulator = TokenUsage.sum(tokenUsageAccumulator, response.tokenUsage());
                        }

                        response = Response.from(response.content(), tokenUsageAccumulator, response.finishReason());
                        Object parsedResponse = parse(response, returnType);

                        if (isReturnTypeResult) {
                            return Result.builder()
                                    .content(parsedResponse)
                                    .tokenUsage(tokenUsageAccumulator)
                                    .sources(augmentationResult == null ? null : augmentationResult.contents())
                                    .build();
                        } else {
                            return parsedResponse;
                        }
                    }

                    private Future<Moderation> triggerModerationIfNeeded(Method method, List<ChatMessage> messages) {
                        if (method.isAnnotationPresent(Moderate.class)) {
                            return executor.submit(() -> {
                                List<ChatMessage> messagesToModerate = removeToolMessages(messages);
                                return context.moderationModel.moderate(messagesToModerate).content();
                            });
                        }
                        return null;
                    }
                });

        return (T) proxyInstance;
    }

    private Optional<SystemMessage> prepareSystemMessage(Object memoryId, Method method, Object[] args) {
        return findSystemMessageTemplate(memoryId, method)
                .map(systemMessageTemplate -> PromptTemplate.from(systemMessageTemplate)
                        .apply(findTemplateVariables(systemMessageTemplate, method, args))
                        .toSystemMessage());
    }

    private Optional<String> findSystemMessageTemplate(Object memoryId, Method method) {
        dev.langchain4j.service.SystemMessage annotation = method.getAnnotation(dev.langchain4j.service.SystemMessage.class);
        if (annotation != null) {
            return Optional.of(getTemplate(method, "System", annotation.fromResource(), annotation.value(), annotation.delimiter()));
        }

        return context.systemMessageProvider.apply(memoryId);
    }

    private static Map<String, Object> findTemplateVariables(String template, Method method, Object[] args) {
        Parameter[] parameters = method.getParameters();

        Map<String, Object> variables = new HashMap<>();
        for (int i = 0; i < parameters.length; i++) {
            V annotation = parameters[i].getAnnotation(V.class);
            if (annotation != null) {
                String variableName = annotation.value();
                Object variableValue = args[i];
                variables.put(variableName, variableValue);
            }
        }

        if (template.contains("{{it}}") && !variables.containsKey("it")) {
            String itValue = getValueOfVariableIt(parameters, args);
            variables.put("it", itValue);
        }

        return variables;
    }

    private static String getValueOfVariableIt(Parameter[] parameters, Object[] args) {
        if (parameters.length == 1) {
            Parameter parameter = parameters[0];
            if (!parameter.isAnnotationPresent(dev.langchain4j.service.MemoryId.class)
                    && !parameter.isAnnotationPresent(dev.langchain4j.service.UserMessage.class)
                    && !parameter.isAnnotationPresent(dev.langchain4j.service.UserName.class)
                    && (!parameter.isAnnotationPresent(dev.langchain4j.service.V.class) || isAnnotatedWithIt(parameter))) {
                return toString(args[0]);
            }
        }

        for (int i = 0; i < parameters.length; i++) {
            if (isAnnotatedWithIt(parameters[i])) {
                return toString(args[i]);
            }
        }

        throw illegalConfiguration("Error: cannot find the value of the prompt template variable \"{{it}}\".");
    }

    private static boolean isAnnotatedWithIt(Parameter parameter) {
        V annotation = parameter.getAnnotation(V.class);
        return annotation != null && "it".equals(annotation.value());
    }

    private static UserMessage prepareUserMessage(Method method, Object[] args) {
        String template = getUserMessageTemplate(method, args);
        List<Content> imageContent = findImagesContentInParameters(method, args);
        Optional<String> maybeUserName = findUserName(method.getParameters(), args);

        Map<String, Object> variables = findTemplateVariables(template, method, args);

        Prompt prompt = PromptTemplate.from(template).apply(variables);
        return maybeUserName.map(userName -> UserMessage.from(userName, promptAndImages(prompt, imageContent)))
                .orElseGet(() -> UserMessage.from(promptAndImages(prompt, imageContent)));
    }

    private static List<Content> promptAndImages(Prompt prompt, List<Content> imageContent) {
        return Stream.concat(Stream.of(TextContent.from(prompt.text())), imageContent.stream())
                .collect(Collectors.toList());
    }

    private static List<Content> findImagesContentInParameters(Method method, Object[] args) {
        return Arrays.stream(method.getParameters())
                .filter(DefaultAiServices::isImageParameter)
                .map(parameter -> {
                    Object arg = args[Arrays.asList(method.getParameters()).indexOf(parameter)];
                    if (arg instanceof Image) {
                        return ImageContent.from((Image) arg);
                    } else {
                        return (ImageContent) arg;
                    }
                })
                .collect(Collectors.toList());
    }

    private static boolean isImageParameter(Parameter parameter) {
        return parameter.isAnnotationPresent(dev.langchain4j.service.UserMessage.class) &&
                (parameter.getType().equals(Image.class)
                        || parameter.getType().equals(ImageContent.class));
    }

    private static String getUserMessageTemplate(Method method, Object[] args) {

        Optional<String> templateFromMethodAnnotation = findUserMessageTemplateFromMethodAnnotation(method);
        Optional<String> templateFromParameterAnnotation = findUserMessageTemplateFromAnnotatedParameter(method.getParameters(), args);

        if (templateFromMethodAnnotation.isPresent() && templateFromParameterAnnotation.isPresent()) {
            if(findImagesContentInParameters(method, args).isEmpty()) {
                throw illegalConfiguration(
                        "Error: The method '%s' has multiple @UserMessage annotations. Please use only one.",
                        method.getName()
                );
            }
        }

        if (templateFromMethodAnnotation.isPresent()) {
            return templateFromMethodAnnotation.get();
        }
        if (templateFromParameterAnnotation.isPresent()) {
            return templateFromParameterAnnotation.get();
        }

        Optional<String> templateFromTheOnlyArgument = findUserMessageTemplateFromTheOnlyArgument(method.getParameters(), args);
        if (templateFromTheOnlyArgument.isPresent()) {
            return templateFromTheOnlyArgument.get();
        }

        throw illegalConfiguration("Error: The method '%s' does not have a user message defined.", method.getName());
    }

    private static Optional<String> findUserMessageTemplateFromMethodAnnotation(Method method) {
        return Optional.ofNullable(method.getAnnotation(dev.langchain4j.service.UserMessage.class))
                .map(a -> getTemplate(method, "User", a.fromResource(), a.value(), a.delimiter()));
    }

    private static Optional<String> findUserMessageTemplateFromAnnotatedParameter(Parameter[] parameters, Object[] args) {
        for (int i = 0; i < parameters.length; i++) {
            if (parameters[i].isAnnotationPresent(dev.langchain4j.service.UserMessage.class)) {
                return Optional.of(toString(args[i]));
            }
        }
        return Optional.empty();
    }

    private static Optional<String> findUserMessageTemplateFromTheOnlyArgument(Parameter[] parameters, Object[] args) {
        if (parameters != null && parameters.length == 1 && parameters[0].getAnnotations().length == 0) {
            return Optional.of(toString(args[0]));
        }
        return Optional.empty();
    }

    private static Optional<String> findUserName(Parameter[] parameters, Object[] args) {
        for (int i = 0; i < parameters.length; i++) {
            if (parameters[i].isAnnotationPresent(UserName.class)) {
                return Optional.of(args[i].toString());
            }
        }
        return Optional.empty();
    }

    private static String getTemplate(Method method, String type, String resource, String[] value, String delimiter) {
        String messageTemplate;
        if (!resource.trim().isEmpty()) {
            messageTemplate = getResourceText(method.getDeclaringClass(), resource);
            if (messageTemplate == null) {
                throw illegalConfiguration("@%sMessage's resource '%s' not found", type, resource);
            }
        } else {
            messageTemplate = String.join(delimiter, value);
        }
        if (messageTemplate.trim().isEmpty()) {
            throw illegalConfiguration("@%sMessage's template cannot be empty", type);
        }
        return messageTemplate;
    }

    private static String getResourceText(Class<?> clazz, String name) {
        return getText(clazz.getResourceAsStream(name));
    }

    private static String getText(InputStream inputStream) {
        if (inputStream == null) {
            return null;
        }
        try (Scanner scanner = new Scanner(inputStream);
             Scanner s = scanner.useDelimiter("\\A")) {
            return s.hasNext() ? s.next() : "";
        }
    }

    private static Optional<Object> findMemoryId(Method method, Object[] args) {
        Parameter[] parameters = method.getParameters();
        for (int i = 0; i < parameters.length; i++) {
            if (parameters[i].isAnnotationPresent(MemoryId.class)) {
                Object memoryId = args[i];
                if (memoryId == null) {
                    throw illegalArgument(
                            "The value of parameter '%s' annotated with @MemoryId in method '%s' must not be null",
                            parameters[i].getName(), method.getName()
                    );
                }
                return Optional.of(memoryId);
            }
        }
        return Optional.empty();
    }

    private static String toString(Object arg) {
        if (arg.getClass().isArray()) {
            return arrayToString(arg);
        } else if (arg.getClass().isAnnotationPresent(StructuredPrompt.class)) {
            return StructuredPromptProcessor.toPrompt(arg).text();
        } else {
            return arg.toString();
        }
    }

    private static String arrayToString(Object arg) {
        StringBuilder sb = new StringBuilder("[");
        int length = Array.getLength(arg);
        for (int i = 0; i < length; i++) {
            sb.append(toString(Array.get(arg, i)));
            if (i < length - 1) {
                sb.append(", ");
            }
        }
        sb.append("]");
        return sb.toString();
    }
}<|MERGE_RESOLUTION|>--- conflicted
+++ resolved
@@ -109,18 +109,6 @@
                         }
 
                         // TODO give user ability to provide custom OutputParser
-<<<<<<< HEAD
-                        String outputFormatInstructions = outputFormatInstructions(method.getReturnType());
-                        if(userMessage.contents().stream().filter(content -> content instanceof TextContent).count() > 1) {
-                            throw illegalConfiguration("Error: The method '%s' has multiple text contents. Please use only one.", method.getName());
-                        }
-                        if(userMessage.contents().size() > 1 && !(userMessage.contents().get(0) instanceof TextContent)) {
-                            throw illegalConfiguration("Error: The first content should be text content.", method.getName());
-                        }
-                        String text = ((TextContent) userMessage.contents().get(0)).text() + outputFormatInstructions;
-                        List<Content> images = userMessage.contents().subList(1, userMessage.contents().size());
-                        userMessage = UserMessage.from(Stream.concat(Stream.of(TextContent.from(text)), images.stream()).collect(Collectors.toList()));
-=======
                         Class<?> returnType = method.getReturnType();
                         boolean isReturnTypeResult = false;
                         if (returnType == Result.class) {
@@ -132,14 +120,21 @@
                                 returnType = Class.forName(typeArg.getTypeName());
                             }
                         }
+                        if (userMessage.contents().stream().filter(content -> content instanceof TextContent).count() > 1) {
+                            throw illegalConfiguration("Error: The method '%s' has multiple text contents. Please use only one.", method.getName());
+                        }
+                        if (userMessage.contents().size() > 1 && !(userMessage.contents().get(0) instanceof TextContent)) {
+                            throw illegalConfiguration("Error: The first content should be text content.", method.getName());
+                        }
                         String outputFormatInstructions = outputFormatInstructions(returnType);
-                        String text = userMessage.singleText() + outputFormatInstructions;
+                        String text = ((TextContent) userMessage.contents().get(0)).text() + outputFormatInstructions;
+                        List<Content> images = userMessage.contents().subList(1, userMessage.contents().size());
+                        List<Content> contents = Stream.concat(Stream.of(TextContent.from(text)), images.stream()).collect(Collectors.toList());
                         if (isNotNullOrBlank(userMessage.name())) {
-                            userMessage = UserMessage.from(userMessage.name(), text);
+                            userMessage = UserMessage.from(userMessage.name(), contents);
                         } else {
-                            userMessage = UserMessage.from(text);
-                        }
->>>>>>> 62fdc161
+                            userMessage = UserMessage.from(contents);
+                        }
 
                         if (context.hasChatMemory()) {
                             ChatMemory chatMemory = context.chatMemory(memoryId);
