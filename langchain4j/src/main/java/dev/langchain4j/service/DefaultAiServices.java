--- conflicted
+++ resolved
@@ -268,7 +268,7 @@
                                 toolServiceContext.toolExecutors());
 
                         chatResponse = toolServiceResult.chatResponse();
-<<<<<<< HEAD
+
                         FinishReason finishReason = chatResponse.metadata().finishReason();
                         var response = invokeOutputGuardrails(
                                 context.guardrailService(), method, chatResponse, chatExecutor, commonGuardrailParam);
@@ -278,16 +278,13 @@
                         }
 
                         var parsedResponse = serviceOutputParser.parse((Response<AiMessage>) response, returnType);
-=======
-
-                        Object parsedResponse = serviceOutputParser.parse(chatResponse, returnType);
->>>>>>> 4dae0994
+                      
                         if (typeHasRawClass(returnType, Result.class)) {
                             return Result.builder()
                                     .content(parsedResponse)
                                     .tokenUsage(chatResponse.tokenUsage())
                                     .sources(augmentationResult == null ? null : augmentationResult.contents())
-                                    .finishReason(chatResponse.finishReason())
+                                    .finishReason(finishReason)
                                     .toolExecutions(toolServiceResult.toolExecutions())
                                     .build();
                         } else {
