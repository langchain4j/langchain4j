package dev.langchain4j.service;

import dev.langchain4j.agent.tool.ToolExecutionRequest;
import dev.langchain4j.agent.tool.ToolExecutor;
import dev.langchain4j.data.message.SystemMessage;
import dev.langchain4j.data.message.UserMessage;
import dev.langchain4j.data.message.*;
import dev.langchain4j.memory.ChatMemory;
import dev.langchain4j.model.input.Prompt;
import dev.langchain4j.model.input.PromptTemplate;
import dev.langchain4j.model.input.structured.StructuredPrompt;
import dev.langchain4j.model.input.structured.StructuredPromptProcessor;
import dev.langchain4j.model.moderation.Moderation;
import dev.langchain4j.model.output.Output;
import dev.langchain4j.model.output.Output;
import dev.langchain4j.model.output.OutputParser;
import dev.langchain4j.model.output.Response;
import dev.langchain4j.model.output.TokenUsage;
import dev.langchain4j.rag.AugmentationRequest;
import dev.langchain4j.rag.AugmentationResult;
import dev.langchain4j.rag.query.Metadata;

import java.io.InputStream;
import java.lang.reflect.*;
import java.util.*;
import java.util.concurrent.ExecutorService;
import java.util.concurrent.Executors;
import java.util.concurrent.Future;

import static dev.langchain4j.exception.IllegalConfigurationException.illegalConfiguration;
import static dev.langchain4j.internal.Exceptions.illegalArgument;
import static dev.langchain4j.internal.Exceptions.runtime;
import static dev.langchain4j.service.ServiceOutputParser.outputFormatInstructions;
import static dev.langchain4j.service.ServiceOutputParser.parse;

class DefaultAiServices<T> extends AiServices<T> {

    private static final int MAX_SEQUENTIAL_TOOL_EXECUTIONS = 10;

    DefaultAiServices(AiServiceContext context) {
        super(context);
    }

    static void validateParameters(Method method) {
        Parameter[] parameters = method.getParameters();
        if (parameters == null || parameters.length < 2) {
            return;
        }

        for (Parameter parameter : parameters) {
            V v = parameter.getAnnotation(V.class);
            dev.langchain4j.service.UserMessage userMessage = parameter.getAnnotation(dev.langchain4j.service.UserMessage.class);
            MemoryId memoryId = parameter.getAnnotation(MemoryId.class);
            UserName userName = parameter.getAnnotation(UserName.class);
            if (v == null && userMessage == null && memoryId == null && userName == null) {
                throw illegalConfiguration(
                        "Parameter '%s' of method '%s' should be annotated with @V or @UserMessage " +
                                "or @UserName or @MemoryId", parameter.getName(), method.getName()
                );
            }
        }
    }

    public T build() {

        performBasicValidation();

        for (Method method : context.aiServiceClass.getMethods()) {
            if (method.isAnnotationPresent(Moderate.class) && context.moderationModel == null) {
                throw illegalConfiguration("The @Moderate annotation is present, but the moderationModel is not set up. " +
                        "Please ensure a valid moderationModel is configured before using the @Moderate annotation.");
            }
            if (method.getReturnType() == Result.class) {
                validateResultReturnType(method);
            }
        }

        Object proxyInstance = Proxy.newProxyInstance(
                context.aiServiceClass.getClassLoader(),
                new Class<?>[]{context.aiServiceClass},
                new InvocationHandler() {

                    private final ExecutorService executor = Executors.newCachedThreadPool();

                    @Override
                    public Object invoke(Object proxy, Method method, Object[] args) throws Exception {

                        if (method.getDeclaringClass() == Object.class) {
                            // methods like equals(), hashCode() and toString() should not be handled by this proxy
                            return method.invoke(this, args);
                        }

                        validateParameters(method);

                        Object memoryId = findMemoryId(method, args).orElse(DEFAULT);

                        Optional<SystemMessage> systemMessage = prepareSystemMessage(memoryId, method, args);
                        UserMessage userMessage = prepareUserMessage(method, args);
                        AugmentationResult augmentationResult = null;
                        if (context.retrievalAugmentor != null) {
                            List<ChatMessage> chatMemory = context.hasChatMemory()
                                    ? context.chatMemory(memoryId).messages()
                                    : null;
                            Metadata metadata = Metadata.from(userMessage, memoryId, chatMemory);
                            AugmentationRequest augmentationRequest = new AugmentationRequest(userMessage, metadata);
                            augmentationResult = context.retrievalAugmentor.augment(augmentationRequest);
                            userMessage = (UserMessage) augmentationResult.chatMessage();
                        }

<<<<<<< HEAD
                        OutputParser<?> customOutputParser = null;
                        if (method.isAnnotationPresent(Output.class)) {
                            customOutputParser = method.getAnnotation(Output.class).value().newInstance();
                        }

                        String outputFormatInstructions = outputFormatInstructions(method.getReturnType(), customOutputParser);
                        userMessage = UserMessage.from(userMessage.singleText() + outputFormatInstructions);
=======
                        // TODO give user ability to provide custom OutputParser
                        Class<?> returnType = method.getReturnType();
                        boolean isReturnTypeResult = false;
                        if (returnType == Result.class) {
                            isReturnTypeResult = true;
                            AnnotatedType annotatedReturnType = method.getAnnotatedReturnType();
                            ParameterizedType type = (ParameterizedType) annotatedReturnType.getType();
                            Type[] typeArguments = type.getActualTypeArguments();
                            for (Type typeArg : typeArguments) {
                                returnType = Class.forName(typeArg.getTypeName());
                            }
                        }
                        String outputFormatInstructions = outputFormatInstructions(returnType);
                        userMessage = UserMessage.from(userMessage.text() + outputFormatInstructions);
>>>>>>> 17bf4454

                        if (context.hasChatMemory()) {
                            ChatMemory chatMemory = context.chatMemory(memoryId);
                            systemMessage.ifPresent(chatMemory::add);
                            chatMemory.add(userMessage);
                        }

                        List<ChatMessage> messages;
                        if (context.hasChatMemory()) {
                            messages = context.chatMemory(memoryId).messages();
                        } else {
                            messages = new ArrayList<>();
                            systemMessage.ifPresent(messages::add);
                            messages.add(userMessage);
                        }

                        Future<Moderation> moderationFuture = triggerModerationIfNeeded(method, messages);

                        if (returnType == TokenStream.class) {
                            return new AiServiceTokenStream(messages, context, memoryId); // TODO moderation
                        }

                        Response<AiMessage> response = context.toolSpecifications == null
                                ? context.chatModel.generate(messages)
                                : context.chatModel.generate(messages, context.toolSpecifications);
                        TokenUsage tokenUsageAccumulator = response.tokenUsage();

                        verifyModerationIfNeeded(moderationFuture);

                        int executionsLeft = MAX_SEQUENTIAL_TOOL_EXECUTIONS;
                        while (true) {

                            if (executionsLeft-- == 0) {
                                throw runtime("Something is wrong, exceeded %s sequential tool executions",
                                        MAX_SEQUENTIAL_TOOL_EXECUTIONS);
                            }

                            AiMessage aiMessage = response.content();

                            if (context.hasChatMemory()) {
                                context.chatMemory(memoryId).add(aiMessage);
                            } else {
                                messages = new ArrayList<>(messages);
                                messages.add(aiMessage);
                            }

                            if (!aiMessage.hasToolExecutionRequests()) {
                                break;
                            }

                            for (ToolExecutionRequest toolExecutionRequest : aiMessage.toolExecutionRequests()) {
                                ToolExecutor toolExecutor = context.toolExecutors.get(toolExecutionRequest.name());
                                String toolExecutionResult = toolExecutor.execute(toolExecutionRequest, memoryId);
                                ToolExecutionResultMessage toolExecutionResultMessage = ToolExecutionResultMessage.from(
                                        toolExecutionRequest,
                                        toolExecutionResult
                                );
                                if (context.hasChatMemory()) {
                                    context.chatMemory(memoryId).add(toolExecutionResultMessage);
                                } else {
                                    messages.add(toolExecutionResultMessage);
                                }
                            }

                            if (context.hasChatMemory()) {
                                messages = context.chatMemory(memoryId).messages();
                            }

                            response = context.chatModel.generate(messages, context.toolSpecifications);
                            tokenUsageAccumulator = tokenUsageAccumulator.add(response.tokenUsage());
                        }

                        response = Response.from(response.content(), tokenUsageAccumulator, response.finishReason());
<<<<<<< HEAD

                        return parse(response, method.getReturnType(), customOutputParser);
=======
                        Object parsedResponse = parse(response, returnType);

                        if (isReturnTypeResult) {
                            return Result.builder()
                                    .content(parsedResponse)
                                    .tokenUsage(tokenUsageAccumulator)
                                    .sources(augmentationResult == null ? null : augmentationResult.contents())
                                    .build();
                        } else {
                            return parsedResponse;
                        }
>>>>>>> 17bf4454
                    }

                    private Future<Moderation> triggerModerationIfNeeded(Method method, List<ChatMessage> messages) {
                        if (method.isAnnotationPresent(Moderate.class)) {
                            return executor.submit(() -> {
                                List<ChatMessage> messagesToModerate = removeToolMessages(messages);
                                return context.moderationModel.moderate(messagesToModerate).content();
                            });
                        }
                        return null;
                    }
                });

        return (T) proxyInstance;
    }

    private Optional<SystemMessage> prepareSystemMessage(Object memoryId, Method method, Object[] args) {
        return findSystemMessageTemplate(memoryId, method)
                .map(systemMessageTemplate -> PromptTemplate.from(systemMessageTemplate)
                        .apply(findTemplateVariables(systemMessageTemplate, method, args))
                        .toSystemMessage());
    }

    private Optional<String> findSystemMessageTemplate(Object memoryId, Method method) {
        dev.langchain4j.service.SystemMessage annotation = method.getAnnotation(dev.langchain4j.service.SystemMessage.class);
        if (annotation != null) {
            return Optional.of(getTemplate(method, "System", annotation.fromResource(), annotation.value(), annotation.delimiter()));
        }

        return context.systemMessageProvider.apply(memoryId);
    }

    private static Map<String, Object> findTemplateVariables(String template, Method method, Object[] args) {
        Parameter[] parameters = method.getParameters();

        Map<String, Object> variables = new HashMap<>();
        for (int i = 0; i < parameters.length; i++) {
            V annotation = parameters[i].getAnnotation(V.class);
            if (annotation != null) {
                String variableName = annotation.value();
                Object variableValue = args[i];
                variables.put(variableName, variableValue);
            }
        }

        if (template.contains("{{it}}") && !variables.containsKey("it")) {
            String itValue = getValueOfVariableIt(parameters, args);
            variables.put("it", itValue);
        }

        return variables;
    }

    private static String getValueOfVariableIt(Parameter[] parameters, Object[] args) {
        if (parameters.length == 1) {
            Parameter parameter = parameters[0];
            if (!parameter.isAnnotationPresent(dev.langchain4j.service.MemoryId.class)
                    && !parameter.isAnnotationPresent(dev.langchain4j.service.UserMessage.class)
                    && !parameter.isAnnotationPresent(dev.langchain4j.service.UserName.class)
                    && (!parameter.isAnnotationPresent(dev.langchain4j.service.V.class) || isAnnotatedWithIt(parameter))) {
                return toString(args[0]);
            }
        }

        for (int i = 0; i < parameters.length; i++) {
            if (isAnnotatedWithIt(parameters[i])) {
                return toString(args[i]);
            }
        }

        throw illegalConfiguration("Error: cannot find the value of the prompt template variable \"{{it}}\".");
    }

    private static boolean isAnnotatedWithIt(Parameter parameter) {
        V annotation = parameter.getAnnotation(V.class);
        return annotation != null && "it".equals(annotation.value());
    }

    private static UserMessage prepareUserMessage(Method method, Object[] args) {

        String template = getUserMessageTemplate(method, args);
        Map<String, Object> variables = findTemplateVariables(template, method, args);

        Prompt prompt = PromptTemplate.from(template).apply(variables);

        Optional<String> maybeUserName = findUserName(method.getParameters(), args);
        return maybeUserName.map(userName -> UserMessage.from(userName, prompt.text()))
                .orElseGet(prompt::toUserMessage);
    }

    private static String getUserMessageTemplate(Method method, Object[] args) {

        Optional<String> templateFromMethodAnnotation = findUserMessageTemplateFromMethodAnnotation(method);
        Optional<String> templateFromParameterAnnotation = findUserMessageTemplateFromAnnotatedParameter(method.getParameters(), args);

        if (templateFromMethodAnnotation.isPresent() && templateFromParameterAnnotation.isPresent()) {
            throw illegalConfiguration(
                    "Error: The method '%s' has multiple @UserMessage annotations. Please use only one.",
                    method.getName()
            );
        }

        if (templateFromMethodAnnotation.isPresent()) {
            return templateFromMethodAnnotation.get();
        }
        if (templateFromParameterAnnotation.isPresent()) {
            return templateFromParameterAnnotation.get();
        }

        Optional<String> templateFromTheOnlyArgument = findUserMessageTemplateFromTheOnlyArgument(method.getParameters(), args);
        if (templateFromTheOnlyArgument.isPresent()) {
            return templateFromTheOnlyArgument.get();
        }

        throw illegalConfiguration("Error: The method '%s' does not have a user message defined.", method.getName());
    }

    private static Optional<String> findUserMessageTemplateFromMethodAnnotation(Method method) {
        return Optional.ofNullable(method.getAnnotation(dev.langchain4j.service.UserMessage.class))
                .map(a -> getTemplate(method, "User", a.fromResource(), a.value(), a.delimiter()));
    }

    private static Optional<String> findUserMessageTemplateFromAnnotatedParameter(Parameter[] parameters, Object[] args) {
        for (int i = 0; i < parameters.length; i++) {
            if (parameters[i].isAnnotationPresent(dev.langchain4j.service.UserMessage.class)) {
                return Optional.of(toString(args[i]));
            }
        }
        return Optional.empty();
    }

    private static Optional<String> findUserMessageTemplateFromTheOnlyArgument(Parameter[] parameters, Object[] args) {
        if (parameters != null && parameters.length == 1 && parameters[0].getAnnotations().length == 0) {
            return Optional.of(toString(args[0]));
        }
        return Optional.empty();
    }

    private static Optional<String> findUserName(Parameter[] parameters, Object[] args) {
        for (int i = 0; i < parameters.length; i++) {
            if (parameters[i].isAnnotationPresent(UserName.class)) {
                return Optional.of(args[i].toString());
            }
        }
        return Optional.empty();
    }

    private static String getTemplate(Method method, String type, String resource, String[] value, String delimiter) {
        String messageTemplate;
        if (!resource.trim().isEmpty()) {
            messageTemplate = getResourceText(method.getDeclaringClass(), resource);
            if (messageTemplate == null) {
                throw illegalConfiguration("@%sMessage's resource '%s' not found", type, resource);
            }
        } else {
            messageTemplate = String.join(delimiter, value);
        }
        if (messageTemplate.trim().isEmpty()) {
            throw illegalConfiguration("@%sMessage's template cannot be empty", type);
        }
        return messageTemplate;
    }

    private static String getResourceText(Class<?> clazz, String name) {
        return getText(clazz.getResourceAsStream(name));
    }

    private static String getText(InputStream inputStream) {
        if (inputStream == null) {
            return null;
        }
        try (Scanner scanner = new Scanner(inputStream);
             Scanner s = scanner.useDelimiter("\\A")) {
            return s.hasNext() ? s.next() : "";
        }
    }

    private static Optional<Object> findMemoryId(Method method, Object[] args) {
        Parameter[] parameters = method.getParameters();
        for (int i = 0; i < parameters.length; i++) {
            if (parameters[i].isAnnotationPresent(MemoryId.class)) {
                Object memoryId = args[i];
                if (memoryId == null) {
                    throw illegalArgument(
                            "The value of parameter '%s' annotated with @MemoryId in method '%s' must not be null",
                            parameters[i].getName(), method.getName()
                    );
                }
                return Optional.of(memoryId);
            }
        }
        return Optional.empty();
    }

    private static String toString(Object arg) {
        if (arg.getClass().isArray()) {
            return arrayToString(arg);
        } else if (arg.getClass().isAnnotationPresent(StructuredPrompt.class)) {
            return StructuredPromptProcessor.toPrompt(arg).text();
        } else {
            return arg.toString();
        }
    }

    private static String arrayToString(Object arg) {
        StringBuilder sb = new StringBuilder("[");
        int length = Array.getLength(arg);
        for (int i = 0; i < length; i++) {
            sb.append(toString(Array.get(arg, i)));
            if (i < length - 1) {
                sb.append(", ");
            }
        }
        sb.append("]");
        return sb.toString();
    }
}<|MERGE_RESOLUTION|>--- conflicted
+++ resolved
@@ -107,16 +107,6 @@
                             userMessage = (UserMessage) augmentationResult.chatMessage();
                         }
 
-<<<<<<< HEAD
-                        OutputParser<?> customOutputParser = null;
-                        if (method.isAnnotationPresent(Output.class)) {
-                            customOutputParser = method.getAnnotation(Output.class).value().newInstance();
-                        }
-
-                        String outputFormatInstructions = outputFormatInstructions(method.getReturnType(), customOutputParser);
-                        userMessage = UserMessage.from(userMessage.singleText() + outputFormatInstructions);
-=======
-                        // TODO give user ability to provide custom OutputParser
                         Class<?> returnType = method.getReturnType();
                         boolean isReturnTypeResult = false;
                         if (returnType == Result.class) {
@@ -128,9 +118,14 @@
                                 returnType = Class.forName(typeArg.getTypeName());
                             }
                         }
-                        String outputFormatInstructions = outputFormatInstructions(returnType);
+                      
+                        OutputParser<?> customOutputParser = null;
+                        if (method.isAnnotationPresent(Output.class)) {
+                            customOutputParser = method.getAnnotation(Output.class).value().newInstance();
+                        }
+                      
+                        String outputFormatInstructions = outputFormatInstructions(returnType, customOutputParser);
                         userMessage = UserMessage.from(userMessage.text() + outputFormatInstructions);
->>>>>>> 17bf4454
 
                         if (context.hasChatMemory()) {
                             ChatMemory chatMemory = context.chatMemory(memoryId);
@@ -204,11 +199,8 @@
                         }
 
                         response = Response.from(response.content(), tokenUsageAccumulator, response.finishReason());
-<<<<<<< HEAD
-
-                        return parse(response, method.getReturnType(), customOutputParser);
-=======
-                        Object parsedResponse = parse(response, returnType);
+
+                        Object parsedResponse = parse(response, returnType, customOutputParser);
 
                         if (isReturnTypeResult) {
                             return Result.builder()
@@ -219,7 +211,6 @@
                         } else {
                             return parsedResponse;
                         }
->>>>>>> 17bf4454
                     }
 
                     private Future<Moderation> triggerModerationIfNeeded(Method method, List<ChatMessage> messages) {
