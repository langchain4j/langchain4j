package dev.langchain4j.service.tool;

import static dev.langchain4j.internal.Utils.copy;
import static dev.langchain4j.internal.ValidationUtils.ensureNotNull;

import java.util.List;
import java.util.Objects;
import dev.langchain4j.Internal;
import dev.langchain4j.model.chat.response.ChatResponse;
import dev.langchain4j.model.output.TokenUsage;

@Internal
public class ToolServiceResult {

    private final List<ChatResponse> intermediateResponses;
    private final ChatResponse finalResponse;
    private final List<ToolExecution> toolExecutions;
    private final TokenUsage aggregateTokenUsage;

    /**
     * @since 1.2.0
     */
    public ToolServiceResult(Builder builder) {
        this.intermediateResponses = copy(builder.intermediateResponses);
        this.finalResponse = ensureNotNull(builder.finalResponse, "finalResponse");
        this.toolExecutions = ensureNotNull(builder.toolExecutions, "toolExecutions");
        this.aggregateTokenUsage = builder.aggregateTokenUsage;
    }

    /**
     * @deprecated Please use {@link #ToolServiceResult(Builder)} instead
     */
    @Deprecated(since = "1.2.0")
    public ToolServiceResult(ChatResponse chatResponse,
                             List<ToolExecution> toolExecutions) {
        this.intermediateResponses = List.of();
        this.finalResponse = ensureNotNull(chatResponse, "chatResponse");
        this.toolExecutions = ensureNotNull(toolExecutions, "toolExecutions");
        this.aggregateTokenUsage = chatResponse.tokenUsage();
    }

    /**
     * @since 1.2.0
     */
    public List<ChatResponse> intermediateResponses() {
        return intermediateResponses;
    }

    /**
     * @since 1.2.0
     */
    public ChatResponse finalResponse() {
        return finalResponse;
    }

<<<<<<< HEAD
    public ToolServiceResult(List<ToolExecution> toolExecutions) {
        this.chatResponse = null;
        this.toolExecutions = ensureNotNull(toolExecutions, "toolExecutions");
    }

=======
    /**
     * @since 1.2.0
     */
    public ChatResponse aggregateResponse() {
        return ChatResponse.builder()
                .aiMessage(finalResponse.aiMessage())
                .metadata(finalResponse.metadata().toBuilder()
                        .tokenUsage(aggregateTokenUsage)
                        .build())
                .build();
    }

    /**
     * @deprecated Please use {@link #aggregateResponse()} instead for clarity
     */
    @Deprecated(since = "1.2.0")
>>>>>>> d1eea51d
    public ChatResponse chatResponse() {
        return aggregateResponse();
    }

    public List<ToolExecution> toolExecutions() {
        return toolExecutions;
    }

    /**
     * @since 1.2.0
     */
    public TokenUsage aggregateTokenUsage() {
        return aggregateTokenUsage;
    }

    @Override
    public boolean equals(Object obj) {
        if (obj == this) return true;
        if (obj == null || obj.getClass() != this.getClass()) return false;
        var that = (ToolServiceResult) obj;
        return Objects.equals(this.intermediateResponses, that.intermediateResponses)
                && Objects.equals(this.finalResponse, that.finalResponse)
                && Objects.equals(this.toolExecutions, that.toolExecutions)
                && Objects.equals(this.aggregateTokenUsage, that.aggregateTokenUsage);
    }

    @Override
    public int hashCode() {
        return Objects.hash(intermediateResponses, finalResponse, toolExecutions, aggregateTokenUsage);
    }

    @Override
    public String toString() {
        return "ToolServiceResult{" +
                "intermediateResponses=" + intermediateResponses +
                ", finalResponse=" + finalResponse +
                ", toolExecutions=" + toolExecutions +
                ", aggregateTokenUsage=" + aggregateTokenUsage +
                '}';
    }

    public static Builder builder() {
        return new Builder();
    }

    public static class Builder {

        private List<ChatResponse> intermediateResponses;
        private ChatResponse finalResponse;
        private List<ToolExecution> toolExecutions;
        private TokenUsage aggregateTokenUsage;

        public Builder intermediateResponses(List<ChatResponse> intermediateResponses) {
            this.intermediateResponses = intermediateResponses;
            return this;
        }

        public Builder finalResponse(ChatResponse finalResponse) {
            this.finalResponse = finalResponse;
            return this;
        }

        public Builder toolExecutions(List<ToolExecution> toolExecutions) {
            this.toolExecutions = toolExecutions;
            return this;
        }

        public Builder aggregateTokenUsage(TokenUsage aggregateTokenUsage) {
            this.aggregateTokenUsage = aggregateTokenUsage;
            return this;
        }

        public ToolServiceResult build() {
            return new ToolServiceResult(this);
        }
    }
}<|MERGE_RESOLUTION|>--- conflicted
+++ resolved
@@ -22,7 +22,7 @@
      */
     public ToolServiceResult(Builder builder) {
         this.intermediateResponses = copy(builder.intermediateResponses);
-        this.finalResponse = ensureNotNull(builder.finalResponse, "finalResponse");
+        this.finalResponse = builder.finalResponse;
         this.toolExecutions = ensureNotNull(builder.toolExecutions, "toolExecutions");
         this.aggregateTokenUsage = builder.aggregateTokenUsage;
     }
@@ -53,13 +53,6 @@
         return finalResponse;
     }
 
-<<<<<<< HEAD
-    public ToolServiceResult(List<ToolExecution> toolExecutions) {
-        this.chatResponse = null;
-        this.toolExecutions = ensureNotNull(toolExecutions, "toolExecutions");
-    }
-
-=======
     /**
      * @since 1.2.0
      */
@@ -76,7 +69,6 @@
      * @deprecated Please use {@link #aggregateResponse()} instead for clarity
      */
     @Deprecated(since = "1.2.0")
->>>>>>> d1eea51d
     public ChatResponse chatResponse() {
         return aggregateResponse();
     }
