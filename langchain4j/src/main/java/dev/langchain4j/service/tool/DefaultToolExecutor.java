--- conflicted
+++ resolved
@@ -87,16 +87,9 @@
         this.propagateToolExecutionExceptions = false;
     }
 
-<<<<<<< HEAD
-    @Override
     public ToolExecutionResult execute(ToolExecutionRequest request, ToolExecutionContext context) {
-        Map<String, Object> argumentsMap = argumentsAsMap(request.arguments());
-        Object[] arguments = prepareArguments(originalMethod, argumentsMap, context);
-=======
-    public String execute(ToolExecutionRequest toolExecutionRequest, Object memoryId) {
-        Object[] arguments = prepareArguments(toolExecutionRequest, memoryId);
-
->>>>>>> e900f3f7
+        Object[] arguments = prepareArguments(request, context);
+
         try {
             return execute(arguments);
         } catch (IllegalAccessException e) {
@@ -106,31 +99,31 @@
             } catch (IllegalAccessException e2) {
                 throw new RuntimeException(e2);
             } catch (InvocationTargetException e2) {
-<<<<<<< HEAD
-                return ToolExecutionResult.builder()
-                        .isError(true)
-                        .resultText(e2.getCause().getMessage())
-                        .build();
-            }
-        } catch (InvocationTargetException e) {
-            return ToolExecutionResult.builder()
-                    .isError(true)
-                    .resultText(e.getCause().getMessage())
-                    .build();
-=======
                 if (propagateToolExecutionExceptions) {
                     throw new ToolExecutionException(e2.getCause());
                 } else {
-                    return e2.getCause().getMessage();
+                    return ToolExecutionResult.builder()
+                            .isError(true)
+                            .resultText(e2.getCause().getMessage())
+                            .build();
                 }
             }
         } catch (InvocationTargetException e) {
             if (propagateToolExecutionExceptions) {
                 throw new ToolExecutionException(e.getCause());
             } else {
-                return e.getCause().getMessage();
-            }
-        }
+                return ToolExecutionResult.builder()
+                        .isError(true)
+                        .resultText(e.getCause().getMessage())
+                        .build();
+            }
+        }
+    }
+
+    @Override
+    public String execute(ToolExecutionRequest request, Object memoryId) {
+        ToolExecutionResult result = execute(request, new ToolExecutionContext(memoryId, null));
+        return result.resultText();
     }
 
     private Object[] prepareArguments(ToolExecutionRequest toolExecutionRequest, Object memoryId) {
@@ -143,14 +136,7 @@
             } else {
                 throw e;
             }
->>>>>>> e900f3f7
-        }
-    }
-
-    @Override
-    public String execute(ToolExecutionRequest request, Object memoryId) {
-        ToolExecutionResult result = execute(request, new ToolExecutionContext(memoryId, null));
-        return result.resultText();
+        }
     }
 
     private ToolExecutionResult execute(Object[] arguments) throws IllegalAccessException, InvocationTargetException {
