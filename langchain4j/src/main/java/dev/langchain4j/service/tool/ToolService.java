package dev.langchain4j.service.tool;

import static dev.langchain4j.agent.tool.ToolSpecifications.toolSpecificationFrom;
import static dev.langchain4j.internal.Exceptions.runtime;
import static dev.langchain4j.internal.Utils.getAnnotatedMethod;
import static dev.langchain4j.internal.Utils.getOrDefault;
import static dev.langchain4j.service.IllegalConfigurationException.illegalConfiguration;

import dev.langchain4j.Internal;
import dev.langchain4j.agent.tool.ReturnBehavior;
import dev.langchain4j.agent.tool.Tool;
import dev.langchain4j.agent.tool.ToolExecutionRequest;
import dev.langchain4j.agent.tool.ToolSpecification;
import dev.langchain4j.data.message.AiMessage;
import dev.langchain4j.data.message.ChatMessage;
import dev.langchain4j.data.message.ToolExecutionResultMessage;
import dev.langchain4j.data.message.UserMessage;
import dev.langchain4j.internal.DefaultExecutorProvider;
import dev.langchain4j.exception.ToolArgumentsException;
import dev.langchain4j.memory.ChatMemory;
import dev.langchain4j.model.chat.ChatModel;
import dev.langchain4j.model.chat.request.ChatRequest;
import dev.langchain4j.model.chat.request.ChatRequestParameters;
import dev.langchain4j.model.chat.response.ChatResponse;
import dev.langchain4j.model.chat.response.ChatResponseMetadata;
import dev.langchain4j.model.output.FinishReason;
import dev.langchain4j.model.output.TokenUsage;
import dev.langchain4j.service.IllegalConfigurationException;
import java.lang.reflect.Method;
import java.util.ArrayList;
import java.util.Collection;
import java.util.HashMap;
<<<<<<< HEAD
import java.util.HashSet;
import java.util.List;
import java.util.Map;
import java.util.Set;
=======
import java.util.LinkedHashMap;
import java.util.List;
import java.util.Map;
import java.util.concurrent.CompletableFuture;
import java.util.concurrent.ExecutionException;
import java.util.concurrent.Executor;
>>>>>>> d1eea51d
import java.util.function.Function;

@Internal
public class ToolService {

    private static final ToolArgumentsErrorHandler DEFAULT_TOOL_ARGUMENTS_ERROR_HANDLER = (error, context) -> {
        if (error instanceof RuntimeException re) {
            throw re;
        } else {
            throw new RuntimeException(error);
        }
    };
    private static final ToolExecutionErrorHandler DEFAULT_TOOL_EXECUTION_ERROR_HANDLER = (error, context) ->
            ToolErrorHandlerResult.text(error.getMessage());

    private final List<ToolSpecification> toolSpecifications = new ArrayList<>();
    private final Map<String, ToolExecutor> toolExecutors = new HashMap<>();
    private final Set<String> immediateReturnTools = new HashSet<>();
    private ToolProvider toolProvider;
    private Executor executor;
    private int maxSequentialToolsInvocations = 100;
    private ToolArgumentsErrorHandler argumentsErrorHandler;
    private ToolExecutionErrorHandler executionErrorHandler;
    private Function<ToolExecutionRequest, ToolExecutionResultMessage> toolHallucinationStrategy =
            HallucinatedToolNameStrategy.THROW_EXCEPTION;

    public void hallucinatedToolNameStrategy(
            Function<ToolExecutionRequest, ToolExecutionResultMessage> toolHallucinationStrategy) {
        this.toolHallucinationStrategy = toolHallucinationStrategy;
    }

    public void toolProvider(ToolProvider toolProvider) {
        this.toolProvider = toolProvider;
    }

    public void tools(Map<ToolSpecification, ToolExecutor> tools) {
        tools.forEach((toolSpecification, toolExecutor) -> {
            toolSpecifications.add(toolSpecification);
            toolExecutors.put(toolSpecification.name(), toolExecutor);
        });
    }

    public void tools(Collection<Object> objectsWithTools) {
        for (Object objectWithTool : objectsWithTools) {
            if (objectWithTool instanceof Class) {
                throw illegalConfiguration("Tool '%s' must be an object, not a class", objectWithTool);
            }

            for (Method method : objectWithTool.getClass().getDeclaredMethods()) {
                getAnnotatedMethod(method, Tool.class).ifPresent( toolMethod -> processToolMethod(objectWithTool, toolMethod) );
            }
        }
    }

    private void processToolMethod(Object object, Method method) {
        ToolSpecification toolSpecification = toolSpecificationFrom(method);
        if (toolExecutors.containsKey(toolSpecification.name())) {
            throw new IllegalConfigurationException(
                    "Duplicated definition for tool: " + toolSpecification.name());
        }
<<<<<<< HEAD

        toolExecutors.put(toolSpecification.name(), new DefaultToolExecutor(objectWithTool, method));
        toolSpecifications.add(toolSpecification);

        if (method.getAnnotation(Tool.class).returnBehavior() == ReturnBehavior.IMMEDIATE) {
            immediateReturnTools.add(toolSpecification.name());
        }
=======
        ToolExecutor toolExecutor = createToolExecutor(object, method);
        toolExecutors.put(toolSpecification.name(), toolExecutor);
        toolSpecifications.add(toolSpecificationFrom(method));
>>>>>>> d1eea51d
    }

    private static ToolExecutor createToolExecutor(Object object, Method method) {
        return DefaultToolExecutor.builder()
                .object(object)
                .originalMethod(method)
                .methodToInvoke(method)
                .wrapToolArgumentsExceptions(true)
                .propagateToolExecutionExceptions(true)
                .build();
    }

    /**
     * @since 1.4.0
     */
    public void executeToolsConcurrently() {
        this.executor = defaultExecutor();
    }

    /**
     * @since 1.4.0
     */
    public void executeToolsConcurrently(Executor executor) {
        this.executor = getOrDefault(executor, ToolService::defaultExecutor);
    }

    private static Executor defaultExecutor() {
        return DefaultExecutorProvider.getDefaultExecutorService();
    }

    public void maxSequentialToolsInvocations(int maxSequentialToolsInvocations) {
        this.maxSequentialToolsInvocations = maxSequentialToolsInvocations;
    }

    /**
     * @since 1.4.0
     */
    public void argumentsErrorHandler(ToolArgumentsErrorHandler handler) {
        this.argumentsErrorHandler = handler;
    }

    /**
     * @since 1.4.0
     */
    public ToolArgumentsErrorHandler argumentsErrorHandler() {
        return getOrDefault(argumentsErrorHandler, DEFAULT_TOOL_ARGUMENTS_ERROR_HANDLER);
    }

    /**
     * @since 1.4.0
     */
    public void executionErrorHandler(ToolExecutionErrorHandler handler) {
        this.executionErrorHandler = handler;
    }

    /**
     * @since 1.4.0
     */
    public ToolExecutionErrorHandler executionErrorHandler() {
        return getOrDefault(executionErrorHandler, DEFAULT_TOOL_EXECUTION_ERROR_HANDLER);
    }

    public ToolServiceContext createContext(Object memoryId, UserMessage userMessage) {
        if (this.toolProvider == null) {
            return this.toolSpecifications.isEmpty() ?
                    ToolServiceContext.Empty.INSTANCE :
                    new ToolServiceContext(this.toolSpecifications, this.toolExecutors);
        }

        List<ToolSpecification> toolsSpecs = new ArrayList<>(this.toolSpecifications);
        Map<String, ToolExecutor> toolExecs = new HashMap<>(this.toolExecutors);
        ToolProviderRequest toolProviderRequest = new ToolProviderRequest(memoryId, userMessage);
        ToolProviderResult toolProviderResult = toolProvider.provideTools(toolProviderRequest);
        if (toolProviderResult != null) {
            for (Map.Entry<ToolSpecification, ToolExecutor> entry :
                    toolProviderResult.tools().entrySet()) {
                if (toolExecs.putIfAbsent(entry.getKey().name(), entry.getValue()) == null) {
                    toolsSpecs.add(entry.getKey());
                } else {
                    throw new IllegalConfigurationException(
                            "Duplicated definition for tool: " + entry.getKey().name());
                }
            }
        }
        return new ToolServiceContext(toolsSpecs, toolExecs);
    }

    public ToolServiceResult executeInferenceAndToolsLoop(
            ChatResponse chatResponse,
            ChatRequestParameters parameters,
            List<ChatMessage> messages,
            ChatModel chatModel,
            ChatMemory chatMemory,
            Object memoryId,
<<<<<<< HEAD
            Map<String, ToolExecutor> toolExecutors,
            boolean isResultType) {
        TokenUsage tokenUsageAccumulator = chatResponse.metadata().tokenUsage();
        int executionsLeft = maxSequentialToolsInvocations;
=======
            Map<String, ToolExecutor> toolExecutors) {

        TokenUsage aggregateTokenUsage = chatResponse.metadata().tokenUsage();
>>>>>>> d1eea51d
        List<ToolExecution> toolExecutions = new ArrayList<>();
        List<ChatResponse> intermediateResponses = new ArrayList<>();

        int executionsLeft = maxSequentialToolsInvocations;
        while (true) {

            if (executionsLeft-- == 0) {
                throw runtime(
                        "Something is wrong, exceeded %s sequential tool executions", maxSequentialToolsInvocations);
            }

            AiMessage aiMessage = chatResponse.aiMessage();

            if (chatMemory != null) {
                chatMemory.add(aiMessage);
            } else {
                messages = new ArrayList<>(messages);
                messages.add(aiMessage);
            }

            if (!aiMessage.hasToolExecutionRequests()) {
                break;
            }

<<<<<<< HEAD
            boolean immediateToolReturn = isResultType;
            ToolExecutionResultMessage toolExecutionResultMessage = null;
            for (ToolExecutionRequest toolExecutionRequest : aiMessage.toolExecutionRequests()) {
                ToolExecutor toolExecutor = toolExecutors.get(toolExecutionRequest.name());

                toolExecutionResultMessage = toolExecutor == null
                        ? applyToolHallucinationStrategy(toolExecutionRequest)
                        : ToolExecutionResultMessage.from(
                                toolExecutionRequest, toolExecutor.execute(toolExecutionRequest, memoryId));
=======
            intermediateResponses.add(chatResponse);

            Map<ToolExecutionRequest, ToolExecutionResultMessage> toolResults =
                    execute(aiMessage.toolExecutionRequests(), toolExecutors, memoryId);
>>>>>>> d1eea51d

            for (Map.Entry<ToolExecutionRequest, ToolExecutionResultMessage> entry : toolResults.entrySet()) {
                ToolExecutionRequest toolExecutionRequest = entry.getKey();
                ToolExecutionResultMessage toolExecutionResultMessage = entry.getValue();

                ToolExecution toolExecution = ToolExecution.builder()
                        .request(toolExecutionRequest)
                        .result(toolExecutionResultMessage.text())
                        .build();
                toolExecutions.add(toolExecution);

                if (chatMemory != null) {
                    chatMemory.add(toolExecutionResultMessage);
                } else {
                    messages.add(toolExecutionResultMessage);
                }

                immediateToolReturn = immediateToolReturn && isImmediateTool(toolExecutionRequest.name());
            }

            if (immediateToolReturn && toolExecutionResultMessage != null) {
                return new ToolServiceResult(toolExecutions);
            }

            if (chatMemory != null) {
                messages = chatMemory.messages();
            }

            ChatRequest chatRequest = ChatRequest.builder()
                    .messages(messages)
                    .parameters(parameters)
                    .build();

            chatResponse = chatModel.chat(chatRequest);
            aggregateTokenUsage = TokenUsage.sum(aggregateTokenUsage, chatResponse.metadata().tokenUsage());
        }

        return ToolServiceResult.builder()
                .intermediateResponses(intermediateResponses)
                .finalResponse(chatResponse)
                .toolExecutions(toolExecutions)
                .aggregateTokenUsage(aggregateTokenUsage)
                .build();
    }

    private Map<ToolExecutionRequest, ToolExecutionResultMessage> execute(
            List<ToolExecutionRequest> toolExecutionRequests,
            Map<String, ToolExecutor> toolExecutors,
            Object memoryId) {
        if (executor != null && toolExecutionRequests.size() > 1) {
            return executeConcurrently(toolExecutionRequests, toolExecutors, memoryId);
        } else {
            // when there is only one tool to execute, it doesn't make sense to do it in a separate thread
            return executeSequentially(toolExecutionRequests, toolExecutors, memoryId);
        }
    }

    private Map<ToolExecutionRequest, ToolExecutionResultMessage> executeConcurrently(
            List<ToolExecutionRequest> toolExecutionRequests,
            Map<String, ToolExecutor> toolExecutors,
            Object memoryId) {
        Map<ToolExecutionRequest, CompletableFuture<ToolExecutionResultMessage>> futures = new LinkedHashMap<>();

        for (ToolExecutionRequest toolExecutionRequest : toolExecutionRequests) {
            CompletableFuture<ToolExecutionResultMessage> future = CompletableFuture.supplyAsync(() -> {
                ToolExecutor toolExecutor = toolExecutors.get(toolExecutionRequest.name());
                if (toolExecutor == null) {
                    return applyToolHallucinationStrategy(toolExecutionRequest);
                } else {
                    return executeWithErrorHandling(toolExecutionRequest, toolExecutor, memoryId,
                            argumentsErrorHandler(), executionErrorHandler());
                }
            }, executor);
            futures.put(toolExecutionRequest, future);
        }

        Map<ToolExecutionRequest, ToolExecutionResultMessage> results = new LinkedHashMap<>();
        for (Map.Entry<ToolExecutionRequest, CompletableFuture<ToolExecutionResultMessage>> entry : futures.entrySet()) {
            try {
                results.put(entry.getKey(), entry.getValue().get());
            } catch (ExecutionException e) {
                if (e.getCause() instanceof RuntimeException re) {
                    throw re;
                } else {
                    throw new RuntimeException(e.getCause());
                }
            } catch (InterruptedException e) {
                Thread.currentThread().interrupt();
                throw new RuntimeException(e);
            }
        }

        return results;
    }

    private Map<ToolExecutionRequest, ToolExecutionResultMessage> executeSequentially(
            List<ToolExecutionRequest> toolExecutionRequests,
            Map<String, ToolExecutor> toolExecutors,
            Object memoryId) {
        Map<ToolExecutionRequest, ToolExecutionResultMessage> toolResults = new LinkedHashMap<>();
        for (ToolExecutionRequest request : toolExecutionRequests) {
            ToolExecutor executor = toolExecutors.get(request.name());
            ToolExecutionResultMessage toolExecutionResultMessage;
            if (executor == null) {
                toolExecutionResultMessage = applyToolHallucinationStrategy(request);
            } else {
                toolExecutionResultMessage = executeWithErrorHandling(request, executor, memoryId,
                        argumentsErrorHandler(), executionErrorHandler());
            }
            toolResults.put(request, toolExecutionResultMessage);
        }
        return toolResults;
    }

    public static ToolExecutionResultMessage executeWithErrorHandling(ToolExecutionRequest toolRequest,
                                                                      ToolExecutor executor,
                                                                      Object memoryId,
                                                                      ToolArgumentsErrorHandler argumentsErrorHandler,
                                                                      ToolExecutionErrorHandler executionErrorHandler) {
        String toolResult;
        try {
            toolResult = executor.execute(toolRequest, memoryId);
        } catch (Exception e) {
            ToolErrorContext errorContext = ToolErrorContext.builder()
                    .toolExecutionRequest(toolRequest)
                    .memoryId(memoryId)
                    .build();
            ToolErrorHandlerResult errorHandlerResult;
            if (e instanceof ToolArgumentsException) {
                errorHandlerResult = argumentsErrorHandler.handle(e.getCause(), errorContext);
            } else {
                errorHandlerResult = executionErrorHandler.handle(e.getCause(), errorContext);
            }
            toolResult = errorHandlerResult.text();
        }
        return ToolExecutionResultMessage.from(toolRequest, toolResult);
    }

    public ToolExecutionResultMessage applyToolHallucinationStrategy(ToolExecutionRequest toolExecutionRequest) {
        return toolHallucinationStrategy.apply(toolExecutionRequest);
    }

    public List<ToolSpecification> toolSpecifications() {
        return toolSpecifications;
    }

    public Map<String, ToolExecutor> toolExecutors() {
        return toolExecutors;
    }

    /**
     * @since 1.4.0
     */
    public Executor executor() {
        return executor;
    }

    public ToolProvider toolProvider() {
        return toolProvider;
    }

    public boolean isImmediateTool(String toolName) {
        return immediateReturnTools.contains(toolName);
    }
}<|MERGE_RESOLUTION|>--- conflicted
+++ resolved
@@ -30,19 +30,14 @@
 import java.util.ArrayList;
 import java.util.Collection;
 import java.util.HashMap;
-<<<<<<< HEAD
 import java.util.HashSet;
+import java.util.LinkedHashMap;
 import java.util.List;
 import java.util.Map;
 import java.util.Set;
-=======
-import java.util.LinkedHashMap;
-import java.util.List;
-import java.util.Map;
 import java.util.concurrent.CompletableFuture;
 import java.util.concurrent.ExecutionException;
 import java.util.concurrent.Executor;
->>>>>>> d1eea51d
 import java.util.function.Function;
 
 @Internal
@@ -103,19 +98,14 @@
             throw new IllegalConfigurationException(
                     "Duplicated definition for tool: " + toolSpecification.name());
         }
-<<<<<<< HEAD
-
-        toolExecutors.put(toolSpecification.name(), new DefaultToolExecutor(objectWithTool, method));
         toolSpecifications.add(toolSpecification);
+
+        ToolExecutor toolExecutor = createToolExecutor(object, method);
+        toolExecutors.put(toolSpecification.name(), toolExecutor);
 
         if (method.getAnnotation(Tool.class).returnBehavior() == ReturnBehavior.IMMEDIATE) {
             immediateReturnTools.add(toolSpecification.name());
         }
-=======
-        ToolExecutor toolExecutor = createToolExecutor(object, method);
-        toolExecutors.put(toolSpecification.name(), toolExecutor);
-        toolSpecifications.add(toolSpecificationFrom(method));
->>>>>>> d1eea51d
     }
 
     private static ToolExecutor createToolExecutor(Object object, Method method) {
@@ -210,16 +200,10 @@
             ChatModel chatModel,
             ChatMemory chatMemory,
             Object memoryId,
-<<<<<<< HEAD
             Map<String, ToolExecutor> toolExecutors,
             boolean isResultType) {
-        TokenUsage tokenUsageAccumulator = chatResponse.metadata().tokenUsage();
+        TokenUsage aggregateTokenUsage = chatResponse.metadata().tokenUsage();
         int executionsLeft = maxSequentialToolsInvocations;
-=======
-            Map<String, ToolExecutor> toolExecutors) {
-
-        TokenUsage aggregateTokenUsage = chatResponse.metadata().tokenUsage();
->>>>>>> d1eea51d
         List<ToolExecution> toolExecutions = new ArrayList<>();
         List<ChatResponse> intermediateResponses = new ArrayList<>();
 
@@ -244,22 +228,12 @@
                 break;
             }
 
-<<<<<<< HEAD
-            boolean immediateToolReturn = isResultType;
-            ToolExecutionResultMessage toolExecutionResultMessage = null;
-            for (ToolExecutionRequest toolExecutionRequest : aiMessage.toolExecutionRequests()) {
-                ToolExecutor toolExecutor = toolExecutors.get(toolExecutionRequest.name());
-
-                toolExecutionResultMessage = toolExecutor == null
-                        ? applyToolHallucinationStrategy(toolExecutionRequest)
-                        : ToolExecutionResultMessage.from(
-                                toolExecutionRequest, toolExecutor.execute(toolExecutionRequest, memoryId));
-=======
             intermediateResponses.add(chatResponse);
 
             Map<ToolExecutionRequest, ToolExecutionResultMessage> toolResults =
                     execute(aiMessage.toolExecutionRequests(), toolExecutors, memoryId);
->>>>>>> d1eea51d
+
+            boolean immediateToolReturn = isResultType;
 
             for (Map.Entry<ToolExecutionRequest, ToolExecutionResultMessage> entry : toolResults.entrySet()) {
                 ToolExecutionRequest toolExecutionRequest = entry.getKey();
@@ -280,8 +254,13 @@
                 immediateToolReturn = immediateToolReturn && isImmediateTool(toolExecutionRequest.name());
             }
 
-            if (immediateToolReturn && toolExecutionResultMessage != null) {
-                return new ToolServiceResult(toolExecutions);
+            if (immediateToolReturn) {
+                return ToolServiceResult.builder()
+                  .intermediateResponses(intermediateResponses)
+                  .finalResponse(null)
+                  .toolExecutions(toolExecutions)
+                  .aggregateTokenUsage(aggregateTokenUsage)
+                  .build();
             }
 
             if (chatMemory != null) {
