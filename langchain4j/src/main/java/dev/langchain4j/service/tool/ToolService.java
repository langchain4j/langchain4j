package dev.langchain4j.service.tool;

import static dev.langchain4j.agent.tool.ToolSpecifications.toolSpecificationFrom;
import static dev.langchain4j.internal.Exceptions.runtime;
import static dev.langchain4j.internal.Utils.getAnnotatedMethod;
import static dev.langchain4j.internal.Utils.getOrDefault;
import static dev.langchain4j.service.IllegalConfigurationException.illegalConfiguration;

import dev.langchain4j.Internal;
import dev.langchain4j.agent.tool.Tool;
import dev.langchain4j.agent.tool.ToolExecutionRequest;
import dev.langchain4j.agent.tool.ToolSpecification;
import dev.langchain4j.data.message.AiMessage;
import dev.langchain4j.data.message.ChatMessage;
import dev.langchain4j.data.message.ToolExecutionResultMessage;
import dev.langchain4j.data.message.UserMessage;
<<<<<<< HEAD
import dev.langchain4j.exception.ToolArgumentsException;
=======
import dev.langchain4j.internal.DefaultExecutorProvider;
>>>>>>> cf33ae37
import dev.langchain4j.memory.ChatMemory;
import dev.langchain4j.model.chat.ChatModel;
import dev.langchain4j.model.chat.request.ChatRequest;
import dev.langchain4j.model.chat.request.ChatRequestParameters;
import dev.langchain4j.model.chat.response.ChatResponse;
import dev.langchain4j.model.output.TokenUsage;
import dev.langchain4j.service.IllegalConfigurationException;
import java.lang.reflect.Method;
import java.util.ArrayList;
import java.util.Collection;
import java.util.HashMap;
import java.util.LinkedHashMap;
import java.util.List;
import java.util.Map;
import java.util.concurrent.CompletableFuture;
import java.util.concurrent.ExecutionException;
import java.util.concurrent.Executor;
import java.util.function.Function;

@Internal
public class ToolService {

    private static final ToolArgumentsErrorHandler DEFAULT_TOOL_ARGUMENTS_ERROR_HANDLER = (error, context) -> {
        if (error instanceof RuntimeException re) {
            throw re;
        } else {
            throw new RuntimeException(error);
        }
    };
    private static final ToolExecutionErrorHandler DEFAULT_TOOL_EXECUTION_ERROR_HANDLER = (error, context) ->
            ToolErrorHandlerResult.text(error.getMessage());

    private final List<ToolSpecification> toolSpecifications = new ArrayList<>();
    private final Map<String, ToolExecutor> toolExecutors = new HashMap<>();
    private ToolProvider toolProvider;
    private Executor executor;
    private int maxSequentialToolsInvocations = 100;
    private ToolArgumentsErrorHandler argumentsErrorHandler;
    private ToolExecutionErrorHandler executionErrorHandler;
    private Function<ToolExecutionRequest, ToolExecutionResultMessage> toolHallucinationStrategy =
            HallucinatedToolNameStrategy.THROW_EXCEPTION;

    public void hallucinatedToolNameStrategy(
            Function<ToolExecutionRequest, ToolExecutionResultMessage> toolHallucinationStrategy) {
        this.toolHallucinationStrategy = toolHallucinationStrategy;
    }

    public void toolProvider(ToolProvider toolProvider) {
        this.toolProvider = toolProvider;
    }

    public void tools(Map<ToolSpecification, ToolExecutor> tools) {
        tools.forEach((toolSpecification, toolExecutor) -> {
            toolSpecifications.add(toolSpecification);
            toolExecutors.put(toolSpecification.name(), toolExecutor);
        });
    }

    public void tools(Collection<Object> objectsWithTools) {
        for (Object objectWithTool : objectsWithTools) {
            if (objectWithTool instanceof Class) {
                throw illegalConfiguration("Tool '%s' must be an object, not a class", objectWithTool);
            }

            for (Method method : objectWithTool.getClass().getDeclaredMethods()) {
                getAnnotatedMethod(method, Tool.class).ifPresent( toolMethod -> processToolMethod(objectWithTool, toolMethod) );
            }
        }
    }

    private void processToolMethod(Object object, Method method) {
        ToolSpecification toolSpecification = toolSpecificationFrom(method);
        if (toolExecutors.containsKey(toolSpecification.name())) {
            throw new IllegalConfigurationException(
                    "Duplicated definition for tool: " + toolSpecification.name());
        }
        ToolExecutor toolExecutor = createToolExecutor(object, method);
        toolExecutors.put(toolSpecification.name(), toolExecutor);
        toolSpecifications.add(toolSpecificationFrom(method));
    }

    private ToolExecutor createToolExecutor(Object object, Method method) {
        return DefaultToolExecutor.builder()
                .object(object)
                .originalMethod(method)
                .methodToInvoke(method)
                .wrapToolArgumentsExceptions(true)
                .propagateToolExecutionExceptions(true)
                .build();
    }

    /**
     * @since 1.4.0
     */
    public void executeToolsConcurrently() {
        this.executor = defaultExecutor();
    }

    /**
     * @since 1.4.0
     */
    public void executeToolsConcurrently(Executor executor) {
        this.executor = getOrDefault(executor, ToolService::defaultExecutor);
    }

    private static Executor defaultExecutor() {
        return DefaultExecutorProvider.getDefaultExecutorService();
    }

    public void maxSequentialToolsInvocations(int maxSequentialToolsInvocations) {
        this.maxSequentialToolsInvocations = maxSequentialToolsInvocations;
    }

    /**
     * @since 1.4.0
     */
    public void argumentsErrorHandler(ToolArgumentsErrorHandler handler) {
        this.argumentsErrorHandler = handler;
    }

    /**
     * @since 1.4.0
     */
    public ToolArgumentsErrorHandler argumentsErrorHandler() {
        return getOrDefault(argumentsErrorHandler, DEFAULT_TOOL_ARGUMENTS_ERROR_HANDLER);
    }

    /**
     * @since 1.4.0
     */
    public void executionErrorHandler(ToolExecutionErrorHandler handler) {
        this.executionErrorHandler = handler;
    }

    /**
     * @since 1.4.0
     */
    public ToolExecutionErrorHandler executionErrorHandler() {
        return getOrDefault(executionErrorHandler, DEFAULT_TOOL_EXECUTION_ERROR_HANDLER);
    }

    public ToolServiceContext createContext(Object memoryId, UserMessage userMessage) {
        if (this.toolProvider == null) {
            return this.toolSpecifications.isEmpty() ?
                    new ToolServiceContext(null, null) :
                    new ToolServiceContext(this.toolSpecifications, this.toolExecutors);
        }

        List<ToolSpecification> toolsSpecs = new ArrayList<>(this.toolSpecifications);
        Map<String, ToolExecutor> toolExecs = new HashMap<>(this.toolExecutors);
        ToolProviderRequest toolProviderRequest = new ToolProviderRequest(memoryId, userMessage);
        ToolProviderResult toolProviderResult = toolProvider.provideTools(toolProviderRequest);
        if (toolProviderResult != null) {
            for (Map.Entry<ToolSpecification, ToolExecutor> entry :
                    toolProviderResult.tools().entrySet()) {
                if (toolExecs.putIfAbsent(entry.getKey().name(), entry.getValue()) == null) {
                    toolsSpecs.add(entry.getKey());
                } else {
                    throw new IllegalConfigurationException(
                            "Duplicated definition for tool: " + entry.getKey().name());
                }
            }
        }
        return new ToolServiceContext(toolsSpecs, toolExecs);
    }

    public ToolServiceResult executeInferenceAndToolsLoop(
            ChatResponse chatResponse,
            ChatRequestParameters parameters,
            List<ChatMessage> messages,
            ChatModel chatModel,
            ChatMemory chatMemory,
            Object memoryId,
            Map<String, ToolExecutor> toolExecutors) {

        TokenUsage aggregateTokenUsage = chatResponse.metadata().tokenUsage();
        List<ToolExecution> toolExecutions = new ArrayList<>();
        List<ChatResponse> intermediateResponses = new ArrayList<>();

        int executionsLeft = maxSequentialToolsInvocations;
        while (true) {

            if (executionsLeft-- == 0) {
                throw runtime(
                        "Something is wrong, exceeded %s sequential tool executions", maxSequentialToolsInvocations);
            }

            AiMessage aiMessage = chatResponse.aiMessage();

            if (chatMemory != null) {
                chatMemory.add(aiMessage);
            } else {
                messages = new ArrayList<>(messages);
                messages.add(aiMessage);
            }

            if (!aiMessage.hasToolExecutionRequests()) {
                break;
            }

            intermediateResponses.add(chatResponse);

            Map<ToolExecutionRequest, ToolExecutionResultMessage> toolResults =
                    execute(aiMessage.toolExecutionRequests(), toolExecutors, memoryId);

            for (Map.Entry<ToolExecutionRequest, ToolExecutionResultMessage> entry : toolResults.entrySet()) {
                ToolExecutionRequest toolExecutionRequest = entry.getKey();
                ToolExecutionResultMessage toolExecutionResultMessage = entry.getValue();

                ToolExecution toolExecution = ToolExecution.builder()
                        .request(toolExecutionRequest)
                        .result(toolExecutionResultMessage.text())
                        .build();
                toolExecutions.add(toolExecution);

                if (chatMemory != null) {
                    chatMemory.add(toolExecutionResultMessage);
                } else {
                    messages.add(toolExecutionResultMessage);
                }
            }

            if (chatMemory != null) {
                messages = chatMemory.messages();
            }

            ChatRequest chatRequest = ChatRequest.builder()
                    .messages(messages)
                    .parameters(parameters)
                    .build();

            chatResponse = chatModel.chat(chatRequest);
            aggregateTokenUsage = TokenUsage.sum(aggregateTokenUsage, chatResponse.metadata().tokenUsage());
        }

        return ToolServiceResult.builder()
                .intermediateResponses(intermediateResponses)
                .finalResponse(chatResponse)
                .toolExecutions(toolExecutions)
                .aggregateTokenUsage(aggregateTokenUsage)
                .build();
    }

    private Map<ToolExecutionRequest, ToolExecutionResultMessage> execute(
            List<ToolExecutionRequest> toolExecutionRequests,
            Map<String, ToolExecutor> toolExecutors,
            Object memoryId) {
        if (executor != null && toolExecutionRequests.size() > 1) {
            return executeConcurrently(toolExecutionRequests, toolExecutors, memoryId);
        } else {
            // when there is only one tool to execute, it doesn't make sense to do it in a separate thread
            return executeSequentially(toolExecutionRequests, toolExecutors, memoryId);
        }
    }

    private Map<ToolExecutionRequest, ToolExecutionResultMessage> executeConcurrently(
            List<ToolExecutionRequest> toolExecutionRequests,
            Map<String, ToolExecutor> toolExecutors,
            Object memoryId) {
        Map<ToolExecutionRequest, CompletableFuture<ToolExecutionResultMessage>> futures = new LinkedHashMap<>();

        for (ToolExecutionRequest toolExecutionRequest : toolExecutionRequests) {
            CompletableFuture<ToolExecutionResultMessage> future = CompletableFuture.supplyAsync(() -> {
                ToolExecutor toolExecutor = toolExecutors.get(toolExecutionRequest.name());
                if (toolExecutor == null) {
                    return applyToolHallucinationStrategy(toolExecutionRequest);
                } else {
                    return executeWithErrorHandling(toolExecutionRequest, toolExecutor, memoryId,
                            argumentsErrorHandler(), executionErrorHandler());
                }
            }, executor);
            futures.put(toolExecutionRequest, future);
        }

        Map<ToolExecutionRequest, ToolExecutionResultMessage> results = new LinkedHashMap<>();
        for (Map.Entry<ToolExecutionRequest, CompletableFuture<ToolExecutionResultMessage>> entry : futures.entrySet()) {
            try {
                results.put(entry.getKey(), entry.getValue().get());
            } catch (ExecutionException e) {
                if (e.getCause() instanceof RuntimeException re) {
                    throw re;
                } else {
                    throw new RuntimeException(e);
                }
            } catch (InterruptedException e) {
                Thread.currentThread().interrupt();
                throw new RuntimeException(e);
            }
        }

        return results;
    }

    private Map<ToolExecutionRequest, ToolExecutionResultMessage> executeSequentially(
            List<ToolExecutionRequest> toolExecutionRequests,
            Map<String, ToolExecutor> toolExecutors,
            Object memoryId) {
        Map<ToolExecutionRequest, ToolExecutionResultMessage> toolResults = new LinkedHashMap<>();
        for (ToolExecutionRequest request : toolExecutionRequests) {
            ToolExecutor executor = toolExecutors.get(request.name());
            ToolExecutionResultMessage toolExecutionResultMessage;
            if (executor == null) {
                toolExecutionResultMessage = applyToolHallucinationStrategy(request);
            } else {
                toolExecutionResultMessage = executeWithErrorHandling(request, executor, memoryId,
                        argumentsErrorHandler(), executionErrorHandler());
            }
            toolResults.put(request, toolExecutionResultMessage);
        }
        return toolResults;
    }

    public static ToolExecutionResultMessage executeWithErrorHandling(ToolExecutionRequest request,
                                                                      ToolExecutor executor,
                                                                      Object memoryId,
                                                                      ToolArgumentsErrorHandler argumentsErrorHandler,
                                                                      ToolExecutionErrorHandler executionErrorHandler) {
        String toolResult;
        try {
            toolResult = executor.execute(request, memoryId);
        } catch (Exception e) {
            ToolErrorContext errorContext = ToolErrorContext.builder()
                    .toolExecutionRequest(request)
                    .memoryId(memoryId)
                    .build();
            ToolErrorHandlerResult errorHandlerResult;
            if (e instanceof ToolArgumentsException) {
                errorHandlerResult = argumentsErrorHandler.handle(e.getCause(), errorContext);
            } else {
                errorHandlerResult = executionErrorHandler.handle(e.getCause(), errorContext);
            }
            toolResult = errorHandlerResult.text();
        }
        return ToolExecutionResultMessage.from(request, toolResult);
    }

    public ToolExecutionResultMessage applyToolHallucinationStrategy(ToolExecutionRequest toolExecutionRequest) {
        return toolHallucinationStrategy.apply(toolExecutionRequest);
    }

    public List<ToolSpecification> toolSpecifications() {
        return toolSpecifications;
    }

    public Map<String, ToolExecutor> toolExecutors() {
        return toolExecutors;
    }

    /**
     * @since 1.4.0
     */
    public Executor executor() {
        return executor;
    }

    public ToolProvider toolProvider() {
        return toolProvider;
    }
}<|MERGE_RESOLUTION|>--- conflicted
+++ resolved
@@ -14,11 +14,8 @@
 import dev.langchain4j.data.message.ChatMessage;
 import dev.langchain4j.data.message.ToolExecutionResultMessage;
 import dev.langchain4j.data.message.UserMessage;
-<<<<<<< HEAD
+import dev.langchain4j.internal.DefaultExecutorProvider;
 import dev.langchain4j.exception.ToolArgumentsException;
-=======
-import dev.langchain4j.internal.DefaultExecutorProvider;
->>>>>>> cf33ae37
 import dev.langchain4j.memory.ChatMemory;
 import dev.langchain4j.model.chat.ChatModel;
 import dev.langchain4j.model.chat.request.ChatRequest;
@@ -289,6 +286,8 @@
                     return executeWithErrorHandling(toolExecutionRequest, toolExecutor, memoryId,
                             argumentsErrorHandler(), executionErrorHandler());
                 }
+                String toolResult = toolExecutor.execute(toolExecutionRequest, memoryId);
+                return ToolExecutionResultMessage.from(toolExecutionRequest, toolResult);
             }, executor);
             futures.put(toolExecutionRequest, future);
         }
