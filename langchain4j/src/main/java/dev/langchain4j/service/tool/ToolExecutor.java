--- conflicted
+++ resolved
@@ -26,15 +26,9 @@
     /**
      * Executes a tool requests.
      *
-<<<<<<< HEAD
-     * @param request  The tool execution request. Contains tool name and arguments.
-     * @param memoryId The ID of the chat memory. See {@link MemoryId} for more details.
-     * @return The result of the tool execution.
-=======
-     * @param toolExecutionRequest The tool execution request. Contains tool name and arguments.
+     * @param request The tool execution request. Contains tool name and arguments.
      * @param memoryId             The ID of the chat memory. See {@link MemoryId} for more details.
      * @return The result of the tool execution that will be sent to the LLM.
->>>>>>> e900f3f7
      */
     // TODO deprecate?
     String execute(ToolExecutionRequest request, Object memoryId);
