package dev.langchain4j.service.output;

import dev.langchain4j.Experimental;
import dev.langchain4j.data.message.AiMessage;
import dev.langchain4j.model.chat.request.json.JsonArraySchema;
import dev.langchain4j.model.chat.request.json.JsonBooleanSchema;
import dev.langchain4j.model.chat.request.json.JsonEnumSchema;
import dev.langchain4j.model.chat.request.json.JsonIntegerSchema;
import dev.langchain4j.model.chat.request.json.JsonNumberSchema;
import dev.langchain4j.model.chat.request.json.JsonObjectSchema;
import dev.langchain4j.model.chat.request.json.JsonSchema;
import dev.langchain4j.model.chat.request.json.JsonSchemaElement;
import dev.langchain4j.model.chat.request.json.JsonStringSchema;
import dev.langchain4j.model.output.Response;
import dev.langchain4j.service.Result;
import dev.langchain4j.service.TokenStream;
import dev.langchain4j.service.TypeUtils;

import java.lang.reflect.Type;
import java.util.LinkedHashMap;
import java.util.List;
import java.util.Optional;
import java.util.Set;

import static dev.langchain4j.service.IllegalConfigurationException.illegalConfiguration;
import static dev.langchain4j.model.chat.request.json.JsonSchemaElementHelper.jsonObjectOrReferenceSchemaFrom;
import static dev.langchain4j.service.TypeUtils.getRawClass;
import static dev.langchain4j.service.TypeUtils.resolveFirstGenericParameterClass;
import static dev.langchain4j.service.TypeUtils.typeHasRawClass;
import static java.util.Arrays.stream;

@Experimental
public class JsonSchemas {

    public static Optional<JsonSchema> jsonSchemaFrom(Type returnType) {

        if (typeHasRawClass(returnType, Result.class)) {
            returnType = resolveFirstGenericParameterClass(returnType);
        }

        // TODO validate this earlier
        if (returnType == void.class) {
            throw illegalConfiguration("Return type of method '%s' cannot be void");
        }

        if (returnType == Boolean.class) {
            return getBooleanJsonSchema();
        }

        if (returnType == Integer.class || returnType == int.class) {
            return getIntegerJsonSchema();
        }

        if (returnType == Double.class || returnType == double.class) {
            return getDoubleJsonSchema();
        }

        if (!isPojo(returnType) && !isEnum(returnType) && !isListOfStrings(returnType) && !isSetOfStrings(returnType)) {
            return Optional.empty();
        }

        if (typeHasRawClass(returnType, List.class) || typeHasRawClass(returnType, Set.class)) {
            Class<?> actualType = resolveFirstGenericParameterClass(returnType);
            if (actualType != null && actualType.isEnum()) {
                return Optional.of(arraySchemaFrom(returnType, actualType, enumSchemaFrom(actualType)));
            } else if (actualType != null && String.class.equals(actualType)) {
                return Optional.of(arraySchemaFrom(returnType, actualType, stringSchemaFrom()));
            } else {
                return Optional.of(arraySchemaFrom(returnType, actualType, objectSchemaFrom(actualType)));
            }
        } else {
            Class<?> returnTypeClass = (Class<?>) returnType;
            if (returnTypeClass.isEnum()) {
                JsonSchema jsonSchema = JsonSchema.builder()
                        .name(returnTypeClass.getSimpleName())
                        .rootElement(JsonObjectSchema.builder()
                                .addProperty("value", enumSchemaFrom(returnTypeClass))
                                .build())
                        .build();
                return Optional.of(jsonSchema);
            } else {
                JsonSchema jsonSchema = JsonSchema.builder()
                        .name(returnTypeClass.getSimpleName())
                        .rootElement(objectSchemaFrom(returnTypeClass))
                        .build();
                return Optional.of(jsonSchema);
            }
        }
    }

    private static Optional<JsonSchema> getBooleanJsonSchema() {
        final JsonSchema jsonSchema = JsonSchema.builder()
                .name("Boolean")
                .rootElement(JsonObjectSchema.builder()
                        .addProperty("boolean", JsonBooleanSchema.builder().build())
                        .build())
                .build();
        return Optional.of(jsonSchema);
    }

<<<<<<< HEAD
    private static Optional<JsonSchema> getIntegerJsonSchema() {
        final JsonSchema jsonSchema = JsonSchema.builder()
                .name("Integer")
                .rootElement(JsonObjectSchema.builder()
                        .addProperty("Integer", JsonIntegerSchema.builder().build())
                        .build())
=======
        JsonSchema jsonSchema = JsonSchema.builder()
                .name(rawClass.getSimpleName())
                .rootElement(jsonObjectOrReferenceSchemaFrom(rawClass, null, false, new LinkedHashMap<>(), true))
>>>>>>> e0150c9e
                .build();
        return Optional.of(jsonSchema);
    }

    private static Optional<JsonSchema> getDoubleJsonSchema() {
        final JsonSchema jsonSchema = JsonSchema.builder()
                .name("Double")
                .rootElement(JsonObjectSchema.builder()
                        .addProperty("Double", JsonNumberSchema.builder().build())
                        .build())
                .build();
        return Optional.of(jsonSchema);
    }

    private static boolean isListOfStrings(Type returnType) {
        return isCollectionOfStrings(returnType, List.class);
    }

    private static boolean isSetOfStrings(Type returnType) {
        return isCollectionOfStrings(returnType, Set.class);
    }

    private static boolean isCollectionOfStrings(Type returnType, Class<?> clazz) {
        Class<?> rawClass = getRawClass(returnType);
        Class<?> typeArgumentClass = TypeUtils.resolveFirstGenericParameterClass(returnType);
        return clazz.isAssignableFrom(rawClass) && String.class.equals(typeArgumentClass);
    }

    private static JsonSchemaElement objectSchemaFrom(Class<?> actualType) {
        return jsonObjectOrReferenceSchemaFrom(actualType, null, new LinkedHashMap<>(), true);
    }

    private static JsonEnumSchema enumSchemaFrom(Class<?> actualType) {
        return JsonEnumSchema.builder()
                .enumValues(stream(actualType.getEnumConstants()).map(Object::toString).toList())
                .build();
    }

    private static JsonStringSchema stringSchemaFrom() {
        return JsonStringSchema.builder()
                .build();
    }

    private static JsonSchema arraySchemaFrom(Type returnType, Class<?> actualType, JsonSchemaElement items) {
        return JsonSchema.builder()
                .name(getRawClass(returnType).getSimpleName() + "_of_" + actualType.getSimpleName())
                .rootElement(JsonObjectSchema.builder()
                        .addProperty("items", JsonArraySchema.builder()
                                .items(items)
                                .build())
                        .required("items")
                        .build())
                .build();
    }

    static boolean isEnum(Type returnType) {
        if (returnType instanceof Class<?> && ((Class<?>) returnType).isEnum()) {
            return true;
        }

        Class<?> typeArgumentClass = TypeUtils.resolveFirstGenericParameterClass(returnType);
        return typeArgumentClass != null && typeArgumentClass.isEnum();
    }

    private static boolean isPojo(Type returnType) {

        if (returnType == String.class
                || returnType == AiMessage.class
                || returnType == TokenStream.class
                || returnType == Response.class) {
            return false;
        }

        // Explanation (which will make this a lot easier to understand):
        // In the case of List<String> these two would be set like:
        // rawClass: List.class
        // typeArgumentClass: String.class
        Class<?> rawClass = getRawClass(returnType);
        Class<?> typeArgumentClass = TypeUtils.resolveFirstGenericParameterClass(returnType);

        Optional<OutputParser<?>> outputParser = new DefaultOutputParserFactory().get(rawClass, typeArgumentClass);
        return outputParser.isEmpty();
    }
}<|MERGE_RESOLUTION|>--- conflicted
+++ resolved
@@ -98,18 +98,12 @@
         return Optional.of(jsonSchema);
     }
 
-<<<<<<< HEAD
     private static Optional<JsonSchema> getIntegerJsonSchema() {
         final JsonSchema jsonSchema = JsonSchema.builder()
                 .name("Integer")
                 .rootElement(JsonObjectSchema.builder()
                         .addProperty("Integer", JsonIntegerSchema.builder().build())
                         .build())
-=======
-        JsonSchema jsonSchema = JsonSchema.builder()
-                .name(rawClass.getSimpleName())
-                .rootElement(jsonObjectOrReferenceSchemaFrom(rawClass, null, false, new LinkedHashMap<>(), true))
->>>>>>> e0150c9e
                 .build();
         return Optional.of(jsonSchema);
     }
@@ -139,7 +133,7 @@
     }
 
     private static JsonSchemaElement objectSchemaFrom(Class<?> actualType) {
-        return jsonObjectOrReferenceSchemaFrom(actualType, null, new LinkedHashMap<>(), true);
+        return jsonObjectOrReferenceSchemaFrom(actualType, null, false, new LinkedHashMap<>(), true);
     }
 
     private static JsonEnumSchema enumSchemaFrom(Class<?> actualType) {
