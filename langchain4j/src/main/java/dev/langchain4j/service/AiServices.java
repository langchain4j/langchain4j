package dev.langchain4j.service;

import dev.langchain4j.agent.tool.Tool;
import dev.langchain4j.agent.tool.DefaultToolExecutor;
import dev.langchain4j.agent.tool.ToolSpecification;
import dev.langchain4j.data.message.AiMessage;
import dev.langchain4j.data.message.ChatMessage;
import dev.langchain4j.data.message.ToolExecutionResultMessage;
import dev.langchain4j.data.segment.TextSegment;
import dev.langchain4j.memory.ChatMemory;
import dev.langchain4j.memory.chat.ChatMemoryProvider;
import dev.langchain4j.model.chat.ChatLanguageModel;
import dev.langchain4j.model.chat.StreamingChatLanguageModel;
import dev.langchain4j.model.input.structured.StructuredPrompt;
import dev.langchain4j.model.moderation.Moderation;
import dev.langchain4j.model.moderation.ModerationModel;
<<<<<<< HEAD
import dev.langchain4j.model.output.Response;
import dev.langchain4j.model.output.TokenUsage;
=======
>>>>>>> f8871900
import dev.langchain4j.retriever.Retriever;
import dev.langchain4j.spi.ServiceHelper;
import dev.langchain4j.spi.services.AiServicesFactory;

import java.lang.reflect.*;
import java.util.*;
import java.util.concurrent.*;

import static dev.langchain4j.agent.tool.ToolSpecifications.toolSpecificationFrom;
import static dev.langchain4j.data.message.UserMessage.userMessage;
import static dev.langchain4j.exception.IllegalConfigurationException.illegalConfiguration;
import static java.util.stream.Collectors.joining;
import static java.util.stream.Collectors.toList;

/**
 * AI Services provide a simpler and more flexible alternative to chains.
 * You can define your own API (a Java interface with one or more methods),
 * and AiServices will provide an implementation for it (we call this "AI Service").
 * <p>
 * Currently, AI Services support:
 * <pre>
 * - Prompt templates for user and system messages using {@link UserMessage} and {@link SystemMessage}
 * - Structured prompts as method arguments (see {@link StructuredPrompt})
 * - Shared or per-user (see {@link MemoryId}) chat memory
 * - Retrievers
 * - Tools (see {@link Tool})
 * - Various return types (output parsers), see below
 * - Streaming (use {@link TokenStream} as a return type)
 * - Auto-moderation using {@link Moderate}
 * </pre>
 * <p>
 * Here is the simplest example of an AI Service:
 *
 * <pre>
 * interface Assistant {
 *
 *     String chat(String userMessage);
 * }
 *
 * Assistant assistant = AiServices.create(Assistant.class, model);
 *
 * String answer = assistant.chat("hello");
 * System.out.println(answer); // Hello, how can I help you today?
 * </pre>
 *
 * <pre>
 * The return type of methods in your AI Service can be any of the following:
 * - a {@code String} or an {@link AiMessage}, if you want to get the answer from the LLM as-is
 * - a {@code List<String>} or {@code Set<String>}, if you want to receive the answer as a collection of items or bullet points
 * - any {@code Enum} or a {@code boolean}, if you want to use the LLM for classification
 * - a primitive or boxed Java type: {@code int}, {@code Double}, etc., if you want to use the LLM for data extraction
 * - many default Java types: {@code Date}, {@code LocalDateTime}, {@code BigDecimal}, etc., if you want to use the LLM for data extraction
 * - any custom POJO, if you want to use the LLM for data extraction
 * </pre>
 * <p>
 * Let's see how we can classify the sentiment of a text:
 * <pre>
 * enum Sentiment {
 *     POSITIVE, NEUTRAL, NEGATIVE
 * }
 *
 * interface SentimentAnalyzer {
 *
 *     {@code @UserMessage}("Analyze sentiment of {{it}}")
 *     Sentiment analyzeSentimentOf(String text);
 * }
 *
 * SentimentAnalyzer assistant = AiServices.create(SentimentAnalyzer.class, model);
 *
 * Sentiment sentiment = analyzeSentimentOf.chat("I love you");
 * System.out.println(sentiment); // POSITIVE
 * </pre>
 * <p>
 * As demonstrated, you can put {@link UserMessage} and {@link SystemMessage} annotations above a method to define
 * templates for user and system messages, respectively.
 * In this example, the special {@code {{it}}} prompt template variable is used because there's only one method parameter.
 * However, you can use more parameters as demonstrated in the following example:
 * <pre>
 * interface Translator {
 *
 *     {@code @SystemMessage}("You are a professional translator into {{language}}")
 *     {@code @UserMessage}("Translate the following text: {{text}}")
 *     String translate(@V("text") String text, @V("language") String language);
 * }
 * </pre>
 * <p>
 * See more examples <a href="https://github.com/langchain4j/langchain4j-examples/tree/main/other-examples/src/main/java">here</a>.
 *
 * @param <T> The interface for which AiServices will provide an implementation.
 */
public abstract class AiServices<T> {

    protected static final String DEFAULT = "default";

    protected final AiServiceContext context;

    protected AiServices(AiServiceContext context) {
        this.context = context;
    }

    /**
     * Creates an AI Service (an implementation of the provided interface), that is backed by the provided chat model.
     * This convenience method can be used to create simple AI Services.
     * For more complex cases, please use {@link #builder}.
     *
     * @param aiService         The class of the interface to be implemented.
     * @param chatLanguageModel The chat model to be used under the hood.
     * @return An instance of the provided interface, implementing all its defined methods.
     */
    public static <T> T create(Class<T> aiService, ChatLanguageModel chatLanguageModel) {
        return builder(aiService)
                .chatLanguageModel(chatLanguageModel)
                .build();
    }

    /**
     * Creates an AI Service (an implementation of the provided interface), that is backed by the provided streaming chat model.
     * This convenience method can be used to create simple AI Services.
     * For more complex cases, please use {@link #builder}.
     *
     * @param aiService                  The class of the interface to be implemented.
     * @param streamingChatLanguageModel The streaming chat model to be used under the hood.
     *                                   The return type of all methods should be {@link TokenStream}.
     * @return An instance of the provided interface, implementing all its defined methods.
     */
    public static <T> T create(Class<T> aiService, StreamingChatLanguageModel streamingChatLanguageModel) {
        return builder(aiService)
                .streamingChatLanguageModel(streamingChatLanguageModel)
                .build();
    }

    /**
     * Begins the construction of an AI Service.
     *
     * @param aiService The class of the interface to be implemented.
     * @return builder
     */
    public static <T> AiServices<T> builder(Class<T> aiService) {
        AiServiceContext context = new AiServiceContext(aiService);
        Collection<AiServicesFactory> aiServicesFactories = ServiceHelper.loadFactories(AiServicesFactory.class);
        for (AiServicesFactory factory : aiServicesFactories) {
            return factory.create(context);
        }
        // fallback to default
        return new DefaultAiServices<>(context);
    }

    /**
     * Configures chat model that will be used under the hood of the AI Service.
     * <p>
     * Either {@link ChatLanguageModel} or {@link StreamingChatLanguageModel} should be configured,
     * but not both at the same time.
     *
     * @param chatLanguageModel Chat model that will be used under the hood of the AI Service.
     * @return builder
     */
    public AiServices<T> chatLanguageModel(ChatLanguageModel chatLanguageModel) {
        context.chatModel = chatLanguageModel;
        return this;
    }

    /**
     * Configures streaming chat model that will be used under the hood of the AI Service.
     * The methods of the AI Service must return a {@link TokenStream} type.
     * <p>
     * Either {@link ChatLanguageModel} or {@link StreamingChatLanguageModel} should be configured,
     * but not both at the same time.
     *
     * @param streamingChatLanguageModel Streaming chat model that will be used under the hood of the AI Service.
     * @return builder
     */
    public AiServices<T> streamingChatLanguageModel(StreamingChatLanguageModel streamingChatLanguageModel) {
        context.streamingChatModel = streamingChatLanguageModel;
        return this;
    }

    /**
     * Configures the chat memory that will be used to preserve conversation history between method calls.
     * <p>
     * Unless a {@link ChatMemory} or {@link ChatMemoryProvider} is configured, all method calls will be independent of each other.
     * In other words, the LLM will not remember the conversation from the previous method calls.
     * <p>
     * The same {@link ChatMemory} instance will be used for every method call.
     * <p>
     * If you want to have a separate {@link ChatMemory} for each user/conversation, configure {@link #chatMemoryProvider} instead.
     * <p>
     * Either a {@link ChatMemory} or a {@link ChatMemoryProvider} can be configured, but not both simultaneously.
     *
     * @param chatMemory An instance of chat memory to be used by the AI Service.
     * @return builder
     */
    public AiServices<T> chatMemory(ChatMemory chatMemory) {
        context.chatMemories = new ConcurrentHashMap<>();
        context.chatMemories.put(DEFAULT, chatMemory);
        return this;
    }

    /**
     * Configures the chat memory provider, which provides a dedicated instance of {@link ChatMemory} for each user/conversation.
     * To distinguish between users/conversations, one of the method's arguments should be a memory ID (of any data type)
     * annotated with {@link MemoryId}.
     * For each new (previously unseen) memoryId, an instance of {@link ChatMemory} will be automatically obtained
     * by invoking {@link ChatMemoryProvider#get(Object id)}.
     * Example:
     * <pre>
     * interface Assistant {
     *
     *     String chat(@MemoryId int memoryId, @UserMessage String message);
     * }
     * </pre>
     * If you prefer to use the same (shared) {@link ChatMemory} for all users/conversations, configure a {@link #chatMemory} instead.
     * <p>
     * Either a {@link ChatMemory} or a {@link ChatMemoryProvider} can be configured, but not both simultaneously.
     *
     * @param chatMemoryProvider The provider of a {@link ChatMemory} for each new user/conversation.
     * @return builder
     */
    public AiServices<T> chatMemoryProvider(ChatMemoryProvider chatMemoryProvider) {
        context.chatMemories = new ConcurrentHashMap<>();
        context.chatMemoryProvider = chatMemoryProvider;
        return this;
    }

    /**
     * Configures a moderation model to be used for automatic content moderation.
     * If a method in the AI Service is annotated with {@link Moderate}, the moderation model will be invoked
     * to check the user content for any inappropriate or harmful material.
     *
     * @param moderationModel The moderation model to be used for content moderation.
     * @return builder
     * @see Moderate
     */
    public AiServices<T> moderationModel(ModerationModel moderationModel) {
        context.moderationModel = moderationModel;
        return this;
    }

    /**
     * Configures the tools that the LLM can use.
     * A {@link ChatMemory} that can hold at least 3 messages is required for the tools to work properly.
     *
     * @param objectsWithTools One or more objects whose methods are annotated with {@link Tool}.
     *                         All these tools (methods annotated with {@link Tool}) will be accessible to the LLM.
     *                         Note that inherited methods are ignored.
     * @return builder
     * @see Tool
     */
    public AiServices<T> tools(Object... objectsWithTools) {
        return tools(Arrays.asList(objectsWithTools));
    }

    /**
     * Configures the tools that the LLM can use.
     * A {@link ChatMemory} that can hold at least 3 messages is required for the tools to work properly.
     *
     * @param objectsWithTools A list of objects whose methods are annotated with {@link Tool}.
     *                         All these tools (methods annotated with {@link Tool}) are accessible to the LLM.
     *                         Note that inherited methods are ignored.
     * @return builder
     * @see Tool
     */
    public AiServices<T> tools(List<Object> objectsWithTools) {
        context.toolSpecifications = new ArrayList<>();
        context.toolExecutors = new HashMap<>();

        for (Object objectWithTool : objectsWithTools) {
            for (Method method : objectWithTool.getClass().getDeclaredMethods()) {
                if (method.isAnnotationPresent(Tool.class)) {
                    ToolSpecification toolSpecification = toolSpecificationFrom(method);
                    context.toolSpecifications.add(toolSpecification);
                    context.toolExecutors.put(toolSpecification.name(), new DefaultToolExecutor(objectWithTool, method));
                }
            }
        }

        return this;
    }

    // TODO separate retriever per user
    // TODO way to configure custom prompt with original message and context
    // TODO callback to transform/filter retrieved segments

    /**
     * Configures a retriever that will be invoked on every method call to fetch relevant information
     * related to the current user message from an underlying source (e.g., embedding store).
     * This relevant information is automatically injected into the message sent to the LLM.
     *
     * @param retriever The retriever to be used by the AI Service.
     * @return builder
     */
    public AiServices<T> retriever(Retriever<TextSegment> retriever) {
        context.retriever = retriever;
        return this;
    }

    /**
     * Constructs and returns the AI Service.
     *
     * @return An instance of the AI Service implementing the specified interface.
     */
    public abstract T build();

    protected void performBasicValidation() {
        if (context.chatModel == null && context.streamingChatModel == null) {
            throw illegalConfiguration("Please specify either chatLanguageModel or streamingChatLanguageModel");
        }

        if (context.toolSpecifications != null && !context.hasChatMemory()) {
            throw illegalConfiguration(
                    "Please set up chatMemory or chatMemoryProvider in order to use tools. "
                            + "A ChatMemory that can hold at least 3 messages is required for the tools to work properly. "
                            + "While the LLM can technically execute a tool without chat memory, if it only receives the " +
                            "result of the tool's execution without the initial message from the user, it won't interpret " +
                            "the result properly."
            );
        }
<<<<<<< HEAD

        Object proxyInstance = Proxy.newProxyInstance(
                context.aiServiceClass.getClassLoader(),
                new Class<?>[]{context.aiServiceClass},
                new InvocationHandler() {

                    private final ExecutorService executor = Executors.newCachedThreadPool();

                    @Override
                    public Object invoke(Object proxy, Method method, Object[] args) throws Exception {

                        if (method.getDeclaringClass() == Object.class) {
                            // methods like equals(), hashCode() and toString() should not be handled by this proxy
                            return method.invoke(this, args);
                        }

                        validateParameters(method);

                        Optional<ChatMessage> systemMessage = prepareSystemMessage(method, args);
                        ChatMessage userMessage = prepareUserMessage(method, args);

                        if (context.retriever != null) { // TODO extract method/class
                            List<TextSegment> relevant = context.retriever.findRelevant(userMessage.text());

                            if (relevant == null || relevant.isEmpty()) {
                                log.debug("No relevant information was found");
                            } else {
                                String relevantConcatenated = relevant.stream()
                                        .map(TextSegment::text)
                                        .collect(joining("\n\n"));

                                log.debug("Retrieved relevant information:\n" + relevantConcatenated + "\n");

                                userMessage = userMessage(userMessage.text()
                                        + "\n\nHere is some information that might be useful for answering:\n\n"
                                        + relevantConcatenated);
                            }
                        }

                        Object memoryId = memoryId(method, args).orElse(DEFAULT);

                        if (context.hasChatMemory()) {
                            ChatMemory chatMemory = context.chatMemory(memoryId);
                            systemMessage.ifPresent(chatMemory::add);
                            chatMemory.add(userMessage);
                        }

                        List<ChatMessage> messages;
                        if (context.hasChatMemory()) {
                            messages = context.chatMemory(memoryId).messages();
                        } else {
                            messages = new ArrayList<>();
                            systemMessage.ifPresent(messages::add);
                            messages.add(userMessage);
                        }

                        Future<Moderation> moderationFuture = triggerModerationIfNeeded(method, messages);

                        if (method.getReturnType() == TokenStream.class) {
                            return new AiServiceTokenStream(messages, context, memoryId); // TODO moderation
                        }

                        Response<AiMessage> response = context.toolSpecifications != null ?
                                context.chatModel.generate(messages, context.toolSpecifications) :
                                context.chatModel.generate(messages);

                        verifyModerationIfNeeded(moderationFuture);

                        TokenUsage tokenUsage = new TokenUsage();
                        ToolExecutionRequest toolExecutionRequest;
                        while (true) { // TODO limit number of cycles

                            if (context.hasChatMemory()) {
                                context.chatMemory(memoryId).add(response.content());
                            }
                            tokenUsage.add(response.tokenUsage());

                            toolExecutionRequest = response.content().toolExecutionRequest();
                            if (toolExecutionRequest == null) {
                                break;
                            }

                            ToolExecutor toolExecutor = context.toolExecutors.get(toolExecutionRequest.name());
                            String toolExecutionResult = toolExecutor.execute(toolExecutionRequest);
                            ToolExecutionResultMessage toolExecutionResultMessage
                                    = toolExecutionResultMessage(toolExecutionRequest.name(), toolExecutionResult);

                            ChatMemory chatMemory = context.chatMemory(memoryId);
                            chatMemory.add(toolExecutionResultMessage);

                            response = context.chatModel.generate(chatMemory.messages(), context.toolSpecifications);
                        }

                        response = Response.from(response.content(), tokenUsage, response.finishReason());
                        return ServiceOutputParser.parse(response, method.getReturnType());
                    }

                    private Future<Moderation> triggerModerationIfNeeded(Method method, List<ChatMessage> messages) {
                        if (method.isAnnotationPresent(Moderate.class)) {
                            return executor.submit(() -> {
                                List<ChatMessage> messagesToModerate = removeToolMessages(messages);
                                return context.moderationModel.moderate(messagesToModerate).content();
                            });
                        }
                        return null;
                    }

                    private List<ChatMessage> removeToolMessages(List<ChatMessage> messages) {
                        return messages.stream()
                                .filter(it -> !(it instanceof ToolExecutionResultMessage))
                                .filter(it -> !(it instanceof AiMessage && ((AiMessage) it).toolExecutionRequest() != null))
                                .collect(toList());
                    }

                    private void verifyModerationIfNeeded(Future<Moderation> moderationFuture) {
                        if (moderationFuture != null) {
                            try {
                                Moderation moderation = moderationFuture.get();
                                if (moderation.flagged()) {
                                    throw new ModerationException(String.format("Text \"%s\" violates content policy", moderation.flaggedText()));
                                }
                            } catch (InterruptedException | ExecutionException e) {
                                throw new RuntimeException(e);
                            }
                        }
                    }
                });

        return (T) proxyInstance;
    }

    private Optional<Object> memoryId(Method method, Object[] args) {
        Parameter[] parameters = method.getParameters();
        for (int i = 0; i < parameters.length; i++) {
            if (parameters[i].isAnnotationPresent(MemoryId.class)) {
                Object memoryId = args[i];
                if (memoryId == null) {
                    throw illegalArgument("The value of parameter %s annotated with @MemoryId in method %s must not be null",
                            parameters[i].getName(), method.getName());
                }
                return Optional.of(memoryId);
            }
        }
        return Optional.empty();
=======
>>>>>>> f8871900
    }

    public static List<ChatMessage> removeToolMessages(List<ChatMessage> messages) {
        return messages.stream()
                .filter(it -> !(it instanceof ToolExecutionResultMessage))
                .filter(it -> !(it instanceof AiMessage && ((AiMessage) it).toolExecutionRequest() != null))
                .collect(toList());
    }

    public static void verifyModerationIfNeeded(Future<Moderation> moderationFuture) {
        if (moderationFuture != null) {
            try {
                Moderation moderation = moderationFuture.get();
                if (moderation.flagged()) {
                    throw new ModerationException(String.format("Text \"%s\" violates content policy", moderation.flaggedText()));
                }
            } catch (InterruptedException | ExecutionException e) {
                throw new RuntimeException(e);
            }
        }
    }
}<|MERGE_RESOLUTION|>--- conflicted
+++ resolved
@@ -14,11 +14,6 @@
 import dev.langchain4j.model.input.structured.StructuredPrompt;
 import dev.langchain4j.model.moderation.Moderation;
 import dev.langchain4j.model.moderation.ModerationModel;
-<<<<<<< HEAD
-import dev.langchain4j.model.output.Response;
-import dev.langchain4j.model.output.TokenUsage;
-=======
->>>>>>> f8871900
 import dev.langchain4j.retriever.Retriever;
 import dev.langchain4j.spi.ServiceHelper;
 import dev.langchain4j.spi.services.AiServicesFactory;
@@ -335,153 +330,6 @@
                             "the result properly."
             );
         }
-<<<<<<< HEAD
-
-        Object proxyInstance = Proxy.newProxyInstance(
-                context.aiServiceClass.getClassLoader(),
-                new Class<?>[]{context.aiServiceClass},
-                new InvocationHandler() {
-
-                    private final ExecutorService executor = Executors.newCachedThreadPool();
-
-                    @Override
-                    public Object invoke(Object proxy, Method method, Object[] args) throws Exception {
-
-                        if (method.getDeclaringClass() == Object.class) {
-                            // methods like equals(), hashCode() and toString() should not be handled by this proxy
-                            return method.invoke(this, args);
-                        }
-
-                        validateParameters(method);
-
-                        Optional<ChatMessage> systemMessage = prepareSystemMessage(method, args);
-                        ChatMessage userMessage = prepareUserMessage(method, args);
-
-                        if (context.retriever != null) { // TODO extract method/class
-                            List<TextSegment> relevant = context.retriever.findRelevant(userMessage.text());
-
-                            if (relevant == null || relevant.isEmpty()) {
-                                log.debug("No relevant information was found");
-                            } else {
-                                String relevantConcatenated = relevant.stream()
-                                        .map(TextSegment::text)
-                                        .collect(joining("\n\n"));
-
-                                log.debug("Retrieved relevant information:\n" + relevantConcatenated + "\n");
-
-                                userMessage = userMessage(userMessage.text()
-                                        + "\n\nHere is some information that might be useful for answering:\n\n"
-                                        + relevantConcatenated);
-                            }
-                        }
-
-                        Object memoryId = memoryId(method, args).orElse(DEFAULT);
-
-                        if (context.hasChatMemory()) {
-                            ChatMemory chatMemory = context.chatMemory(memoryId);
-                            systemMessage.ifPresent(chatMemory::add);
-                            chatMemory.add(userMessage);
-                        }
-
-                        List<ChatMessage> messages;
-                        if (context.hasChatMemory()) {
-                            messages = context.chatMemory(memoryId).messages();
-                        } else {
-                            messages = new ArrayList<>();
-                            systemMessage.ifPresent(messages::add);
-                            messages.add(userMessage);
-                        }
-
-                        Future<Moderation> moderationFuture = triggerModerationIfNeeded(method, messages);
-
-                        if (method.getReturnType() == TokenStream.class) {
-                            return new AiServiceTokenStream(messages, context, memoryId); // TODO moderation
-                        }
-
-                        Response<AiMessage> response = context.toolSpecifications != null ?
-                                context.chatModel.generate(messages, context.toolSpecifications) :
-                                context.chatModel.generate(messages);
-
-                        verifyModerationIfNeeded(moderationFuture);
-
-                        TokenUsage tokenUsage = new TokenUsage();
-                        ToolExecutionRequest toolExecutionRequest;
-                        while (true) { // TODO limit number of cycles
-
-                            if (context.hasChatMemory()) {
-                                context.chatMemory(memoryId).add(response.content());
-                            }
-                            tokenUsage.add(response.tokenUsage());
-
-                            toolExecutionRequest = response.content().toolExecutionRequest();
-                            if (toolExecutionRequest == null) {
-                                break;
-                            }
-
-                            ToolExecutor toolExecutor = context.toolExecutors.get(toolExecutionRequest.name());
-                            String toolExecutionResult = toolExecutor.execute(toolExecutionRequest);
-                            ToolExecutionResultMessage toolExecutionResultMessage
-                                    = toolExecutionResultMessage(toolExecutionRequest.name(), toolExecutionResult);
-
-                            ChatMemory chatMemory = context.chatMemory(memoryId);
-                            chatMemory.add(toolExecutionResultMessage);
-
-                            response = context.chatModel.generate(chatMemory.messages(), context.toolSpecifications);
-                        }
-
-                        response = Response.from(response.content(), tokenUsage, response.finishReason());
-                        return ServiceOutputParser.parse(response, method.getReturnType());
-                    }
-
-                    private Future<Moderation> triggerModerationIfNeeded(Method method, List<ChatMessage> messages) {
-                        if (method.isAnnotationPresent(Moderate.class)) {
-                            return executor.submit(() -> {
-                                List<ChatMessage> messagesToModerate = removeToolMessages(messages);
-                                return context.moderationModel.moderate(messagesToModerate).content();
-                            });
-                        }
-                        return null;
-                    }
-
-                    private List<ChatMessage> removeToolMessages(List<ChatMessage> messages) {
-                        return messages.stream()
-                                .filter(it -> !(it instanceof ToolExecutionResultMessage))
-                                .filter(it -> !(it instanceof AiMessage && ((AiMessage) it).toolExecutionRequest() != null))
-                                .collect(toList());
-                    }
-
-                    private void verifyModerationIfNeeded(Future<Moderation> moderationFuture) {
-                        if (moderationFuture != null) {
-                            try {
-                                Moderation moderation = moderationFuture.get();
-                                if (moderation.flagged()) {
-                                    throw new ModerationException(String.format("Text \"%s\" violates content policy", moderation.flaggedText()));
-                                }
-                            } catch (InterruptedException | ExecutionException e) {
-                                throw new RuntimeException(e);
-                            }
-                        }
-                    }
-                });
-
-        return (T) proxyInstance;
-    }
-
-    private Optional<Object> memoryId(Method method, Object[] args) {
-        Parameter[] parameters = method.getParameters();
-        for (int i = 0; i < parameters.length; i++) {
-            if (parameters[i].isAnnotationPresent(MemoryId.class)) {
-                Object memoryId = args[i];
-                if (memoryId == null) {
-                    throw illegalArgument("The value of parameter %s annotated with @MemoryId in method %s must not be null",
-                            parameters[i].getName(), method.getName());
-                }
-                return Optional.of(memoryId);
-            }
-        }
-        return Optional.empty();
-=======
->>>>>>> f8871900
     }
 
     public static List<ChatMessage> removeToolMessages(List<ChatMessage> messages) {
