--- conflicted
+++ resolved
@@ -149,14 +149,8 @@
     public void onCompleteToolCall(CompleteToolCall completeToolCall) {
         if (toolExecutor != null) {
             CompletableFuture<ToolExecutionResultMessage> future = CompletableFuture.supplyAsync(() -> {
-<<<<<<< HEAD
-                ToolExecutionRequest toolRequest = completeToolCall.toolExecutionRequest();
-                ToolExecutionResult toolResult = execute(toolRequest);
-                return ToolExecutionResultMessage.from(toolRequest, toolResult.resultText());
-=======
                 ToolExecutionRequest toolExecutionRequest = completeToolCall.toolExecutionRequest();
                 return execute(toolExecutionRequest);
->>>>>>> e900f3f7
             }, toolExecutor);
             toolResultFutures.add(future);
         }
@@ -172,7 +166,7 @@
             if (intermediateResponseHandler != null) {
                 intermediateResponseHandler.accept(chatResponse);
             }
-          
+
             boolean immediateToolReturn = true;
 
             if (toolExecutor != null) {
@@ -193,16 +187,10 @@
                     }
                 }
             } else {
-<<<<<<< HEAD
-                for (ToolExecutionRequest toolRequest : aiMessage.toolExecutionRequests()) {
-                    ToolExecutionResult toolResult = execute(toolRequest);
-                    addToMemory(ToolExecutionResultMessage.from(toolRequest, toolResult.resultText()));
-=======
                 for (ToolExecutionRequest toolExecutionRequest : aiMessage.toolExecutionRequests()) {
                     ToolExecutionResultMessage toolExecutionResultMessage = execute(toolExecutionRequest);
                     addToMemory(toolExecutionResultMessage);
                     immediateToolReturn = immediateToolReturn && context.toolService.isImmediateTool(toolExecutionRequest.name());
->>>>>>> e900f3f7
                 }
             }
 
@@ -277,14 +265,6 @@
         }
     }
 
-<<<<<<< HEAD
-    private ToolExecutionResult execute(ToolExecutionRequest toolRequest) {
-        ToolExecutor toolExecutor = toolExecutors.get(toolRequest.name());
-        // TODO applyToolHallucinationStrategy
-        handleBeforeTool(toolRequest);
-        ToolExecutionContext context = new ToolExecutionContext(memoryId, invocationContext);
-        ToolExecutionResult toolResult = toolExecutor.execute(toolRequest, context);
-=======
     private ChatResponse finalResponse(ChatResponse completeResponse, AiMessage aiMessage) {
         return ChatResponse.builder()
                 .aiMessage(aiMessage)
@@ -295,13 +275,13 @@
                 .build();
     }
 
-    private ToolExecutionResultMessage execute(ToolExecutionRequest toolRequest) {
+    private ToolExecutionResult execute(ToolExecutionRequest toolRequest) {
         ToolExecutor toolExecutor = toolExecutors.get(toolRequest.name());
         // TODO applyToolHallucinationStrategy
         handleBeforeTool(toolRequest);
-        ToolExecutionResultMessage toolResult = executeWithErrorHandling(toolRequest, toolExecutor, memoryId,
+        ToolExecutionContext context = new ToolExecutionContext(memoryId, invocationContext);
+        ToolExecutionResult toolResult = executeWithErrorHandling(toolRequest, toolExecutor, context,
                 toolArgumentsErrorHandler, toolExecutionErrorHandler);
->>>>>>> e900f3f7
         handleAfterTool(toolRequest, toolResult);
         return toolResult;
     }
@@ -315,19 +295,11 @@
         }
     }
 
-<<<<<<< HEAD
     private void handleAfterTool(ToolExecutionRequest request, ToolExecutionResult result) {
         if (toolExecutionHandler != null) {
             ToolExecution toolExecution = ToolExecution.builder()
                     .request(request)
                     .result(result)
-=======
-    private void handleAfterTool(ToolExecutionRequest toolRequest, ToolExecutionResultMessage toolResult) {
-        if (toolExecutionHandler != null) {
-            ToolExecution toolExecution = ToolExecution.builder()
-                    .request(toolRequest)
-                    .result(toolResult.text())
->>>>>>> e900f3f7
                     .build();
             toolExecutionHandler.accept(toolExecution);
         }
