--- conflicted
+++ resolved
@@ -96,21 +96,8 @@
 
             // TODO what if there are multiple tool executions in a row? (for the future)
             context.streamingChatLanguageModel.sendMessages(
-<<<<<<< HEAD
                     chatMemory.messages(),
-                    // TODO does it make sense to send tools if LLM will not call them in the response anyway? (current openai behavior)
-                    context.toolSpecifications,
-                    new AiServiceStreamingResponseHandler(
-                            context,
-                            chatMemory,
-                            tokenHandler,
-                            completionHandler,
-                            errorHandler
-                    )
-=======
-                    context.chatMemory.messages(),
-                    new AiServiceStreamingResponseHandler(context, tokenHandler, completionHandler, errorHandler)
->>>>>>> 31e86fb5
+                    new AiServiceStreamingResponseHandler(context, chatMemory, tokenHandler, completionHandler, errorHandler)
             );
         }
     }
