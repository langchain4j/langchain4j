package dev.langchain4j.service;

import static dev.langchain4j.internal.Utils.copy;
import static dev.langchain4j.internal.ValidationUtils.ensureNotNull;
import static dev.langchain4j.service.tool.ToolService.executeWithErrorHandling;

import dev.langchain4j.Internal;
import dev.langchain4j.invocation.InvocationContext;
import dev.langchain4j.agent.tool.ToolExecutionRequest;
import dev.langchain4j.agent.tool.ToolSpecification;
import dev.langchain4j.audit.api.AiServiceInvocationEventListenerRegistrar;
import dev.langchain4j.audit.api.event.AiServiceInvocationCompletedEvent;
import dev.langchain4j.audit.api.event.AiServiceInvocationErrorEvent;
import dev.langchain4j.audit.api.event.AiServiceResponseReceivedEvent;
import dev.langchain4j.audit.api.event.ToolExecutedEvent;
import dev.langchain4j.data.message.AiMessage;
import dev.langchain4j.data.message.ChatMessage;
import dev.langchain4j.data.message.ToolExecutionResultMessage;
import dev.langchain4j.guardrail.ChatExecutor;
import dev.langchain4j.guardrail.GuardrailRequestParams;
import dev.langchain4j.guardrail.OutputGuardrailRequest;
import dev.langchain4j.memory.ChatMemory;
import dev.langchain4j.model.chat.request.ChatRequest;
import dev.langchain4j.model.chat.response.ChatResponse;
import dev.langchain4j.model.chat.response.CompleteToolCall;
import dev.langchain4j.model.chat.response.PartialThinking;
import dev.langchain4j.model.chat.response.StreamingChatResponseHandler;
import dev.langchain4j.model.output.TokenUsage;
import dev.langchain4j.service.tool.BeforeToolExecution;
import dev.langchain4j.service.tool.ToolArgumentsErrorHandler;
import dev.langchain4j.service.tool.ToolExecution;
<<<<<<< HEAD
import dev.langchain4j.service.tool.ToolExecutionErrorHandler;
=======
import dev.langchain4j.service.tool.ToolExecutionResult;
>>>>>>> 907b8fa9
import dev.langchain4j.service.tool.ToolExecutor;
import java.util.ArrayList;
import java.util.List;
import java.util.Map;
import java.util.Queue;
import java.util.concurrent.CompletableFuture;
import java.util.concurrent.ConcurrentLinkedQueue;
import java.util.concurrent.ExecutionException;
import java.util.concurrent.Executor;
import java.util.concurrent.Future;
import java.util.function.Consumer;
import org.slf4j.Logger;
import org.slf4j.LoggerFactory;

/**
 * Handles response from a language model for AI Service that is streamed token-by-token. Handles both regular (text)
 * responses and responses with the request to execute one or multiple tools.
 */
@Internal
class AiServiceStreamingResponseHandler implements StreamingChatResponseHandler {

    private static final Logger LOG = LoggerFactory.getLogger(AiServiceStreamingResponseHandler.class);

    private final ChatExecutor chatExecutor;
    private final AiServiceContext context;
    private final InvocationContext invocationContext;
    private final GuardrailRequestParams commonGuardrailParams;
    private final Object methodKey;

    private final Consumer<String> partialResponseHandler;
    private final Consumer<PartialThinking> partialThinkingHandler;
    private final Consumer<BeforeToolExecution> beforeToolExecutionHandler;
    private final Consumer<ToolExecution> toolExecutionHandler;
    private final Consumer<ChatResponse> intermediateResponseHandler;
    private final Consumer<ChatResponse> completeResponseHandler;

    private final Consumer<Throwable> errorHandler;

    private final ChatMemory temporaryMemory;
    private final TokenUsage tokenUsage;

    private final List<ToolSpecification> toolSpecifications;
    private final Map<String, ToolExecutor> toolExecutors;
    private final ToolArgumentsErrorHandler toolArgumentsErrorHandler;
    private final ToolExecutionErrorHandler toolExecutionErrorHandler;
    private final Executor toolExecutor;
    private final Queue<Future<ToolRequestResult>> toolExecutionFutures = new ConcurrentLinkedQueue<>();

    private final List<String> responseBuffer = new ArrayList<>();
    private final boolean hasOutputGuardrails;

    private record ToolRequestResult(ToolExecutionRequest request, ToolExecutionResultMessage result) {}
    ;

    AiServiceStreamingResponseHandler(
            ChatExecutor chatExecutor,
            AiServiceContext context,
            InvocationContext invocationContext,
            Consumer<String> partialResponseHandler,
            Consumer<PartialThinking> partialThinkingHandler,
            Consumer<BeforeToolExecution> beforeToolExecutionHandler,
            Consumer<ToolExecution> toolExecutionHandler,
            Consumer<ChatResponse> intermediateResponseHandler,
            Consumer<ChatResponse> completeResponseHandler,
            Consumer<Throwable> errorHandler,
            ChatMemory temporaryMemory,
            TokenUsage tokenUsage,
            List<ToolSpecification> toolSpecifications,
            Map<String, ToolExecutor> toolExecutors,
            ToolArgumentsErrorHandler toolArgumentsErrorHandler,
            ToolExecutionErrorHandler toolExecutionErrorHandler,
            Executor toolExecutor,
            GuardrailRequestParams commonGuardrailParams,
            Object methodKey) {
        this.chatExecutor = ensureNotNull(chatExecutor, "chatExecutor");
        this.context = ensureNotNull(context, "context");
        this.invocationContext = ensureNotNull(invocationContext, "invocationContext");
        this.methodKey = methodKey;

        this.partialResponseHandler = ensureNotNull(partialResponseHandler, "partialResponseHandler");
        this.partialThinkingHandler = partialThinkingHandler;
        this.intermediateResponseHandler = intermediateResponseHandler;
        this.completeResponseHandler = completeResponseHandler;
        this.beforeToolExecutionHandler = beforeToolExecutionHandler;
        this.toolExecutionHandler = toolExecutionHandler;
        this.errorHandler = errorHandler;

        this.temporaryMemory = temporaryMemory;
        this.tokenUsage = ensureNotNull(tokenUsage, "tokenUsage");
        this.commonGuardrailParams = commonGuardrailParams;

        this.toolSpecifications = copy(toolSpecifications);
        this.toolExecutors = copy(toolExecutors);
        this.toolArgumentsErrorHandler = ensureNotNull(toolArgumentsErrorHandler, "toolArgumentsErrorHandler");
        this.toolExecutionErrorHandler = ensureNotNull(toolExecutionErrorHandler, "toolExecutionErrorHandler");
        this.toolExecutor = toolExecutor;

        this.hasOutputGuardrails = context.guardrailService().hasOutputGuardrails(methodKey);
    }

    @Override
    public void onPartialResponse(String partialResponse) {
        // If we're using output guardrails, then buffer the partial response until the guardrails have completed
        if (hasOutputGuardrails) {
            responseBuffer.add(partialResponse);
        } else {
            partialResponseHandler.accept(partialResponse);
        }
    }

    @Override
    public void onPartialThinking(PartialThinking partialThinking) {
        if (partialThinkingHandler != null) {
            partialThinkingHandler.accept(partialThinking);
        }
    }

    @Override
    public void onCompleteToolCall(CompleteToolCall completeToolCall) {
        if (toolExecutor != null) {
<<<<<<< HEAD
            final ToolExecutionRequest toolExecutionRequest = completeToolCall.toolExecutionRequest();
            var future = CompletableFuture.supplyAsync(
                    () -> new ToolRequestResult(toolExecutionRequest, execute(toolExecutionRequest)), toolExecutor);
            toolExecutionFutures.add(future);
=======
            CompletableFuture<ToolExecutionResultMessage> future = CompletableFuture.supplyAsync(() -> {
                ToolExecutionRequest toolRequest = completeToolCall.toolExecutionRequest();
                ToolExecutionResult toolResult = execute(toolRequest);
                return ToolExecutionResultMessage.from(toolRequest, toolResult.resultText());
            }, toolExecutor);
            toolResultFutures.add(future);
>>>>>>> 907b8fa9
        }
    }

    private <T> void fireInteractionComplete(T result) {
        AiServiceInvocationEventListenerRegistrar.getInstance()
                .fireEvent(AiServiceInvocationCompletedEvent.builder()
                        .invocationContext(commonGuardrailParams.invocationContext())
                        .result(result)
                        .build());
    }

    private void fireToolExecutedEvent(ToolRequestResult toolRequestResult) {
        AiServiceInvocationEventListenerRegistrar.getInstance()
                .fireEvent(ToolExecutedEvent.builder()
                        .invocationContext(commonGuardrailParams.invocationContext())
                        .request(toolRequestResult.request())
                        .result(toolRequestResult.result().text())
                        .build());
    }

    private void fireResponseReceivedEvent(ChatResponse chatResponse) {
        AiServiceInvocationEventListenerRegistrar.getInstance()
                .fireEvent(AiServiceResponseReceivedEvent.builder()
                        .invocationContext(commonGuardrailParams.invocationContext())
                        .response(chatResponse)
                        .build());
    }

    private void fireErrorReceived(Throwable error) {
        AiServiceInvocationEventListenerRegistrar.getInstance()
                .fireEvent(AiServiceInvocationErrorEvent.builder()
                        .invocationContext(commonGuardrailParams.invocationContext())
                        .error(error)
                        .build());
    }

    @Override
    public void onCompleteResponse(ChatResponse chatResponse) {
        fireResponseReceivedEvent(chatResponse);
        AiMessage aiMessage = chatResponse.aiMessage();
        addToMemory(aiMessage);

        if (aiMessage.hasToolExecutionRequests()) {

            if (intermediateResponseHandler != null) {
                intermediateResponseHandler.accept(chatResponse);
            }

            boolean immediateToolReturn = true;

            if (toolExecutor != null) {
                for (Future<ToolRequestResult> toolExecutionFuture : toolExecutionFutures) {
                    try {
                        ToolRequestResult toolExecutionRequestResult = toolExecutionFuture.get();
                        fireToolExecutedEvent(toolExecutionRequestResult);
                        ToolExecutionResultMessage toolExecutionResultMessage = toolExecutionRequestResult.result();
                        addToMemory(toolExecutionResultMessage);
                        immediateToolReturn = immediateToolReturn
                                && context.toolService.isImmediateTool(toolExecutionResultMessage.toolName());
                    } catch (ExecutionException e) {
                        if (e.getCause() instanceof RuntimeException re) {
                            throw re;
                        } else {
                            throw new RuntimeException(e.getCause());
                        }
                    } catch (InterruptedException e) {
                        Thread.currentThread().interrupt();
                        throw new RuntimeException(e);
                    }
                }
            } else {
<<<<<<< HEAD
                for (ToolExecutionRequest toolExecutionRequest : aiMessage.toolExecutionRequests()) {
                    ToolExecutionResultMessage toolExecutionResultMessage = execute(toolExecutionRequest);
                    ToolRequestResult toolExecutionRequestResult =
                            new ToolRequestResult(toolExecutionRequest, toolExecutionResultMessage);
                    fireToolExecutedEvent(toolExecutionRequestResult);
                    addToMemory(toolExecutionResultMessage);
                    immediateToolReturn =
                            immediateToolReturn && context.toolService.isImmediateTool(toolExecutionRequest.name());
=======
                for (ToolExecutionRequest toolRequest : aiMessage.toolExecutionRequests()) {
                    ToolExecutionResult toolResult = execute(toolRequest);
                    addToMemory(ToolExecutionResultMessage.from(toolRequest, toolResult.resultText()));
                    immediateToolReturn = immediateToolReturn && context.toolService.isImmediateTool(toolRequest.name());
>>>>>>> 907b8fa9
                }
            }

            if (immediateToolReturn) {
                ChatResponse finalChatResponse = finalResponse(chatResponse, aiMessage);
                fireInteractionComplete(finalChatResponse);

                if (completeResponseHandler != null) {
                    completeResponseHandler.accept(finalChatResponse);
                }
                return;
            }

            ChatRequest chatRequest = ChatRequest.builder()
                    .messages(messagesToSend(invocationContext.chatMemoryId()))
                    .toolSpecifications(toolSpecifications)
                    .build();

            var handler = new AiServiceStreamingResponseHandler(
                    chatExecutor,
                    context,
                    invocationContext,
                    partialResponseHandler,
                    partialThinkingHandler,
                    beforeToolExecutionHandler,
                    toolExecutionHandler,
                    intermediateResponseHandler,
                    completeResponseHandler,
                    errorHandler,
                    temporaryMemory,
                    TokenUsage.sum(tokenUsage, chatResponse.metadata().tokenUsage()),
                    toolSpecifications,
                    toolExecutors,
                    toolArgumentsErrorHandler,
                    toolExecutionErrorHandler,
                    toolExecutor,
                    commonGuardrailParams,
                    methodKey);

            context.streamingChatModel.chat(chatRequest, handler);
        } else {
            ChatResponse finalChatResponse = finalResponse(chatResponse, aiMessage);

            if (completeResponseHandler != null) {
                // Invoke output guardrails
                if (hasOutputGuardrails) {
                    if (commonGuardrailParams != null) {
                        var newCommonParams = commonGuardrailParams.toBuilder()
                                .chatMemory(getMemory())
                                .build();

                        var outputGuardrailParams = OutputGuardrailRequest.builder()
                                .responseFromLLM(finalChatResponse)
                                .chatExecutor(chatExecutor)
                                .requestParams(newCommonParams)
                                .build();

                        finalChatResponse =
                                context.guardrailService().executeGuardrails(methodKey, outputGuardrailParams);
                    }

                    // If we have output guardrails, we should process all of the partial responses first before
                    // completing
                    responseBuffer.forEach(partialResponseHandler::accept);
                    responseBuffer.clear();
                }

                fireInteractionComplete(finalChatResponse);
                completeResponseHandler.accept(finalChatResponse);
            } else {
                fireInteractionComplete(finalChatResponse);
            }
        }
    }

    private ChatResponse finalResponse(ChatResponse completeResponse, AiMessage aiMessage) {
        return ChatResponse.builder()
                .aiMessage(aiMessage)
                .metadata(completeResponse.metadata().toBuilder()
                        .tokenUsage(tokenUsage.add(completeResponse.metadata().tokenUsage()))
                        .build())
                .build();
    }

    private ToolExecutionResult execute(ToolExecutionRequest toolRequest) {
        ToolExecutor toolExecutor = toolExecutors.get(toolRequest.name());
        // TODO applyToolHallucinationStrategy
        handleBeforeTool(toolRequest);
<<<<<<< HEAD
        ToolExecutionResultMessage toolResult = executeWithErrorHandling(
                toolRequest, toolExecutor, memoryId, toolArgumentsErrorHandler, toolExecutionErrorHandler);
=======
        ToolExecutionResult toolResult = executeWithErrorHandling(toolRequest, toolExecutor, invocationContext,
                toolArgumentsErrorHandler, toolExecutionErrorHandler);
>>>>>>> 907b8fa9
        handleAfterTool(toolRequest, toolResult);
        return toolResult;
    }

    private void handleBeforeTool(ToolExecutionRequest request) {
        if (beforeToolExecutionHandler != null) {
<<<<<<< HEAD
            BeforeToolExecution beforeToolExecution =
                    BeforeToolExecution.builder().request(toolExecutionRequest).build();
=======
            BeforeToolExecution beforeToolExecution = BeforeToolExecution.builder()
                    .request(request)
                    .build();
>>>>>>> 907b8fa9
            beforeToolExecutionHandler.accept(beforeToolExecution);
        }
    }

    private void handleAfterTool(ToolExecutionRequest request, ToolExecutionResult result) {
        if (toolExecutionHandler != null) {
            ToolExecution toolExecution = ToolExecution.builder()
                    .request(request)
                    .result(result)
                    .build();
            toolExecutionHandler.accept(toolExecution);
        }
    }

    private ChatMemory getMemory() {
        return getMemory(invocationContext.chatMemoryId());
    }

    private ChatMemory getMemory(Object memId) {
        return context.hasChatMemory()
                ? context.chatMemoryService.getOrCreateChatMemory(invocationContext.chatMemoryId())
                : temporaryMemory;
    }

    private void addToMemory(ChatMessage chatMessage) {
        getMemory().add(chatMessage);
    }

    private List<ChatMessage> messagesToSend(Object memoryId) {
        return getMemory(memoryId).messages();
    }

    @Override
    public void onError(Throwable error) {
        if (errorHandler != null) {
            try {
                fireErrorReceived(error);
                errorHandler.accept(error);
            } catch (Exception e) {
                LOG.error("While handling the following error...", error);
                LOG.error("...the following error happened", e);
            }
        } else {
            LOG.warn("Ignored error", error);
        }
    }
}<|MERGE_RESOLUTION|>--- conflicted
+++ resolved
@@ -29,11 +29,7 @@
 import dev.langchain4j.service.tool.BeforeToolExecution;
 import dev.langchain4j.service.tool.ToolArgumentsErrorHandler;
 import dev.langchain4j.service.tool.ToolExecution;
-<<<<<<< HEAD
 import dev.langchain4j.service.tool.ToolExecutionErrorHandler;
-=======
-import dev.langchain4j.service.tool.ToolExecutionResult;
->>>>>>> 907b8fa9
 import dev.langchain4j.service.tool.ToolExecutor;
 import java.util.ArrayList;
 import java.util.List;
@@ -154,19 +150,10 @@
     @Override
     public void onCompleteToolCall(CompleteToolCall completeToolCall) {
         if (toolExecutor != null) {
-<<<<<<< HEAD
             final ToolExecutionRequest toolExecutionRequest = completeToolCall.toolExecutionRequest();
             var future = CompletableFuture.supplyAsync(
                     () -> new ToolRequestResult(toolExecutionRequest, execute(toolExecutionRequest)), toolExecutor);
             toolExecutionFutures.add(future);
-=======
-            CompletableFuture<ToolExecutionResultMessage> future = CompletableFuture.supplyAsync(() -> {
-                ToolExecutionRequest toolRequest = completeToolCall.toolExecutionRequest();
-                ToolExecutionResult toolResult = execute(toolRequest);
-                return ToolExecutionResultMessage.from(toolRequest, toolResult.resultText());
-            }, toolExecutor);
-            toolResultFutures.add(future);
->>>>>>> 907b8fa9
         }
     }
 
@@ -238,7 +225,6 @@
                     }
                 }
             } else {
-<<<<<<< HEAD
                 for (ToolExecutionRequest toolExecutionRequest : aiMessage.toolExecutionRequests()) {
                     ToolExecutionResultMessage toolExecutionResultMessage = execute(toolExecutionRequest);
                     ToolRequestResult toolExecutionRequestResult =
@@ -247,12 +233,6 @@
                     addToMemory(toolExecutionResultMessage);
                     immediateToolReturn =
                             immediateToolReturn && context.toolService.isImmediateTool(toolExecutionRequest.name());
-=======
-                for (ToolExecutionRequest toolRequest : aiMessage.toolExecutionRequests()) {
-                    ToolExecutionResult toolResult = execute(toolRequest);
-                    addToMemory(ToolExecutionResultMessage.from(toolRequest, toolResult.resultText()));
-                    immediateToolReturn = immediateToolReturn && context.toolService.isImmediateTool(toolRequest.name());
->>>>>>> 907b8fa9
                 }
             }
 
@@ -341,27 +321,16 @@
         ToolExecutor toolExecutor = toolExecutors.get(toolRequest.name());
         // TODO applyToolHallucinationStrategy
         handleBeforeTool(toolRequest);
-<<<<<<< HEAD
         ToolExecutionResultMessage toolResult = executeWithErrorHandling(
                 toolRequest, toolExecutor, memoryId, toolArgumentsErrorHandler, toolExecutionErrorHandler);
-=======
-        ToolExecutionResult toolResult = executeWithErrorHandling(toolRequest, toolExecutor, invocationContext,
-                toolArgumentsErrorHandler, toolExecutionErrorHandler);
->>>>>>> 907b8fa9
         handleAfterTool(toolRequest, toolResult);
         return toolResult;
     }
 
     private void handleBeforeTool(ToolExecutionRequest request) {
         if (beforeToolExecutionHandler != null) {
-<<<<<<< HEAD
             BeforeToolExecution beforeToolExecution =
                     BeforeToolExecution.builder().request(toolExecutionRequest).build();
-=======
-            BeforeToolExecution beforeToolExecution = BeforeToolExecution.builder()
-                    .request(request)
-                    .build();
->>>>>>> 907b8fa9
             beforeToolExecutionHandler.accept(beforeToolExecution);
         }
     }
