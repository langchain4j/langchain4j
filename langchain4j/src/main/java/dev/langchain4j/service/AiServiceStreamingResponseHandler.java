package dev.langchain4j.service;

import static dev.langchain4j.internal.Utils.copy;
import static dev.langchain4j.internal.ValidationUtils.ensureNotNull;
import static dev.langchain4j.service.tool.ToolService.executeWithErrorHandling;

import dev.langchain4j.Internal;
import dev.langchain4j.agent.tool.ToolExecutionRequest;
import dev.langchain4j.agent.tool.ToolSpecification;
import dev.langchain4j.data.message.AiMessage;
import dev.langchain4j.data.message.ChatMessage;
import dev.langchain4j.data.message.ToolExecutionResultMessage;
import dev.langchain4j.guardrail.ChatExecutor;
import dev.langchain4j.guardrail.GuardrailRequestParams;
import dev.langchain4j.guardrail.OutputGuardrailRequest;
import dev.langchain4j.memory.ChatMemory;
import dev.langchain4j.model.chat.request.ChatRequest;
import dev.langchain4j.model.chat.response.ChatResponse;
import dev.langchain4j.model.chat.response.CompleteToolCall;
import dev.langchain4j.model.chat.response.PartialThinking;
import dev.langchain4j.model.chat.response.StreamingChatResponseHandler;
import dev.langchain4j.model.output.TokenUsage;
import dev.langchain4j.service.tool.BeforeToolExecution;
import dev.langchain4j.service.tool.ToolArgumentsErrorHandler;
import dev.langchain4j.service.tool.ToolExecutionErrorHandler;
import dev.langchain4j.service.tool.ToolExecution;
import dev.langchain4j.service.tool.ToolExecutor;
import java.util.ArrayList;
import java.util.List;
import java.util.Map;
import java.util.Queue;
import java.util.concurrent.CompletableFuture;
import java.util.concurrent.ConcurrentLinkedQueue;
import java.util.concurrent.ExecutionException;
import java.util.concurrent.Executor;
import java.util.function.Consumer;
import dev.langchain4j.service.tool.ToolServiceResult;
import org.slf4j.Logger;
import org.slf4j.LoggerFactory;

/**
 * Handles response from a language model for AI Service that is streamed token-by-token. Handles both regular (text)
 * responses and responses with the request to execute one or multiple tools.
 */
@Internal
class AiServiceStreamingResponseHandler implements StreamingChatResponseHandler {

    private static final Logger LOG = LoggerFactory.getLogger(AiServiceStreamingResponseHandler.class);

    private final ChatExecutor chatExecutor;
    private final AiServiceContext context;
    private final Object memoryId;
    private final GuardrailRequestParams commonGuardrailParams;
    private final Object methodKey;

    private final Consumer<String> partialResponseHandler;
    private final Consumer<PartialThinking> partialThinkingHandler;
    private final Consumer<BeforeToolExecution> beforeToolExecutionHandler;
    private final Consumer<ToolExecution> toolExecutionHandler;
    private final Consumer<ChatResponse> intermediateResponseHandler;
    private final Consumer<ChatResponse> completeResponseHandler;

    private final Consumer<Throwable> errorHandler;

    private final ChatMemory temporaryMemory;
    private final TokenUsage tokenUsage;

    private final List<ToolSpecification> toolSpecifications;
    private final Map<String, ToolExecutor> toolExecutors;
    private final ToolArgumentsErrorHandler toolArgumentsErrorHandler;
    private final ToolExecutionErrorHandler toolExecutionErrorHandler;
    private final Executor toolExecutor;
    private final Queue<CompletableFuture<ToolExecutionResultMessage>> toolResultFutures = new ConcurrentLinkedQueue<>();

    private final List<String> responseBuffer = new ArrayList<>();
    private final boolean hasOutputGuardrails;

    AiServiceStreamingResponseHandler(
            ChatExecutor chatExecutor,
            AiServiceContext context,
            Object memoryId,
            Consumer<String> partialResponseHandler,
            Consumer<PartialThinking> partialThinkingHandler,
            Consumer<BeforeToolExecution> beforeToolExecutionHandler,
            Consumer<ToolExecution> toolExecutionHandler,
            Consumer<ChatResponse> intermediateResponseHandler,
            Consumer<ChatResponse> completeResponseHandler,
            Consumer<Throwable> errorHandler,
            ChatMemory temporaryMemory,
            TokenUsage tokenUsage,
            List<ToolSpecification> toolSpecifications,
            Map<String, ToolExecutor> toolExecutors,
            ToolArgumentsErrorHandler toolArgumentsErrorHandler,
            ToolExecutionErrorHandler toolExecutionErrorHandler,
            Executor toolExecutor,
            GuardrailRequestParams commonGuardrailParams,
            Object methodKey) {
        this.chatExecutor = ensureNotNull(chatExecutor, "chatExecutor");
        this.context = ensureNotNull(context, "context");
        this.memoryId = ensureNotNull(memoryId, "memoryId");
        this.methodKey = methodKey;

        this.partialResponseHandler = ensureNotNull(partialResponseHandler, "partialResponseHandler");
        this.partialThinkingHandler = partialThinkingHandler;
        this.intermediateResponseHandler = intermediateResponseHandler;
        this.completeResponseHandler = completeResponseHandler;
        this.beforeToolExecutionHandler = beforeToolExecutionHandler;
        this.toolExecutionHandler = toolExecutionHandler;
        this.errorHandler = errorHandler;

        this.temporaryMemory = temporaryMemory;
        this.tokenUsage = ensureNotNull(tokenUsage, "tokenUsage");
        this.commonGuardrailParams = commonGuardrailParams;

        this.toolSpecifications = copy(toolSpecifications);
        this.toolExecutors = copy(toolExecutors);
        this.toolArgumentsErrorHandler = ensureNotNull(toolArgumentsErrorHandler, "toolArgumentsErrorHandler");
        this.toolExecutionErrorHandler = ensureNotNull(toolExecutionErrorHandler, "toolExecutionErrorHandler");
        this.toolExecutor = toolExecutor;

        this.hasOutputGuardrails = context.guardrailService().hasOutputGuardrails(methodKey);
    }

    @Override
    public void onPartialResponse(String partialResponse) {
        // If we're using output guardrails, then buffer the partial response until the guardrails have completed
        if (hasOutputGuardrails) {
            responseBuffer.add(partialResponse);
        } else {
            partialResponseHandler.accept(partialResponse);
        }
    }

    @Override
    public void onPartialThinking(PartialThinking partialThinking) {
        if (partialThinkingHandler != null) {
            partialThinkingHandler.accept(partialThinking);
        }
    }

    @Override
    public void onCompleteToolCall(CompleteToolCall completeToolCall) {
        if (toolExecutor != null) {
            CompletableFuture<ToolExecutionResultMessage> future = CompletableFuture.supplyAsync(() -> {
                ToolExecutionRequest toolExecutionRequest = completeToolCall.toolExecutionRequest();
                return execute(toolExecutionRequest);
            }, toolExecutor);
            toolResultFutures.add(future);
        }
    }

    @Override
    public void onCompleteResponse(ChatResponse chatResponse) {
        AiMessage aiMessage = chatResponse.aiMessage();
        addToMemory(aiMessage);

        if (aiMessage.hasToolExecutionRequests()) {
<<<<<<< HEAD
            boolean immediateToolReturn = true;
            for (ToolExecutionRequest toolExecutionRequest : aiMessage.toolExecutionRequests()) {
                String toolName = toolExecutionRequest.name();
                ToolExecutor toolExecutor = toolExecutors.get(toolName);
                String toolExecutionResult = toolExecutor.execute(toolExecutionRequest, memoryId);
                ToolExecutionResultMessage toolExecutionResultMessage =
                        ToolExecutionResultMessage.from(toolExecutionRequest, toolExecutionResult);
                addToMemory(toolExecutionResultMessage);

                if (toolExecutionHandler != null) {
                    ToolExecution toolExecution = ToolExecution.builder()
                            .request(toolExecutionRequest)
                            .result(toolExecutionResult)
                            .build();
                    toolExecutionHandler.accept(toolExecution);
=======

            if (intermediateResponseHandler != null) {
                intermediateResponseHandler.accept(chatResponse);
            }

            if (toolExecutor != null) {
                for (CompletableFuture<ToolExecutionResultMessage> toolResultFuture : toolResultFutures) {
                    try {
                        ToolExecutionResultMessage toolExecutionResultMessage = toolResultFuture.get();
                        addToMemory(toolExecutionResultMessage);
                    } catch (ExecutionException e) {
                        if (e.getCause() instanceof RuntimeException re) {
                            throw re;
                        } else {
                            throw new RuntimeException(e.getCause());
                        }
                    } catch (InterruptedException e) {
                        Thread.currentThread().interrupt();
                        throw new RuntimeException(e);
                    }
                }
            } else {
                for (ToolExecutionRequest toolExecutionRequest : aiMessage.toolExecutionRequests()) {
                    ToolExecutionResultMessage toolExecutionResultMessage = execute(toolExecutionRequest);
                    addToMemory(toolExecutionResultMessage);
>>>>>>> d1eea51d
                }

                immediateToolReturn = immediateToolReturn && context.toolService.isImmediateTool(toolExecutionRequest.name());
            }

            if (immediateToolReturn) {
                completeResponseHandler.accept(finalResponse(completeResponse, null));
                return;
            }

            ChatRequest chatRequest = ChatRequest.builder()
                    .messages(messagesToSend(memoryId))
                    .toolSpecifications(toolSpecifications)
                    .build();

            var handler = new AiServiceStreamingResponseHandler(
                    chatExecutor,
                    context,
                    memoryId,
                    partialResponseHandler,
                    partialThinkingHandler,
                    beforeToolExecutionHandler,
                    toolExecutionHandler,
                    intermediateResponseHandler,
                    completeResponseHandler,
                    errorHandler,
                    temporaryMemory,
                    TokenUsage.sum(tokenUsage, chatResponse.metadata().tokenUsage()),
                    toolSpecifications,
                    toolExecutors,
                    toolArgumentsErrorHandler,
                    toolExecutionErrorHandler,
                    toolExecutor,
                    commonGuardrailParams,
                    methodKey);

            context.streamingChatModel.chat(chatRequest, handler);
        } else {
            if (completeResponseHandler != null) {
<<<<<<< HEAD
                ChatResponse finalChatResponse = finalResponse(completeResponse, aiMessage);
=======
                ChatResponse finalChatResponse = ChatResponse.builder()
                        .aiMessage(aiMessage)
                        .metadata(chatResponse.metadata().toBuilder()
                                .tokenUsage(
                                        tokenUsage.add(chatResponse.metadata().tokenUsage()))
                                .build())
                        .build();
>>>>>>> d1eea51d

                // Invoke output guardrails
                if (hasOutputGuardrails) {
                    if (commonGuardrailParams != null) {
                        var newCommonParams = GuardrailRequestParams.builder()
                                .chatMemory(getMemory())
                                .augmentationResult(commonGuardrailParams.augmentationResult())
                                .userMessageTemplate(commonGuardrailParams.userMessageTemplate())
                                .variables(commonGuardrailParams.variables())
                                .build();

                        var outputGuardrailParams = OutputGuardrailRequest.builder()
                                .responseFromLLM(finalChatResponse)
                                .chatExecutor(chatExecutor)
                                .requestParams(newCommonParams)
                                .build();

                        finalChatResponse =
                                context.guardrailService().executeGuardrails(methodKey, outputGuardrailParams);
                    }

                    // If we have output guardrails, we should process all of the partial responses first before
                    // completing
                    responseBuffer.forEach(partialResponseHandler::accept);
                    responseBuffer.clear();
                }

                completeResponseHandler.accept(finalChatResponse);
            }
        }
    }

<<<<<<< HEAD
    private ChatResponse finalResponse(ChatResponse completeResponse, AiMessage aiMessage) {
        return ChatResponse.builder()
                .aiMessage(aiMessage)
                .metadata(completeResponse.metadata().toBuilder()
                        .tokenUsage(tokenUsage.add(
                                completeResponse.metadata().tokenUsage()))
                        .build())
                .build();
=======
    private ToolExecutionResultMessage execute(ToolExecutionRequest toolRequest) {
        ToolExecutor toolExecutor = toolExecutors.get(toolRequest.name());
        // TODO applyToolHallucinationStrategy
        handleBeforeTool(toolRequest);
        ToolExecutionResultMessage toolResult = executeWithErrorHandling(toolRequest, toolExecutor, memoryId,
                toolArgumentsErrorHandler, toolExecutionErrorHandler);
        handleAfterTool(toolRequest, toolResult);
        return toolResult;
    }

    private void handleBeforeTool(ToolExecutionRequest toolExecutionRequest) {
        if (beforeToolExecutionHandler != null) {
            BeforeToolExecution beforeToolExecution = BeforeToolExecution.builder()
                    .request(toolExecutionRequest)
                    .build();
            beforeToolExecutionHandler.accept(beforeToolExecution);
        }
    }

    private void handleAfterTool(ToolExecutionRequest toolRequest, ToolExecutionResultMessage toolResult) {
        if (toolExecutionHandler != null) {
            ToolExecution toolExecution = ToolExecution.builder()
                    .request(toolRequest)
                    .result(toolResult.text())
                    .build();
            toolExecutionHandler.accept(toolExecution);
        }
>>>>>>> d1eea51d
    }

    private ChatMemory getMemory() {
        return getMemory(memoryId);
    }

    private ChatMemory getMemory(Object memId) {
        return context.hasChatMemory() ? context.chatMemoryService.getOrCreateChatMemory(memoryId) : temporaryMemory;
    }

    private void addToMemory(ChatMessage chatMessage) {
        getMemory().add(chatMessage);
    }

    private List<ChatMessage> messagesToSend(Object memoryId) {
        return getMemory(memoryId).messages();
    }

    @Override
    public void onError(Throwable error) {
        if (errorHandler != null) {
            try {
                errorHandler.accept(error);
            } catch (Exception e) {
                LOG.error("While handling the following error...", error);
                LOG.error("...the following error happened", e);
            }
        } else {
            LOG.warn("Ignored error", error);
        }
    }
}<|MERGE_RESOLUTION|>--- conflicted
+++ resolved
@@ -155,33 +155,19 @@
         addToMemory(aiMessage);
 
         if (aiMessage.hasToolExecutionRequests()) {
-<<<<<<< HEAD
-            boolean immediateToolReturn = true;
-            for (ToolExecutionRequest toolExecutionRequest : aiMessage.toolExecutionRequests()) {
-                String toolName = toolExecutionRequest.name();
-                ToolExecutor toolExecutor = toolExecutors.get(toolName);
-                String toolExecutionResult = toolExecutor.execute(toolExecutionRequest, memoryId);
-                ToolExecutionResultMessage toolExecutionResultMessage =
-                        ToolExecutionResultMessage.from(toolExecutionRequest, toolExecutionResult);
-                addToMemory(toolExecutionResultMessage);
-
-                if (toolExecutionHandler != null) {
-                    ToolExecution toolExecution = ToolExecution.builder()
-                            .request(toolExecutionRequest)
-                            .result(toolExecutionResult)
-                            .build();
-                    toolExecutionHandler.accept(toolExecution);
-=======
 
             if (intermediateResponseHandler != null) {
                 intermediateResponseHandler.accept(chatResponse);
             }
+          
+            boolean immediateToolReturn = true;
 
             if (toolExecutor != null) {
                 for (CompletableFuture<ToolExecutionResultMessage> toolResultFuture : toolResultFutures) {
                     try {
                         ToolExecutionResultMessage toolExecutionResultMessage = toolResultFuture.get();
                         addToMemory(toolExecutionResultMessage);
+                        immediateToolReturn = immediateToolReturn && context.toolService.isImmediateTool(toolExecutionResultMessage.toolName());
                     } catch (ExecutionException e) {
                         if (e.getCause() instanceof RuntimeException re) {
                             throw re;
@@ -197,10 +183,8 @@
                 for (ToolExecutionRequest toolExecutionRequest : aiMessage.toolExecutionRequests()) {
                     ToolExecutionResultMessage toolExecutionResultMessage = execute(toolExecutionRequest);
                     addToMemory(toolExecutionResultMessage);
->>>>>>> d1eea51d
+                    immediateToolReturn = immediateToolReturn && context.toolService.isImmediateTool(toolExecutionRequest.name());
                 }
-
-                immediateToolReturn = immediateToolReturn && context.toolService.isImmediateTool(toolExecutionRequest.name());
             }
 
             if (immediateToolReturn) {
@@ -237,17 +221,7 @@
             context.streamingChatModel.chat(chatRequest, handler);
         } else {
             if (completeResponseHandler != null) {
-<<<<<<< HEAD
                 ChatResponse finalChatResponse = finalResponse(completeResponse, aiMessage);
-=======
-                ChatResponse finalChatResponse = ChatResponse.builder()
-                        .aiMessage(aiMessage)
-                        .metadata(chatResponse.metadata().toBuilder()
-                                .tokenUsage(
-                                        tokenUsage.add(chatResponse.metadata().tokenUsage()))
-                                .build())
-                        .build();
->>>>>>> d1eea51d
 
                 // Invoke output guardrails
                 if (hasOutputGuardrails) {
@@ -280,7 +254,6 @@
         }
     }
 
-<<<<<<< HEAD
     private ChatResponse finalResponse(ChatResponse completeResponse, AiMessage aiMessage) {
         return ChatResponse.builder()
                 .aiMessage(aiMessage)
@@ -289,7 +262,7 @@
                                 completeResponse.metadata().tokenUsage()))
                         .build())
                 .build();
-=======
+
     private ToolExecutionResultMessage execute(ToolExecutionRequest toolRequest) {
         ToolExecutor toolExecutor = toolExecutors.get(toolRequest.name());
         // TODO applyToolHallucinationStrategy
@@ -317,7 +290,6 @@
                     .build();
             toolExecutionHandler.accept(toolExecution);
         }
->>>>>>> d1eea51d
     }
 
     private ChatMemory getMemory() {
