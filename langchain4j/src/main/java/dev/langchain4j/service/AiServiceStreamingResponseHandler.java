--- conflicted
+++ resolved
@@ -80,11 +80,8 @@
         this.methodKey = methodKey;
 
         this.partialResponseHandler = ensureNotNull(partialResponseHandler, "partialResponseHandler");
-<<<<<<< HEAD
+        this.partialThinkingHandler = partialThinkingHandler;
         this.intermediateResponseHandler = intermediateResponseHandler;
-=======
-        this.partialThinkingHandler = partialThinkingHandler;
->>>>>>> 2a107ca5
         this.completeResponseHandler = completeResponseHandler;
         this.toolExecutionHandler = toolExecutionHandler;
         this.errorHandler = errorHandler;
@@ -109,10 +106,6 @@
     }
 
     @Override
-<<<<<<< HEAD
-    public void onCompleteResponse(ChatResponse chatResponse) {
-        AiMessage aiMessage = chatResponse.aiMessage();
-=======
     public void onPartialThinking(PartialThinking partialThinking) {
         if (partialThinkingHandler != null) {
             partialThinkingHandler.accept(partialThinking);
@@ -120,9 +113,8 @@
     }
 
     @Override
-    public void onCompleteResponse(ChatResponse completeResponse) {
-        AiMessage aiMessage = completeResponse.aiMessage();
->>>>>>> 2a107ca5
+    public void onCompleteResponse(ChatResponse chatResponse) {
+        AiMessage aiMessage = chatResponse.aiMessage();
         addToMemory(aiMessage);
 
         if (aiMessage.hasToolExecutionRequests()) {
