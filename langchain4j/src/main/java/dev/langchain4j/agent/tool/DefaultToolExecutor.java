package dev.langchain4j.agent.tool;

import dev.langchain4j.internal.Json;
import org.slf4j.Logger;
import org.slf4j.LoggerFactory;

import java.lang.reflect.InvocationTargetException;
import java.lang.reflect.Method;
import java.lang.reflect.Parameter;
import java.math.BigDecimal;
import java.math.BigInteger;
import java.util.Collection;
import java.util.Map;
import java.util.Objects;

import static dev.langchain4j.agent.tool.ToolExecutionRequestUtil.argumentsAsMap;

public class DefaultToolExecutor implements ToolExecutor {

    private static final Logger log = LoggerFactory.getLogger(DefaultToolExecutor.class);

    private final Object object;
    private final Method method;

    public DefaultToolExecutor(Object object, Method method) {
        this.object = Objects.requireNonNull(object, "object");
        this.method = Objects.requireNonNull(method, "method");
    }

    public String execute(ToolExecutionRequest toolExecutionRequest, Object memoryId) {
        log.debug("About to execute {} for memoryId {}", toolExecutionRequest, memoryId);

        // TODO ensure this method never throws exceptions

        Object[] arguments = prepareArguments(
                method, argumentsAsMap(toolExecutionRequest.arguments()), memoryId);
        try {
            String result = execute(arguments);
            log.debug("Tool execution result: {}", result);
            return result;
        } catch (IllegalAccessException e) {
            try {
                method.setAccessible(true);
                String result = execute(arguments);
                log.debug("Tool execution result: {}", result);
                return result;
            } catch (IllegalAccessException e2) {
                throw new RuntimeException(e2);
            } catch (InvocationTargetException e2) {
                Throwable cause = e2.getCause();
                log.error("Error while executing tool", cause);
                return cause.getMessage();
            }
        } catch (InvocationTargetException e) {
            Throwable cause = e.getCause();
            log.error("Error while executing tool", cause);
            return cause.getMessage();
        }
    }

    private String execute(Object[] arguments)
            throws IllegalAccessException, InvocationTargetException {
        Object result = method.invoke(object, arguments);
        Class<?> returnType = method.getReturnType();
        if (returnType == void.class) {
            return "Success";
        } else if (returnType == String.class) {
            return (String) result;
        } else {
            return Json.toJson(result);
        }
    }

    static Object[] prepareArguments(
            Method method,
            Map<String, Object> argumentsMap,
            Object memoryId
    ) {
        Parameter[] parameters = method.getParameters();
        Object[] arguments = new Object[parameters.length];

        for (int i = 0; i < parameters.length; i++) {

            if (parameters[i].isAnnotationPresent(ToolMemoryId.class)) {
                arguments[i] = memoryId;
                continue;
            }

            String parameterName = parameters[i].getName();
            if (argumentsMap.containsKey(parameterName)) {
                Object argument = argumentsMap.get(parameterName);
                Class<?> parameterType = parameters[i].getType();

                arguments[i] = coerceArgument(argument, parameterName, parameterType);
            }
        }

        return arguments;
    }

    static Object coerceArgument(
            Object argument,
            String parameterName,
            Class<?> parameterType
    ) {
        if (parameterType == String.class) {
            return argument.toString();
        }

        if (parameterType.isEnum()) {
            try {
                @SuppressWarnings({"unchecked", "rawtypes"})
                Class<Enum> enumClass = (Class<Enum>) parameterType;
                return Enum.valueOf(enumClass, Objects.requireNonNull(argument.toString()));
            } catch (Exception|Error e) {
                throw new IllegalArgumentException(String.format(
                        "Argument \"%s\" is not a valid enum value for %s: <%s>",
                        parameterName, parameterType.getName(), argument), e);
            }
        }

        if (parameterType == Boolean.class || parameterType == boolean.class) {
            if (argument instanceof Boolean) {
                return argument;
            }
            throw new IllegalArgumentException(String.format(
                    "Argument \"%s\" is not convertable to %s, got %s: <%s>",
                    parameterName, parameterType.getName(), argument.getClass().getName(), argument));
        }

        if (parameterType == Double.class || parameterType == double.class) {
            return getDoubleValue(argument, parameterName, parameterType);
        }

        if (parameterType == Float.class || parameterType == float.class) {
            double doubleValue = getDoubleValue(argument, parameterName, parameterType);
            checkBounds(doubleValue, parameterName, parameterType, -Float.MIN_VALUE, Float.MAX_VALUE);
            return (float) doubleValue;
        }

        if (parameterType == BigDecimal.class) {
            return BigDecimal.valueOf(getDoubleValue(argument, parameterName, parameterType));
        }

        if (parameterType == Integer.class || parameterType == int.class) {
            return (int) getBoundedLongValue(
                    argument, parameterName, parameterType, Integer.MIN_VALUE, Integer.MAX_VALUE);
        }

        if (parameterType == Long.class || parameterType == long.class) {
            return getBoundedLongValue(
                    argument, parameterName, parameterType, Long.MIN_VALUE, Long.MAX_VALUE);
        }

        if (parameterType == Short.class || parameterType == short.class) {
            return (short) getBoundedLongValue(
                    argument, parameterName, parameterType, Short.MIN_VALUE, Short.MAX_VALUE);
        }

        if (parameterType == Byte.class || parameterType == byte.class) {
            return (byte) getBoundedLongValue(
                    argument, parameterName, parameterType, Byte.MIN_VALUE, Byte.MAX_VALUE);
        }

        if (parameterType == BigInteger.class) {
            return BigDecimal.valueOf(
                    getNonFractionalDoubleValue(argument, parameterName, parameterType)).toBigInteger();
        }

<<<<<<< HEAD
        if (parameterType.isArray() && argument instanceof Collection) {
            Class<?> type = parameterType.getComponentType();
            if (type == String.class) {
                return ((Collection<String>) argument).toArray(new String[0]);
            }
            // TODO: Consider full type coverage.
        }

        // TODO: Consider full type coverage.
        // throw new IllegalArgumentException(String.format(
        //         "Unsupported parameter type: %s :: <%s>", parameterType, argument));

        return argument;
=======
        String result  = Json.toJson(argument);
        return Json.fromJson(result, parameterType);
>>>>>>> 4da3fcba
    }

    private static double getDoubleValue(
            Object argument,
            String parameterName,
            Class<?> parameterType
    ) {
        if (argument instanceof String) {
            try {
                return Double.parseDouble(argument.toString());
            } catch (Exception e) {
                // nothing, will be handled with bellow code
            }
        }
        if (!(argument instanceof Number)) {
            throw new IllegalArgumentException(String.format(
                    "Argument \"%s\" is not convertable to %s, got %s: <%s>",
                    parameterName, parameterType.getName(), argument.getClass().getName(), argument));
        }
        return ((Number) argument).doubleValue();
    }

    private static double getNonFractionalDoubleValue(
            Object argument,
            String parameterName,
            Class<?> parameterType
    ) {
        double doubleValue = getDoubleValue(argument, parameterName, parameterType);
        if (!hasNoFractionalPart(doubleValue)) {
            throw new IllegalArgumentException(String.format(
                    "Argument \"%s\" has non-integer value for %s: <%s>",
                    parameterName, parameterType.getName(), argument));
        }
        return doubleValue;
    }

    private static void checkBounds(
            double doubleValue,
            String parameterName,
            Class<?> parameterType,
            double minValue,
            double maxValue
    ) {
        if (doubleValue < minValue || doubleValue > maxValue) {
            throw new IllegalArgumentException(String.format(
                    "Argument \"%s\" is out of range for %s: <%s>",
                    parameterName, parameterType.getName(),doubleValue));
        }
    }

    private static long getBoundedLongValue(
            Object argument,
            String parameterName,
            Class<?> parameterType,
            long minValue,
            long maxValue
    ) {
        double doubleValue = getNonFractionalDoubleValue(argument, parameterName, parameterType);
        checkBounds(doubleValue, parameterName, parameterType, minValue, maxValue);
        return (long) doubleValue;
    }


    static boolean hasNoFractionalPart(Double doubleValue) {
        return doubleValue.equals(Math.floor(doubleValue));
    }
}<|MERGE_RESOLUTION|>--- conflicted
+++ resolved
@@ -167,7 +167,6 @@
                     getNonFractionalDoubleValue(argument, parameterName, parameterType)).toBigInteger();
         }
 
-<<<<<<< HEAD
         if (parameterType.isArray() && argument instanceof Collection) {
             Class<?> type = parameterType.getComponentType();
             if (type == String.class) {
@@ -180,11 +179,8 @@
         // throw new IllegalArgumentException(String.format(
         //         "Unsupported parameter type: %s :: <%s>", parameterType, argument));
 
-        return argument;
-=======
         String result  = Json.toJson(argument);
         return Json.fromJson(result, parameterType);
->>>>>>> 4da3fcba
     }
 
     private static double getDoubleValue(
