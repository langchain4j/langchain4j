--- conflicted
+++ resolved
@@ -12,10 +12,7 @@
 import dev.langchain4j.rag.content.Content;
 import java.util.ArrayList;
 import java.util.List;
-<<<<<<< HEAD
 import java.util.Map;
-=======
->>>>>>> 3db40bad
 import java.util.function.Consumer;
 import org.junit.jupiter.api.BeforeEach;
 import org.junit.jupiter.api.Test;
@@ -114,26 +111,13 @@
         StreamingChatLanguageModel streamingModel = mock(StreamingChatLanguageModel.class);
         ChatLanguageModel chatLanguageModel = mock(ChatLanguageModel.class);
         AiServiceContext context = new AiServiceContext(getClass());
-<<<<<<< HEAD
-        context.streamingChatModel = streamingModel;
+        context.streamingChatModel = model;
         context.chatModel = chatLanguageModel;
-        return new AiServiceTokenStream(
-                messages,
-                null,
-                null,
-                content,
-                context,
-                memoryId,
-                new CommonGuardrailParams(null, null, "", Map.of()),
-                "");
-=======
-        context.streamingChatModel = model;
         return new AiServiceTokenStream(AiServiceTokenStreamParameters.builder()
                 .messages(messages)
                 .retrievedContents(content)
                 .context(context)
                 .memoryId(memoryId)
                 .build());
->>>>>>> 3db40bad
     }
 }