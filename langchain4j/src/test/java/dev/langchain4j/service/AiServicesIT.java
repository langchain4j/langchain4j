package dev.langchain4j.service;

import dev.langchain4j.agent.tool.*;
import dev.langchain4j.data.message.AiMessage;
import dev.langchain4j.data.message.ChatMessage;
import dev.langchain4j.data.message.ToolExecutionResultMessage;
import dev.langchain4j.exception.IllegalConfigurationException;
import dev.langchain4j.memory.ChatMemory;
import dev.langchain4j.memory.chat.ChatMemoryProvider;
import dev.langchain4j.memory.chat.MessageWindowChatMemory;
import dev.langchain4j.model.chat.ChatLanguageModel;
import dev.langchain4j.model.input.structured.StructuredPrompt;
import dev.langchain4j.model.moderation.ModerationModel;
import dev.langchain4j.model.openai.OpenAiChatModel;
import dev.langchain4j.model.openai.OpenAiChatModelName;
import dev.langchain4j.model.openai.OpenAiModerationModel;
import dev.langchain4j.model.output.Response;
import dev.langchain4j.model.output.TokenUsage;
import dev.langchain4j.model.output.structured.Description;
import dev.langchain4j.store.memory.chat.ChatMemoryStore;
import lombok.Builder;
import lombok.ToString;
import org.junit.jupiter.api.AfterEach;
import org.junit.jupiter.api.Test;
import org.junit.jupiter.api.extension.ExtendWith;
import org.mockito.Spy;
import org.mockito.junit.jupiter.MockitoExtension;

import java.time.LocalDate;
import java.time.LocalDateTime;
import java.time.LocalTime;
import java.util.HashMap;
import java.util.List;
import java.util.Map;

import static dev.langchain4j.agent.tool.JsonSchemaProperty.ARRAY;
import static dev.langchain4j.agent.tool.JsonSchemaProperty.NUMBER;
import static dev.langchain4j.agent.tool.JsonSchemaProperty.STRING;
import static dev.langchain4j.agent.tool.JsonSchemaProperty.items;
import static dev.langchain4j.agent.tool.JsonSchemaProperty.description;
import static dev.langchain4j.data.message.AiMessage.aiMessage;
import static dev.langchain4j.data.message.ChatMessageDeserializer.messagesFromJson;
import static dev.langchain4j.data.message.ChatMessageSerializer.messagesToJson;
import static dev.langchain4j.data.message.SystemMessage.systemMessage;
import static dev.langchain4j.data.message.UserMessage.userMessage;
import static dev.langchain4j.model.openai.OpenAiModelName.GPT_3_5_TURBO_1106;
import static dev.langchain4j.model.output.FinishReason.STOP;
import static dev.langchain4j.service.AiServicesIT.ChatWithMemory.ANOTHER_SYSTEM_MESSAGE;
import static dev.langchain4j.service.AiServicesIT.ChatWithMemory.SYSTEM_MESSAGE;
import static dev.langchain4j.service.AiServicesIT.Sentiment.POSITIVE;
import static java.time.Month.JULY;
import static java.util.Arrays.asList;
import static java.util.Collections.singletonList;
import static org.assertj.core.api.Assertions.assertThat;
import static org.assertj.core.api.Assertions.assertThatThrownBy;
import static org.assertj.core.data.Percentage.withPercentage;
import static org.mockito.Mockito.*;

@ExtendWith(MockitoExtension.class)
public class AiServicesIT {

    @Spy
    ChatLanguageModel chatLanguageModel = OpenAiChatModel.builder()
            .baseUrl(System.getenv("OPENAI_BASE_URL"))
            .apiKey(System.getenv("OPENAI_API_KEY"))
            .organizationId(System.getenv("OPENAI_ORGANIZATION_ID"))
            .temperature(0.0)
            .logRequests(true)
            .logResponses(true)
            .build();

    @Spy
    ChatMemory chatMemory = MessageWindowChatMemory.withMaxMessages(10);

    @Spy
    ModerationModel moderationModel = OpenAiModerationModel.builder()
            .baseUrl(System.getenv("OPENAI_BASE_URL"))
            .apiKey(System.getenv("OPENAI_API_KEY"))
            .organizationId(System.getenv("OPENAI_ORGANIZATION_ID"))
            .build();

    ToolSpecification calculatorSpecification = ToolSpecification.builder()
            .name("squareRoot")
            .description("calculates the square root of the provided number")
            .addParameter("arg0", NUMBER, JsonSchemaProperty.description("number to operate on"))
            .build();

    @AfterEach
    void afterEach() {
        verifyNoMoreInteractions(chatLanguageModel);
        verifyNoMoreInteractions(chatMemory);
        verifyNoMoreInteractions(moderationModel);
    }


    interface Humorist {

        @UserMessage("Tell me a joke about {{it}}")
        String joke(String topic);
    }

    @Test
    void test_simple_instruction_with_single_argument() {

        Humorist humorist = AiServices.create(Humorist.class, chatLanguageModel);

        String joke = humorist.joke("AI");
        System.out.println(joke);

        assertThat(joke).isNotBlank();

        verify(chatLanguageModel).generate(singletonList(userMessage("Tell me a joke about AI")));
    }


    interface DateTimeExtractor {

        @UserMessage("Extract date from {{it}}")
        LocalDate extractDateFrom(String text);

        @UserMessage("Extract time from {{it}}")
        LocalTime extractTimeFrom(String text);

        @UserMessage("Extract date and time from {{it}}")
        LocalDateTime extractDateTimeFrom(String text);
    }

    @Test
    void test_extract_date() {

        DateTimeExtractor dateTimeExtractor = AiServices.create(DateTimeExtractor.class, chatLanguageModel);

        String text = "The tranquility pervaded the evening of 1968, just fifteen minutes shy of midnight, following the celebrations of Independence Day.";

        LocalDate date = dateTimeExtractor.extractDateFrom(text);
        System.out.println(date);

        assertThat(date).isEqualTo(LocalDate.of(1968, JULY, 4));

        verify(chatLanguageModel).generate(singletonList(userMessage(
                "Extract date from " + text + "\n" +
                        "You must answer strictly in the following format: yyyy-MM-dd")));
    }

    @Test
    void test_extract_time() {

        DateTimeExtractor dateTimeExtractor = AiServices.create(DateTimeExtractor.class, chatLanguageModel);

        String text = "The tranquility pervaded the evening of 1968, just fifteen minutes shy of midnight, following the celebrations of Independence Day.";

        LocalTime time = dateTimeExtractor.extractTimeFrom(text);
        System.out.println(time);

        assertThat(time).isEqualTo(LocalTime.of(23, 45, 0));

        verify(chatLanguageModel).generate(singletonList(userMessage(
                "Extract time from " + text + "\n" +
                        "You must answer strictly in the following format: HH:mm:ss")));
    }

    @Test
    void test_extract_date_time() {

        DateTimeExtractor dateTimeExtractor = AiServices.create(DateTimeExtractor.class, chatLanguageModel);

        String text = "The tranquility pervaded the evening of 1968, just fifteen minutes shy of midnight, following the celebrations of Independence Day.";

        LocalDateTime dateTime = dateTimeExtractor.extractDateTimeFrom(text);
        System.out.println(dateTimeExtractor);

        assertThat(dateTime).isEqualTo(LocalDateTime.of(1968, JULY, 4, 23, 45, 0));

        verify(chatLanguageModel).generate(singletonList(userMessage(
                "Extract date and time from " + text + "\n" +
                        "You must answer strictly in the following format: yyyy-MM-ddTHH:mm:ss")));
    }


    enum Sentiment {
        POSITIVE, NEUTRAL, NEGATIVE
    }

    interface SentimentAnalyzer {

        @UserMessage("Analyze sentiment of {{it}}")
        Sentiment analyzeSentimentOf(String text);
    }

    @Test
    void test_extract_enum() {

        SentimentAnalyzer sentimentAnalyzer = AiServices.create(SentimentAnalyzer.class, chatLanguageModel);

        String customerReview = "This LaptopPro X15 is wicked fast and that 4K screen is a dream.";

        Sentiment sentiment = sentimentAnalyzer.analyzeSentimentOf(customerReview);
        System.out.println(sentiment);

        assertThat(sentiment).isEqualTo(POSITIVE);

        verify(chatLanguageModel).generate(singletonList(userMessage(
                "Analyze sentiment of " + customerReview + "\n" +
                        "You must answer strictly in the following format: one of [POSITIVE, NEUTRAL, NEGATIVE]")));
    }


    @ToString
    static class Address {
        private Integer streetNumber;
        private String street;
        private String city;
    }

    @ToString
    static class Person {
        private String firstName;
        private String lastName;
        private LocalDate birthDate;
        private Address address;
    }

    interface PersonExtractor {

        @UserMessage("Extract information about a person from {{it}}")
        Person extractPersonFrom(String text);
    }

    @Test
    void should_extract_custom_POJO() {

        PersonExtractor personExtractor = AiServices.create(PersonExtractor.class, chatLanguageModel);

        String text = "In 1968, amidst the fading echoes of Independence Day, "
                + "a child named John arrived under the calm evening sky. "
                + "This newborn, bearing the surname Doe, marked the start of a new journey."
                + "He was welcomed into the world at 345 Whispering Pines Avenue,"
                + "a quaint street nestled in the heart of Springfield,"
                + "an abode that echoed with the gentle hum of suburban dreams and aspirations.";

        Person person = personExtractor.extractPersonFrom(text);
        System.out.println(person);

        assertThat(person.firstName).isEqualTo("John");
        assertThat(person.lastName).isEqualTo("Doe");
        assertThat(person.birthDate).isEqualTo(LocalDate.of(1968, JULY, 4));
        assertThat(person.address.streetNumber).isEqualTo(345);
        assertThat(person.address.street).isEqualTo("Whispering Pines Avenue");
        assertThat(person.address.city).isEqualTo("Springfield");

        verify(chatLanguageModel).generate(singletonList(userMessage(
                "Extract information about a person from " + text + "\n" +
                        "You must answer strictly in the following JSON format: {\n" +
                        "\"firstName\": (type: string),\n" +
                        "\"lastName\": (type: string),\n" +
                        "\"birthDate\": (type: date string (2023-12-31)),\n" +
<<<<<<< HEAD
                        "\"address\": (type: dev.langchain4j.service.AiServicesIT$Address: {\n" +
                            "\"streetNumber\": (type: integer),\n" +
                            "\"street\": (type: string),\n" +
                            "\"city\": (type: string),\n" +
=======
                        "\"address\": (type: {\n" +
                        "\"streetNumber\": (type: integer),\n" +
                        "\"street\": (type: string),\n" +
                        "\"city\": (type: string),\n" +
>>>>>>> 08076df2
                        "}),\n" +
                        "}")));
    }

    @Test
    void should_extract_custom_POJO_with_explicit_json_response_format() {

        ChatLanguageModel chatLanguageModel = spy(OpenAiChatModel.builder()
                .baseUrl(System.getenv("OPENAI_BASE_URL"))
                .apiKey(System.getenv("OPENAI_API_KEY"))
                .organizationId(System.getenv("OPENAI_ORGANIZATION_ID"))
                .modelName(GPT_3_5_TURBO_1106) // supports response_format = 'json_object'
                .responseFormat("json_object")
                .temperature(0.0)
                .logRequests(true)
                .logResponses(true)
                .build());

        PersonExtractor personExtractor = AiServices.create(PersonExtractor.class, chatLanguageModel);

        String text = "In 1968, amidst the fading echoes of Independence Day, "
                + "a child named John arrived under the calm evening sky. "
                + "This newborn, bearing the surname Doe, marked the start of a new journey."
                + "He was welcomed into the world at 345 Whispering Pines Avenue,"
                + "a quaint street nestled in the heart of Springfield,"
                + "an abode that echoed with the gentle hum of suburban dreams and aspirations.";

        Person person = personExtractor.extractPersonFrom(text);
        System.out.println(person);

        assertThat(person.firstName).isEqualTo("John");
        assertThat(person.lastName).isEqualTo("Doe");
        assertThat(person.birthDate).isEqualTo(LocalDate.of(1968, JULY, 4));
        assertThat(person.address.streetNumber).isEqualTo(345);
        assertThat(person.address.street).isEqualTo("Whispering Pines Avenue");
        assertThat(person.address.city).isEqualTo("Springfield");

        verify(chatLanguageModel).generate(singletonList(userMessage(
                "Extract information about a person from " + text + "\n" +
                        "You must answer strictly in the following JSON format: {\n" +
                        "\"firstName\": (type: string),\n" +
                        "\"lastName\": (type: string),\n" +
                        "\"birthDate\": (type: date string (2023-12-31)),\n" +
                        "\"address\": (type: dev.langchain4j.service.AiServicesIT$Address: {\n" +
                        "\"streetNumber\": (type: integer),\n" +
                        "\"street\": (type: string),\n" +
                        "\"city\": (type: string),\n" +
                        "}),\n" +
                        "}")));
    }


    @ToString
    static class Recipe {

        private String title;
        private String description;
        @Description("each step should be described in 4 words, steps should rhyme")
        private String[] steps;
        private Integer preparationTimeMinutes;
    }

    interface Chef {

        @UserMessage("Create recipe using only {{it}}")
        Recipe createRecipeFrom(String... ingredients);

        @UserMessage(fromResource = "chefs-prompt-based-on-ingredients.txt")
        Recipe createRecipeFromUsingResource(String... ingredients);

        Recipe createRecipeFrom(CreateRecipePrompt prompt);

        @SystemMessage("You are very {{character}} chef")
        Recipe createRecipeFrom(@UserMessage CreateRecipePrompt prompt, @V("character") String character);

        @SystemMessage(fromResource = "chefs-prompt-system-message.txt")
        Recipe createRecipeFromUsingResource(@UserMessage CreateRecipePrompt prompt, @V("character") String character);
    }

    @Test
    void test_create_recipe_from_list_of_ingredients() {

        Chef chef = AiServices.create(Chef.class, chatLanguageModel);

        Recipe recipe = chef.createRecipeFrom("cucumber", "tomato", "feta", "onion", "olives");
        System.out.println(recipe);

        assertThat(recipe.title).isNotBlank();
        assertThat(recipe.description).isNotBlank();
        assertThat(recipe.steps).isNotEmpty();
        assertThat(recipe.preparationTimeMinutes).isPositive();

        verify(chatLanguageModel).generate(singletonList(userMessage(
                "Create recipe using only [cucumber, tomato, feta, onion, olives]\n" +
                        "You must answer strictly in the following JSON format: {\n" +
                        "\"title\": (type: string),\n" +
                        "\"description\": (type: string),\n" +
                        "\"steps\": (each step should be described in 4 words, steps should rhyme; type: array of string),\n" +
                        "\"preparationTimeMinutes\": (type: integer),\n" +
                        "}")));
    }

    @Test
    void test_create_recipe_from_list_of_ingredients_using_resource() {

        Chef chef = AiServices.create(Chef.class, chatLanguageModel);

        Recipe recipe = chef.createRecipeFromUsingResource("cucumber", "tomato", "feta", "onion", "olives");
        System.out.println(recipe);

        assertThat(recipe.title).isNotBlank();
        assertThat(recipe.description).isNotBlank();
        assertThat(recipe.steps).isNotEmpty();
        assertThat(recipe.preparationTimeMinutes).isPositive();

        verify(chatLanguageModel).generate(singletonList(userMessage(
                "Create recipe using only [cucumber, tomato, feta, onion, olives]\n" +
                        "You must answer strictly in the following JSON format: {\n" +
                        "\"title\": (type: string),\n" +
                        "\"description\": (type: string),\n" +
                        "\"steps\": (each step should be described in 4 words, steps should rhyme; type: array of string),\n" +
                        "\"preparationTimeMinutes\": (type: integer),\n" +
                        "}")));
    }

    interface BadChef {
        public static final String CHEFS_PROMPT_DOES_NOT_EXIST_TXT = "chefs-prompt-does-not-exist.txt";
        public static final String CHEFS_PROMPT_IS_EMPTY_TXT = "chefs-prompt-is-empty.txt";

        @UserMessage(fromResource = CHEFS_PROMPT_DOES_NOT_EXIST_TXT)
        Recipe createRecipeFromNonExistingResource(String... ingredients);

        @UserMessage(fromResource = CHEFS_PROMPT_IS_EMPTY_TXT)
        Recipe createRecipeFromEmptyResource(String... ingredients);
    }

    @Test
    void test_call_model_with_missing_resource() {
        BadChef badChef = AiServices.create(BadChef.class, chatLanguageModel);

        assertThatThrownBy(() -> badChef.createRecipeFromNonExistingResource("cucumber", "tomato", "feta", "onion", "olives"))
                .isInstanceOf(IllegalConfigurationException.class)
                .hasMessage("@UserMessage's resource '" + BadChef.CHEFS_PROMPT_DOES_NOT_EXIST_TXT + "' not found");
    }

    @Test
    void test_call_model_with_empty_resource() {
        BadChef badChef = AiServices.create(BadChef.class, chatLanguageModel);

        assertThatThrownBy(() -> badChef.createRecipeFromEmptyResource("cucumber", "tomato", "feta", "onion", "olives"))
                .isInstanceOf(IllegalConfigurationException.class)
                .hasMessage("@UserMessage's template cannot be empty");
    }

    @Builder
    @StructuredPrompt("Create a recipe of a {{dish}} that can be prepared using only {{ingredients}}")
    static class CreateRecipePrompt {

        private String dish;
        private List<String> ingredients;
    }

    @Test
    void test_create_recipe_using_structured_prompt() {

        Chef chef = AiServices.create(Chef.class, chatLanguageModel);

        CreateRecipePrompt prompt = CreateRecipePrompt.builder()
                .dish("salad")
                .ingredients(asList("cucumber", "tomato", "feta", "onion", "olives"))
                .build();

        Recipe recipe = chef.createRecipeFrom(prompt);
        System.out.println(recipe);

        assertThat(recipe.title).isNotBlank();
        assertThat(recipe.description).isNotBlank();
        assertThat(recipe.steps).isNotEmpty();
        assertThat(recipe.preparationTimeMinutes).isPositive();

        verify(chatLanguageModel).generate(singletonList(userMessage(
                "Create a recipe of a salad that can be prepared using only [cucumber, tomato, feta, onion, olives]\n" +
                        "You must answer strictly in the following JSON format: {\n" +
                        "\"title\": (type: string),\n" +
                        "\"description\": (type: string),\n" +
                        "\"steps\": (each step should be described in 4 words, steps should rhyme; type: array of string),\n" +
                        "\"preparationTimeMinutes\": (type: integer),\n" +
                        "}")));
    }

    @Test
    void test_create_recipe_using_structured_prompt_and_system_message() {

        Chef chef = AiServices.create(Chef.class, chatLanguageModel);

        CreateRecipePrompt prompt = CreateRecipePrompt
                .builder()
                .dish("salad")
                .ingredients(asList("cucumber", "tomato", "feta", "onion", "olives"))
                .build();

        Recipe recipe = chef.createRecipeFrom(prompt, "funny");
        System.out.println(recipe);

        assertThat(recipe.title).isNotBlank();
        assertThat(recipe.description).isNotBlank();
        assertThat(recipe.steps).isNotEmpty();
        assertThat(recipe.preparationTimeMinutes).isPositive();

        verify(chatLanguageModel).generate(asList(
                systemMessage("You are very funny chef"),
                userMessage("Create a recipe of a salad that can be prepared using only [cucumber, tomato, feta, onion, olives]\n" +
                        "You must answer strictly in the following JSON format: {\n" +
                        "\"title\": (type: string),\n" +
                        "\"description\": (type: string),\n" +
                        "\"steps\": (each step should be described in 4 words, steps should rhyme; type: array of string),\n" +
                        "\"preparationTimeMinutes\": (type: integer),\n" +
                        "}")
        ));
    }

    @Test
    void test_create_recipe_using_structured_prompt_and_system_message_from_resource() {

        Chef chef = AiServices.create(Chef.class, chatLanguageModel);

        CreateRecipePrompt prompt = CreateRecipePrompt
                .builder()
                .dish("salad")
                .ingredients(asList("cucumber", "tomato", "feta", "onion", "olives"))
                .build();

        Recipe recipe = chef.createRecipeFromUsingResource(prompt, "funny");
        System.out.println(recipe);

        assertThat(recipe.title).isNotBlank();
        assertThat(recipe.description).isNotBlank();
        assertThat(recipe.steps).isNotEmpty();
        assertThat(recipe.preparationTimeMinutes).isPositive();

        verify(chatLanguageModel).generate(asList(
                systemMessage("You are very funny chef"),
                userMessage("Create a recipe of a salad that can be prepared using only [cucumber, tomato, feta, onion, olives]\n" +
                        "You must answer strictly in the following JSON format: {\n" +
                        "\"title\": (type: string),\n" +
                        "\"description\": (type: string),\n" +
                        "\"steps\": (each step should be described in 4 words, steps should rhyme; type: array of string),\n" +
                        "\"preparationTimeMinutes\": (type: integer),\n" +
                        "}")
        ));
    }

    interface ProfessionalChef {

        @SystemMessage("You are a professional chef. You are friendly, polite and concise.")
        String answer(String question);
    }

    @Test
    void test_with_system_message() {

        ProfessionalChef chef = AiServices.create(ProfessionalChef.class, chatLanguageModel);

        String question = "How long should I grill chicken?";

        String answer = chef.answer(question);
        System.out.println(answer);

        assertThat(answer).isNotBlank();

        verify(chatLanguageModel).generate(asList(
                systemMessage("You are a professional chef. You are friendly, polite and concise."),
                userMessage(question)
        ));
    }


    interface Translator {

        @SystemMessage("You are a professional translator into {{language}}")
        @UserMessage("Translate the following text: {{text}}")
        String translate(@V("text") String text, @V("language") String language);
    }

    @Test
    void test_with_system_and_user_messages() {

        Translator translator = AiServices.create(Translator.class, chatLanguageModel);

        String text = "Hello, how are you?";

        String translation = translator.translate(text, "german");
        System.out.println(translation);

        assertThat(translation).isEqualTo("Hallo, wie geht es dir?");

        verify(chatLanguageModel).generate(asList(
                systemMessage("You are a professional translator into german"),
                userMessage("Translate the following text: Hello, how are you?")
        ));
    }

    interface Summarizer {

        @SystemMessage("Summarize every message from user in {{n}} bullet points. Provide only bullet points.")
        List<String> summarize(@UserMessage String text, @V("n") int n);
    }

    @Test
    void test_with_system_message_and_user_message_as_argument() {

        Summarizer summarizer = AiServices.create(Summarizer.class, chatLanguageModel);

        String text = "AI, or artificial intelligence, is a branch of computer science that aims to create " +
                "machines that mimic human intelligence. This can range from simple tasks such as recognizing " +
                "patterns or speech to more complex tasks like making decisions or predictions.";

        List<String> bulletPoints = summarizer.summarize(text, 3);
        System.out.println(bulletPoints);

        assertThat(bulletPoints).hasSize(3);

        verify(chatLanguageModel).generate(asList(
                systemMessage("Summarize every message from user in 3 bullet points. Provide only bullet points."),
                userMessage(text + "\nYou must put every item on a separate line.")
        ));
    }


    interface ChatWithModeration {

        @Moderate
        String chat(String message);
    }

    @Test
    void should_throw_when_text_is_flagged() {

        ChatWithModeration chatWithModeration = AiServices.builder(ChatWithModeration.class)
                .chatLanguageModel(chatLanguageModel)
                .moderationModel(moderationModel)
                .build();

        String message = "I WILL KILL YOU!!!";

        assertThatThrownBy(() -> chatWithModeration.chat(message))
                .isExactlyInstanceOf(ModerationException.class)
                .hasMessage("Text \"" + message + "\" violates content policy");

        verify(chatLanguageModel).generate(singletonList(userMessage(message)));
        verify(moderationModel).moderate(singletonList(userMessage(message)));
    }

    @Test
    void should_not_throw_when_text_is_not_flagged() {

        ChatWithModeration chatWithModeration = AiServices.builder(ChatWithModeration.class)
                .chatLanguageModel(chatLanguageModel)
                .moderationModel(moderationModel)
                .build();

        String message = "I will hug them!";

        String response = chatWithModeration.chat(message);

        assertThat(response).isNotBlank();

        verify(chatLanguageModel).generate(singletonList(userMessage(message)));
        verify(moderationModel).moderate(singletonList(userMessage(message)));
    }


    interface ChatWithMemory {

        String SYSTEM_MESSAGE = "You are helpful assistant";
        String ANOTHER_SYSTEM_MESSAGE = "You are funny assistant";

        String chat(String userMessage);

        @SystemMessage(SYSTEM_MESSAGE)
        String chatWithSystemMessage(String userMessage);

        @SystemMessage(ANOTHER_SYSTEM_MESSAGE)
        String chatWithAnotherSystemMessage(String userMessage);
    }

    @Test
    void should_keep_chat_memory() {

        ChatWithMemory chatWithMemory = AiServices.builder(ChatWithMemory.class)
                .chatLanguageModel(chatLanguageModel)
                .chatMemory(chatMemory)
                .build();

        String firstUserMessage = "Hello, my name is Klaus";
        String firstAiMessage = chatWithMemory.chat(firstUserMessage);

        verify(chatMemory).add(userMessage(firstUserMessage));
        verify(chatLanguageModel).generate(singletonList(userMessage(firstUserMessage)));
        verify(chatMemory).add(aiMessage(firstAiMessage));

        String secondUserMessage = "What is my name?";
        String secondAiMessage = chatWithMemory.chat(secondUserMessage);
        assertThat(secondAiMessage).contains("Klaus");

        verify(chatMemory).add(userMessage(secondUserMessage));
        verify(chatLanguageModel).generate(asList(
                userMessage(firstUserMessage),
                aiMessage(firstAiMessage),
                userMessage(secondUserMessage)
        ));
        verify(chatMemory).add(aiMessage(secondAiMessage));
        verify(chatMemory, times(6)).messages();
    }

    @Test
    void should_keep_chat_memory_and_not_duplicate_system_message() {

        ChatWithMemory chatWithMemory = AiServices.builder(ChatWithMemory.class)
                .chatLanguageModel(chatLanguageModel)
                .chatMemory(chatMemory)
                .build();

        String firstUserMessage = "Hello, my name is Klaus";
        String firstAiMessage = chatWithMemory.chatWithSystemMessage(firstUserMessage);

        verify(chatLanguageModel).generate(asList(
                systemMessage(SYSTEM_MESSAGE),
                userMessage(firstUserMessage)
        ));

        String secondUserMessage = "What is my name?";
        String secondAiMessage = chatWithMemory.chatWithSystemMessage(secondUserMessage);
        assertThat(secondAiMessage).contains("Klaus");

        verify(chatLanguageModel).generate(asList(
                systemMessage(SYSTEM_MESSAGE),
                userMessage(firstUserMessage),
                aiMessage(firstAiMessage),
                userMessage(secondUserMessage)
        ));

        verify(chatMemory, times(2)).add(systemMessage(SYSTEM_MESSAGE));
        verify(chatMemory).add(userMessage(firstUserMessage));
        verify(chatMemory).add(aiMessage(firstAiMessage));
        verify(chatMemory).add(userMessage(secondUserMessage));
        verify(chatMemory).add(aiMessage(secondAiMessage));
        verify(chatMemory, times(8)).messages();
    }

    @Test
    void should_keep_chat_memory_and_add_new_system_message() {

        ChatWithMemory chatWithMemory = AiServices.builder(ChatWithMemory.class)
                .chatLanguageModel(chatLanguageModel)
                .chatMemory(chatMemory)
                .build();

        String firstUserMessage = "Hello, my name is Klaus";
        String firstAiMessage = chatWithMemory.chatWithSystemMessage(firstUserMessage);

        verify(chatLanguageModel).generate(asList(
                systemMessage(SYSTEM_MESSAGE),
                userMessage(firstUserMessage)
        ));


        String secondUserMessage = "What is my name?";
        String secondAiMessage = chatWithMemory.chatWithAnotherSystemMessage(secondUserMessage);
        assertThat(secondAiMessage).contains("Klaus");

        verify(chatLanguageModel).generate(asList(
                userMessage(firstUserMessage),
                aiMessage(firstAiMessage),
                systemMessage(ANOTHER_SYSTEM_MESSAGE),
                userMessage(secondUserMessage)
        ));

        verify(chatMemory).add(systemMessage(SYSTEM_MESSAGE));
        verify(chatMemory).add(userMessage(firstUserMessage));
        verify(chatMemory).add(aiMessage(firstAiMessage));
        verify(chatMemory).add(aiMessage(secondAiMessage));
        verify(chatMemory).add(systemMessage(ANOTHER_SYSTEM_MESSAGE));
        verify(chatMemory).add(userMessage(secondUserMessage));
        verify(chatMemory, times(8)).messages();
    }


    interface ChatWithSeparateMemoryForEachUser {

        String chat(@MemoryId int memoryId, @UserMessage String userMessage);
    }

    @Test
    void should_keep_separate_chat_memory_for_each_user_in_store() {

        // emulating persistent storage
        Map</* memoryId */ Object, String> persistentStorage = new HashMap<>();

        ChatMemoryStore store = new ChatMemoryStore() {

            @Override
            public List<ChatMessage> getMessages(Object memoryId) {
                return messagesFromJson(persistentStorage.get(memoryId));
            }

            @Override
            public void updateMessages(Object memoryId, List<ChatMessage> messages) {
                persistentStorage.put(memoryId, messagesToJson(messages));
            }

            @Override
            public void deleteMessages(Object memoryId) {
                persistentStorage.remove(memoryId);
            }
        };

        ChatMemoryProvider chatMemoryProvider = memoryId -> MessageWindowChatMemory.builder()
                .id(memoryId)
                .maxMessages(10)
                .chatMemoryStore(store)
                .build();

        int firstMemoryId = 1;
        int secondMemoryId = 2;

        ChatWithSeparateMemoryForEachUser chatWithMemory = AiServices.builder(ChatWithSeparateMemoryForEachUser.class)
                .chatLanguageModel(chatLanguageModel)
                .chatMemoryProvider(chatMemoryProvider)
                .build();

        String firstMessageFromFirstUser = "Hello, my name is Klaus";
        String firstAiResponseToFirstUser = chatWithMemory.chat(firstMemoryId, firstMessageFromFirstUser);
        verify(chatLanguageModel).generate(singletonList(userMessage(firstMessageFromFirstUser)));

        String firstMessageFromSecondUser = "Hello, my name is Francine";
        String firstAiResponseToSecondUser = chatWithMemory.chat(secondMemoryId, firstMessageFromSecondUser);
        verify(chatLanguageModel).generate(singletonList(userMessage(firstMessageFromSecondUser)));

        String secondMessageFromFirstUser = "What is my name?";
        String secondAiResponseToFirstUser = chatWithMemory.chat(firstMemoryId, secondMessageFromFirstUser);
        assertThat(secondAiResponseToFirstUser).contains("Klaus");
        verify(chatLanguageModel).generate(asList(
                userMessage(firstMessageFromFirstUser),
                aiMessage(firstAiResponseToFirstUser),
                userMessage(secondMessageFromFirstUser)
        ));

        String secondMessageFromSecondUser = "What is my name?";
        String secondAiResponseToSecondUser = chatWithMemory.chat(secondMemoryId, secondMessageFromSecondUser);
        assertThat(secondAiResponseToSecondUser).contains("Francine");
        verify(chatLanguageModel).generate(asList(
                userMessage(firstMessageFromSecondUser),
                aiMessage(firstAiResponseToSecondUser),
                userMessage(secondMessageFromSecondUser)
        ));

        assertThat(persistentStorage).containsOnlyKeys(firstMemoryId, secondMemoryId);

        List<ChatMessage> persistedMessagesOfFirstUser = messagesFromJson(persistentStorage.get(firstMemoryId));
        assertThat(persistedMessagesOfFirstUser).containsExactly(
                userMessage(firstMessageFromFirstUser),
                aiMessage(firstAiResponseToFirstUser),
                userMessage(secondMessageFromFirstUser),
                aiMessage(secondAiResponseToFirstUser)
        );

        List<ChatMessage> persistedMessagesOfSecondUser = messagesFromJson(persistentStorage.get(secondMemoryId));
        assertThat(persistedMessagesOfSecondUser).containsExactly(
                userMessage(firstMessageFromSecondUser),
                aiMessage(firstAiResponseToSecondUser),
                userMessage(secondMessageFromSecondUser),
                aiMessage(secondAiResponseToSecondUser)
        );
    }


    interface Assistant {

        Response<AiMessage> chat(String userMessage);
    }

    static class Calculator {

        @Tool("calculates the square root of the provided number")
        double squareRoot(@P("number to operate on") double number) {
            return Math.sqrt(number);
        }
    }

    @Test
    void should_execute_a_tool_then_answer() {

        Calculator calculator = spy(new Calculator());

        ChatMemory chatMemory = MessageWindowChatMemory.withMaxMessages(10);

        Assistant assistant = AiServices.builder(Assistant.class)
                .chatLanguageModel(chatLanguageModel)
                .chatMemory(chatMemory)
                .tools(calculator)
                .build();

        String userMessage = "What is the square root of 485906798473894056 in scientific notation?";

        Response<AiMessage> response = assistant.chat(userMessage);

        assertThat(response.content().text()).contains("6.97");

        TokenUsage tokenUsage = response.tokenUsage();
        assertThat(tokenUsage.inputTokenCount()).isEqualTo(72 + 110);
        assertThat(tokenUsage.outputTokenCount()).isCloseTo(21 + 28, withPercentage(5));
        assertThat(tokenUsage.totalTokenCount())
                .isEqualTo(tokenUsage.inputTokenCount() + tokenUsage.outputTokenCount());

        assertThat(response.finishReason()).isEqualTo(STOP);


        verify(calculator).squareRoot(485906798473894056.0);
        verifyNoMoreInteractions(calculator);


        List<ChatMessage> messages = chatMemory.messages();
        assertThat(messages).hasSize(4);

        assertThat(messages.get(0)).isInstanceOf(dev.langchain4j.data.message.UserMessage.class);
        assertThat(messages.get(0).text()).isEqualTo(userMessage);

        AiMessage aiMessage = (AiMessage) messages.get(1);
        assertThat(aiMessage.text()).isNull();
        assertThat(aiMessage.toolExecutionRequests()).hasSize(1);
        ToolExecutionRequest toolExecutionRequest = aiMessage.toolExecutionRequests().get(0);
        assertThat(toolExecutionRequest.id()).isNotBlank();
        assertThat(toolExecutionRequest.name()).isEqualTo("squareRoot");
        assertThat(toolExecutionRequest.arguments())
                .isEqualToIgnoringWhitespace("{\"arg0\": 485906798473894056}");

        ToolExecutionResultMessage toolExecutionResultMessage = (ToolExecutionResultMessage) messages.get(2);
        assertThat(toolExecutionResultMessage.id()).isEqualTo(toolExecutionRequest.id());
        assertThat(toolExecutionResultMessage.toolName()).isEqualTo("squareRoot");
        assertThat(toolExecutionResultMessage.text()).isEqualTo("6.97070153193991E8");

        assertThat(messages.get(3)).isInstanceOf(AiMessage.class);
        assertThat(messages.get(3).text()).contains("6.97");


        verify(chatLanguageModel).generate(
                singletonList(messages.get(0)),
                singletonList(calculatorSpecification)
        );

        verify(chatLanguageModel).generate(
                asList(messages.get(0), messages.get(1), messages.get(2)),
                singletonList(calculatorSpecification)
        );
    }

    @Test
    void should_execute_multiple_tools_sequentially_then_answer() {

        Calculator calculator = spy(new Calculator());

        ChatMemory chatMemory = MessageWindowChatMemory.withMaxMessages(10);

        Assistant assistant = AiServices.builder(Assistant.class)
                .chatLanguageModel(chatLanguageModel)
                .chatMemory(chatMemory)
                .tools(calculator)
                .build();

        String userMessage = "What is the square root of 485906798473894056 and 97866249624785 in scientific notation?";

        Response<AiMessage> response = assistant.chat(userMessage);

        assertThat(response.content().text()).contains("6.97", "9.89");

        TokenUsage tokenUsage = response.tokenUsage();
        assertThat(tokenUsage.inputTokenCount()).isEqualTo(79 + 117 + 152);
        assertThat(tokenUsage.outputTokenCount()).isCloseTo(21 + 20 + 53, withPercentage(5));
        assertThat(tokenUsage.totalTokenCount())
                .isEqualTo(tokenUsage.inputTokenCount() + tokenUsage.outputTokenCount());

        assertThat(response.finishReason()).isEqualTo(STOP);


        verify(calculator).squareRoot(485906798473894056.0);
        verify(calculator).squareRoot(97866249624785.0);
        verifyNoMoreInteractions(calculator);


        List<ChatMessage> messages = chatMemory.messages();
        assertThat(messages).hasSize(6);

        assertThat(messages.get(0)).isInstanceOf(dev.langchain4j.data.message.UserMessage.class);
        assertThat(messages.get(0).text()).isEqualTo(userMessage);

        AiMessage aiMessage = (AiMessage) messages.get(1);
        assertThat(aiMessage.text()).isNull();
        assertThat(aiMessage.toolExecutionRequests()).hasSize(1);
        ToolExecutionRequest toolExecutionRequest = aiMessage.toolExecutionRequests().get(0);
        assertThat(toolExecutionRequest.id()).isNotBlank();
        assertThat(toolExecutionRequest.name()).isEqualTo("squareRoot");
        assertThat(toolExecutionRequest.arguments())
                .isEqualToIgnoringWhitespace("{\"arg0\": 485906798473894056}");

        ToolExecutionResultMessage toolExecutionResultMessage = (ToolExecutionResultMessage) messages.get(2);
        assertThat(toolExecutionResultMessage.id()).isEqualTo(toolExecutionRequest.id());
        assertThat(toolExecutionResultMessage.toolName()).isEqualTo("squareRoot");
        assertThat(toolExecutionResultMessage.text()).isEqualTo("6.97070153193991E8");

        AiMessage secondAiMessage = (AiMessage) messages.get(3);
        assertThat(secondAiMessage.text()).isNull();
        assertThat(secondAiMessage.toolExecutionRequests()).hasSize(1);
        ToolExecutionRequest secondToolExecutionRequest = secondAiMessage.toolExecutionRequests().get(0);
        assertThat(secondToolExecutionRequest.id()).isNotBlank();
        assertThat(secondToolExecutionRequest.name()).isEqualTo("squareRoot");
        assertThat(secondToolExecutionRequest.arguments())
                .isEqualToIgnoringWhitespace("{\"arg0\": 97866249624785}");

        ToolExecutionResultMessage secondToolExecutionResultMessage = (ToolExecutionResultMessage) messages.get(4);
        assertThat(secondToolExecutionResultMessage.id()).isEqualTo(secondToolExecutionRequest.id());
        assertThat(secondToolExecutionResultMessage.toolName()).isEqualTo("squareRoot");
        assertThat(secondToolExecutionResultMessage.text()).isEqualTo("9892737.215997653");

        assertThat(messages.get(5)).isInstanceOf(AiMessage.class);
        assertThat(messages.get(5).text()).contains("6.97", "9.89");


        verify(chatLanguageModel).generate(
                singletonList(messages.get(0)),
                singletonList(calculatorSpecification)
        );

        verify(chatLanguageModel).generate(
                asList(messages.get(0), messages.get(1), messages.get(2)),
                singletonList(calculatorSpecification)
        );

        verify(chatLanguageModel).generate(
                asList(messages.get(0), messages.get(1), messages.get(2), messages.get(3), messages.get(4)),
                singletonList(calculatorSpecification)
        );
    }

    @Test
    void should_execute_multiple_tools_in_parallel_then_answer() {

        Calculator calculator = spy(new Calculator());

        ChatLanguageModel chatLanguageModel = spy(OpenAiChatModel.builder()
                .baseUrl(System.getenv("OPENAI_BASE_URL"))
                .apiKey(System.getenv("OPENAI_API_KEY"))
                .organizationId(System.getenv("OPENAI_ORGANIZATION_ID"))
                .modelName(GPT_3_5_TURBO_1106)
                .temperature(0.0)
                .logRequests(true)
                .logResponses(true)
                .build());

        ChatMemory chatMemory = MessageWindowChatMemory.withMaxMessages(10);

        Assistant assistant = AiServices.builder(Assistant.class)
                .chatLanguageModel(chatLanguageModel)
                .chatMemory(chatMemory)
                .tools(calculator)
                .build();

        String userMessage = "What is the square root of 485906798473894056 and 97866249624785 in scientific notation?";

        Response<AiMessage> response = assistant.chat(userMessage);

        assertThat(response.content().text()).contains("6.97", "9.89");

        TokenUsage tokenUsage = response.tokenUsage();
        assertThat(tokenUsage.inputTokenCount()).isEqualTo(79 + 160);
        assertThat(tokenUsage.outputTokenCount()).isCloseTo(54 + 58, withPercentage(5));
        assertThat(tokenUsage.totalTokenCount())
                .isEqualTo(tokenUsage.inputTokenCount() + tokenUsage.outputTokenCount());

        assertThat(response.finishReason()).isEqualTo(STOP);


        verify(calculator).squareRoot(485906798473894056.0);
        verify(calculator).squareRoot(97866249624785.0);
        verifyNoMoreInteractions(calculator);


        List<ChatMessage> messages = chatMemory.messages();
        assertThat(messages).hasSize(5);

        assertThat(messages.get(0)).isInstanceOf(dev.langchain4j.data.message.UserMessage.class);
        assertThat(messages.get(0).text()).isEqualTo(userMessage);

        AiMessage aiMessage = (AiMessage) messages.get(1);
        assertThat(aiMessage.text()).isNull();
        assertThat(aiMessage.toolExecutionRequests()).hasSize(2);

        ToolExecutionRequest firstToolExecutionRequest = aiMessage.toolExecutionRequests().get(0);
        assertThat(firstToolExecutionRequest.id()).isNotBlank();
        assertThat(firstToolExecutionRequest.name()).isEqualTo("squareRoot");
        assertThat(firstToolExecutionRequest.arguments())
                .isEqualToIgnoringWhitespace("{\"arg0\": 485906798473894056}");

        ToolExecutionRequest secondToolExecutionRequest = aiMessage.toolExecutionRequests().get(1);
        assertThat(secondToolExecutionRequest.id()).isNotBlank();
        assertThat(secondToolExecutionRequest.name()).isEqualTo("squareRoot");
        assertThat(secondToolExecutionRequest.arguments())
                .isEqualToIgnoringWhitespace("{\"arg0\": 97866249624785}");

        ToolExecutionResultMessage firstToolExecutionResultMessage = (ToolExecutionResultMessage) messages.get(2);
        assertThat(firstToolExecutionResultMessage.id()).isEqualTo(firstToolExecutionRequest.id());
        assertThat(firstToolExecutionResultMessage.toolName()).isEqualTo("squareRoot");
        assertThat(firstToolExecutionResultMessage.text()).isEqualTo("6.97070153193991E8");

        ToolExecutionResultMessage secondToolExecutionResultMessage = (ToolExecutionResultMessage) messages.get(3);
        assertThat(secondToolExecutionResultMessage.id()).isEqualTo(secondToolExecutionRequest.id());
        assertThat(secondToolExecutionResultMessage.toolName()).isEqualTo("squareRoot");
        assertThat(secondToolExecutionResultMessage.text()).isEqualTo("9892737.215997653");

        assertThat(messages.get(4)).isInstanceOf(AiMessage.class);
        assertThat(messages.get(4).text()).contains("6.97", "9.89");


        verify(chatLanguageModel).generate(
                singletonList(messages.get(0)),
                singletonList(calculatorSpecification)
        );

        verify(chatLanguageModel).generate(
                asList(messages.get(0), messages.get(1), messages.get(2), messages.get(3)),
                singletonList(calculatorSpecification)
        );
    }

    static class IdsProcessor {

        @Tool("processes list of uuids into result string")
        String processUuids(@P("uuids to use") List<String> uuids) {
            return String.join("_", uuids);
        }
    }

    @Test
    void should_use_tool_with_array_parameters_then_answer() {
        ToolSpecification expectedToolSpecification = ToolSpecification.builder()
            .name("processUuids")
            .description("processes list of uuids into result string")
            .addParameter("arg0", ARRAY, items(STRING), description("uuids to use"))
            .build();

        IdsProcessor listProcessor = spy(new IdsProcessor());

        ChatLanguageModel chatLanguageModel = spy(OpenAiChatModel.builder()
            .baseUrl(System.getenv("OPENAI_BASE_URL"))
            .apiKey(System.getenv("OPENAI_API_KEY"))
            .organizationId(System.getenv("OPENAI_ORGANIZATION_ID"))
            .modelName(OpenAiChatModelName.GPT_3_5_TURBO)
            .temperature(0.0)
            .logRequests(true)
            .logResponses(true)
            .build());

        ChatMemory chatMemory = MessageWindowChatMemory.withMaxMessages(10);

        Assistant assistant = AiServices.builder(Assistant.class)
            .chatLanguageModel(chatLanguageModel)
            .chatMemory(chatMemory)
            .tools(listProcessor)
            .build();

        String userMessage = "Process uuids 73b7323b-ed32-4782-a91e-3056455b9d75 and 8585784a-d3f7-4442-936d-18fa7193ddc2 and provide result of processing";

        Response<AiMessage> response = assistant.chat(userMessage);

        assertThat(response.content().text()).contains("73b7323b-ed32-4782-a91e-3056455b9d75_8585784a-d3f7-4442-936d-18fa7193ddc2");

        TokenUsage tokenUsage = response.tokenUsage();
        assertThat(tokenUsage.inputTokenCount()).isCloseTo(328, withPercentage(5));
        assertThat(tokenUsage.outputTokenCount()).isCloseTo(163, withPercentage(5));
        assertThat(tokenUsage.totalTokenCount())
            .isEqualTo(tokenUsage.inputTokenCount() + tokenUsage.outputTokenCount());

        assertThat(response.finishReason()).isEqualTo(STOP);

        verify(listProcessor).processUuids(asList(
            "73b7323b-ed32-4782-a91e-3056455b9d75",
            "8585784a-d3f7-4442-936d-18fa7193ddc2"
        ));
        verifyNoMoreInteractions(listProcessor);

        List<ChatMessage> messages = chatMemory.messages();
        assertThat(messages).hasSize(4);

        assertThat(messages.get(0)).isInstanceOf(dev.langchain4j.data.message.UserMessage.class);
        assertThat(messages.get(0).text()).isEqualTo(userMessage);

        AiMessage aiMessage = (AiMessage) messages.get(1);
        assertThat(aiMessage.text()).isNull();
        assertThat(aiMessage.toolExecutionRequests()).hasSize(1);

        ToolExecutionRequest toolExecutionRequest = aiMessage.toolExecutionRequests().get(0);
        assertThat(toolExecutionRequest.id()).isNotBlank();
        assertThat(toolExecutionRequest.name()).isEqualTo("processUuids");
        assertThat(toolExecutionRequest.arguments())
            .isEqualToIgnoringWhitespace("{\"arg0\":  [\"73b7323b-ed32-4782-a91e-3056455b9d75\", \"8585784a-d3f7-4442-936d-18fa7193ddc2\"]}");

        ToolExecutionResultMessage firstToolExecutionResultMessage = (ToolExecutionResultMessage) messages.get(2);
        assertThat(firstToolExecutionResultMessage.id()).isEqualTo(toolExecutionRequest.id());
        assertThat(firstToolExecutionResultMessage.toolName()).isEqualTo("processUuids");
        assertThat(firstToolExecutionResultMessage.text()).isEqualTo("73b7323b-ed32-4782-a91e-3056455b9d75_8585784a-d3f7-4442-936d-18fa7193ddc2");

        assertThat(messages.get(3)).isInstanceOf(AiMessage.class);
        assertThat(messages.get(3).text()).contains("73b7323b-ed32-4782-a91e-3056455b9d75_8585784a-d3f7-4442-936d-18fa7193ddc2");


        verify(chatLanguageModel).generate(
            singletonList(messages.get(0)),
            singletonList(expectedToolSpecification)
        );

        verify(chatLanguageModel).generate(
            asList(messages.get(0), messages.get(1), messages.get(2)),
            singletonList(expectedToolSpecification)
        );
        verifyNoMoreInteractions(chatLanguageModel);
    }
}<|MERGE_RESOLUTION|>--- conflicted
+++ resolved
@@ -254,17 +254,9 @@
                         "\"firstName\": (type: string),\n" +
                         "\"lastName\": (type: string),\n" +
                         "\"birthDate\": (type: date string (2023-12-31)),\n" +
-<<<<<<< HEAD
                         "\"address\": (type: dev.langchain4j.service.AiServicesIT$Address: {\n" +
                             "\"streetNumber\": (type: integer),\n" +
                             "\"street\": (type: string),\n" +
-                            "\"city\": (type: string),\n" +
-=======
-                        "\"address\": (type: {\n" +
-                        "\"streetNumber\": (type: integer),\n" +
-                        "\"street\": (type: string),\n" +
-                        "\"city\": (type: string),\n" +
->>>>>>> 08076df2
                         "}),\n" +
                         "}")));
     }
