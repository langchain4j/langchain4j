package dev.langchain4j.service;

import dev.langchain4j.model.chat.ChatLanguageModel;
import dev.langchain4j.model.chat.request.ChatRequest;
import dev.langchain4j.model.chat.request.ResponseFormat;
import dev.langchain4j.model.chat.request.json.JsonArraySchema;
import dev.langchain4j.model.chat.request.json.JsonEnumSchema;
import dev.langchain4j.model.chat.request.json.JsonIntegerSchema;
import dev.langchain4j.model.chat.request.json.JsonObjectSchema;
import dev.langchain4j.model.chat.request.json.JsonReferenceSchema;
import dev.langchain4j.model.chat.request.json.JsonSchema;
import dev.langchain4j.model.chat.request.json.JsonSchemaElement;
import dev.langchain4j.model.chat.request.json.JsonStringSchema;
import dev.langchain4j.service.AiServicesWithJsonSchemaIT.EnumListExtractor.MaritalStatus;
import dev.langchain4j.service.AiServicesWithJsonSchemaIT.EnumSetExtractor.WeatherCharacteristic;
import org.junit.jupiter.api.Test;
import org.junit.jupiter.api.condition.EnabledIf;

import java.time.LocalDate;
import java.time.LocalDateTime;
import java.time.LocalTime;
import java.util.Iterator;
import java.util.LinkedHashMap;
import java.util.List;
import java.util.Map;
import java.util.Set;

import static dev.langchain4j.data.message.UserMessage.userMessage;
import static dev.langchain4j.internal.Utils.generateUUIDFrom;
import static dev.langchain4j.model.chat.request.ResponseFormatType.JSON;
import static dev.langchain4j.service.AiServicesWithJsonSchemaIT.EnumExtractor.MaritalStatus.SINGLE;
import static dev.langchain4j.service.AiServicesWithJsonSchemaIT.EnumListExtractor.MaritalStatus.MARRIED;
import static dev.langchain4j.service.AiServicesWithJsonSchemaIT.EnumSetExtractor.WeatherCharacteristic.CLOUDY;
import static dev.langchain4j.service.AiServicesWithJsonSchemaIT.EnumSetExtractor.WeatherCharacteristic.RAINY;
import static dev.langchain4j.service.AiServicesWithJsonSchemaIT.EnumSetExtractor.WeatherCharacteristic.SUNNY;
import static dev.langchain4j.service.AiServicesWithJsonSchemaIT.EnumSetExtractor.WeatherCharacteristic.WINDY;
import static java.util.Collections.singletonList;
import static org.assertj.core.api.Assertions.assertThat;
import static org.mockito.Mockito.spy;
import static org.mockito.Mockito.verify;

public abstract class AiServicesWithJsonSchemaIT {

    protected abstract List<ChatLanguageModel> models();

    interface PersonExtractor1 {

        class Person {

            String name;
            int age;
            Double height;
            boolean married;
        }

        Person extractPersonFrom(String text);
    }

    @Test
    protected void should_extract_pojo_with_primitives() {

        for (ChatLanguageModel model : models()) {

            // given
            model = spy(model);

            PersonExtractor1 personExtractor = AiServices.create(PersonExtractor1.class, model);

            String text = "Klaus is 37 years old, 1.78m height and single";

            // when
            PersonExtractor1.Person person = personExtractor.extractPersonFrom(text);

            // then
            assertThat(person.name).isEqualTo("Klaus");
            assertThat(person.age).isEqualTo(37);
            assertThat(person.height).isEqualTo(1.78);
            assertThat(person.married).isFalse();

            verify(model).chat(ChatRequest.builder()
                .messages(singletonList(userMessage(text)))
                .responseFormat(ResponseFormat.builder()
                    .type(JSON)
                    .jsonSchema(JsonSchema.builder()
                        .name("Person")
                        .rootElement(JsonObjectSchema.builder()
                            .addStringProperty("name")
                            .addIntegerProperty("age")
                            .addNumberProperty("height")
                            .addBooleanProperty("married")
                            .required("name", "age", "height", "married")
                            .build())
                        .build())
                    .build())
                .build());
            verify(model).supportedCapabilities();
        }
    }

    interface PojoListExtractor {

        class Person {

            String name;
            int age;
            Double height;
            boolean married;
        }

        List<Person> extractListOfPojoFrom(String text);
    }

    @Test
    void should_extract_list_of_pojo() {

        for (ChatLanguageModel model : models()) {

            // given
            model = spy(model);

            PojoListExtractor pojoListExtractor = AiServices.create(PojoListExtractor.class, model);

            String text = "Klaus is 37 years old, 1.78m height and single. " +
                "Franny is 35 years old, 1.65m height and married.";

            // when
            List<PojoListExtractor.Person> people = pojoListExtractor.extractListOfPojoFrom(text);

            // then
            assertThat(people.get(0).name).isEqualTo("Klaus");
            assertThat(people.get(0).age).isEqualTo(37);
            assertThat(people.get(0).height).isEqualTo(1.78);
            assertThat(people.get(0).married).isFalse();

            assertThat(people.get(1).name).isEqualTo("Franny");
            assertThat(people.get(1).age).isEqualTo(35);
            assertThat(people.get(1).height).isEqualTo(1.65);
            assertThat(people.get(1).married).isTrue();

            verify(model).chat(ChatRequest.builder()
                .messages(singletonList(userMessage(text)))
                .responseFormat(ResponseFormat.builder()
                    .type(JSON)
                    .jsonSchema(JsonSchema.builder()
                        .name("List_of_Person")
                        .rootElement(JsonObjectSchema.builder()
                            .addProperty("items", JsonArraySchema.builder()
                                .items(JsonObjectSchema.builder()
                                    .addStringProperty("name")
                                    .addIntegerProperty("age")
                                    .addNumberProperty("height")
                                    .addBooleanProperty("married")
                                    .required("name", "age", "height", "married")
                                    .build())
                                .build())
                            .required("items")
                            .build())
                        .build())
                    .build())
                .build());
            verify(model).supportedCapabilities();
        }
    }

    interface PojoSetExtractor {

        class Person {

            String name;
            int age;
            Double height;
            boolean married;
        }

        Set<Person> extractSetOfPojoFrom(String text);
    }

    @Test
    void should_extract_set_of_pojo() {

        for (ChatLanguageModel model : models()) {

            // given
            model = spy(model);

            PojoSetExtractor pojoSetExtractor = AiServices.create(PojoSetExtractor.class, model);

            String text = "Klaus is 37 years old, 1.78m height and single. " +
                "Franny is 35 years old, 1.65m height and married.";

            // when
            Set<PojoSetExtractor.Person> people = pojoSetExtractor.extractSetOfPojoFrom(text);

            // then
            assertThat(people).hasSize(2);

            assertThat(people).anyMatch(person ->
                person.name.equals("Klaus") &&
                    person.age == 37 &&
                    person.height.equals(1.78) &&
                    !person.married
            );

            assertThat(people).anyMatch(person ->
                person.name.equals("Franny") &&
                    person.age == 35 &&
                    person.height.equals(1.65) &&
                    person.married
            );

            verify(model).chat(ChatRequest.builder()
                .messages(singletonList(userMessage(text)))
                .responseFormat(ResponseFormat.builder()
                    .type(JSON)
                    .jsonSchema(JsonSchema.builder()
                        .name("Set_of_Person")
                        .rootElement(JsonObjectSchema.builder()
                            .addProperty("items", JsonArraySchema.builder()
                                .items(JsonObjectSchema.builder()
                                    .addStringProperty("name")
                                    .addIntegerProperty("age")
                                    .addNumberProperty("height")
                                    .addBooleanProperty("married")
                                    .required("name", "age", "height", "married")
                                    .build())
                                .build())
                            .required("items")
                            .build())
                        .build())
                    .build())
                .build());
            verify(model).supportedCapabilities();
        }
    }

    interface PersonExtractor2 {

        class Person {

            String name;
            Address shippingAddress;
            Address billingAddress;
        }

        class Address {

            String city;
        }

        Person extractPersonFrom(String text);
    }

    @Test
    protected void should_extract_pojo_with_nested_pojo() {

        for (ChatLanguageModel model : models()) {

            // given
            model = spy(model);

            PersonExtractor2 personExtractor = AiServices.create(PersonExtractor2.class, model);

            String text = "Klaus wants a delivery to Langley Falls, but his company is in New York";

            // when
            PersonExtractor2.Person person = personExtractor.extractPersonFrom(text);

            // then
            assertThat(person.name).isEqualTo("Klaus");
            assertThat(person.shippingAddress.city).isEqualTo("Langley Falls");
            assertThat(person.billingAddress.city).isEqualTo("New York");

            verify(model).chat(ChatRequest.builder()
                .messages(singletonList(userMessage(text)))
                .responseFormat(ResponseFormat.builder()
                    .type(JSON)
                    .jsonSchema(JsonSchema.builder()
                        .name("Person")
                        .rootElement(JsonObjectSchema.builder()
                            .addStringProperty("name")
                            .addProperty("shippingAddress", JsonObjectSchema.builder()
                                .addStringProperty("city")
                                .required("city")
                                .build())
                            .addProperty("billingAddress", JsonObjectSchema.builder()
                                .addStringProperty("city")
                                .required("city")
                                .build())
                            .required("name", "shippingAddress", "billingAddress")
                            .build())
                        .build())
                    .build())
                .build());
            verify(model).supportedCapabilities();
        }
    }


    interface PersonExtractor3 {

        class Person {

            String name;
            MaritalStatus maritalStatus;
        }

        enum MaritalStatus {

            SINGLE, MARRIED
        }

        Person extractPersonFrom(String text);
    }

    @Test
    protected void should_extract_pojo_with_enum() {

        for (ChatLanguageModel model : models()) {

            // given
            model = spy(model);

            PersonExtractor3 personExtractor = AiServices.create(PersonExtractor3.class, model);

            String text = "Klaus is single";

            // when
            PersonExtractor3.Person person = personExtractor.extractPersonFrom(text);

            // then
            assertThat(person.name).isEqualTo("Klaus");
            assertThat(person.maritalStatus).isEqualTo(PersonExtractor3.MaritalStatus.SINGLE);

            verify(model).chat(ChatRequest.builder()
                .messages(singletonList(userMessage(text)))
                .responseFormat(ResponseFormat.builder()
                    .type(JSON)
                    .jsonSchema(JsonSchema.builder()
                        .name("Person")
                        .rootElement(JsonObjectSchema.builder()
                            .addStringProperty("name")
                            .addEnumProperty("maritalStatus", List.of("SINGLE", "MARRIED"))
                            .required("name", "maritalStatus")
                            .build())
                        .build())
                    .build())
                .build());
            verify(model).supportedCapabilities();
        }
    }


    interface PersonExtractor4 {

        class Person {

            String name;
            String[] favouriteColors;
        }

        Person extractPersonFrom(String text);
    }

    @Test
    protected void should_extract_pojo_with_array_of_primitives() {

        for (ChatLanguageModel model : models()) {

            // given
            model = spy(model);

            PersonExtractor4 personExtractor = AiServices.create(PersonExtractor4.class, model);

            String text = "Klaus likes orange and green";

            // when
            PersonExtractor4.Person person = personExtractor.extractPersonFrom(text);

            // then
            assertThat(person.name).isEqualTo("Klaus");
            assertThat(person.favouriteColors).containsExactly("orange", "green");

            verify(model).chat(ChatRequest.builder()
                .messages(singletonList(userMessage(text)))
                .responseFormat(ResponseFormat.builder()
                    .type(JSON)
                    .jsonSchema(JsonSchema.builder()
                        .name("Person")
                        .rootElement(JsonObjectSchema.builder()
                            .addStringProperty("name")
                            .addProperty("favouriteColors", JsonArraySchema.builder()
                                .items(new JsonStringSchema())
                                .build())
                            .required("name", "favouriteColors")
                            .build())
                        .build())
                    .build())
                .build());
            verify(model).supportedCapabilities();
        }
    }

    interface PersonExtractor5 {

        class Person {

            String name;
            List<String> favouriteColors;
        }

        Person extractPersonFrom(String text);
    }

    @Test
    protected void should_extract_pojo_with_list_of_primitives() {

        for (ChatLanguageModel model : models()) {

            // given
            model = spy(model);

            PersonExtractor5 personExtractor = AiServices.create(PersonExtractor5.class, model);

            String text = "Klaus likes orange and green";

            // when
            PersonExtractor5.Person person = personExtractor.extractPersonFrom(text);

            // then
            assertThat(person.name).isEqualTo("Klaus");
            assertThat(person.favouriteColors).containsExactly("orange", "green");

            verify(model).chat(ChatRequest.builder()
                .messages(singletonList(userMessage(text)))
                .responseFormat(ResponseFormat.builder()
                    .type(JSON)
                    .jsonSchema(JsonSchema.builder()
                        .name("Person")
                        .rootElement(JsonObjectSchema.builder()
                            .addStringProperty("name")
                            .addProperty("favouriteColors", JsonArraySchema.builder()
                                .items(new JsonStringSchema())
                                .build())
                            .required("name", "favouriteColors")
                            .build())
                        .build())
                    .build())
                .build());
            verify(model).supportedCapabilities();
        }
    }


    interface PersonExtractor6 {

        class Person {

            String name;
            Set<String> favouriteColors;
        }

        Person extractPersonFrom(String text);
    }

    @Test
    protected void should_extract_pojo_with_set_of_primitives() {

        for (ChatLanguageModel model : models()) {

            // given
            model = spy(model);

            PersonExtractor6 personExtractor = AiServices.create(PersonExtractor6.class, model);

            String text = "Klaus likes orange and green";

            // when
            PersonExtractor6.Person person = personExtractor.extractPersonFrom(text);

            // then
            assertThat(person.name).isEqualTo("Klaus");
            assertThat(person.favouriteColors).containsExactly("orange", "green");

            verify(model).chat(ChatRequest.builder()
                .messages(singletonList(userMessage(text)))
                .responseFormat(ResponseFormat.builder()
                    .type(JSON)
                    .jsonSchema(JsonSchema.builder()
                        .name("Person")
                        .rootElement(JsonObjectSchema.builder()
                            .addStringProperty("name")
                            .addProperty("favouriteColors", JsonArraySchema.builder()
                                .items(new JsonStringSchema())
                                .build())
                            .required("name", "favouriteColors")
                            .build())
                        .build())
                    .build())
                .build());
            verify(model).supportedCapabilities();
        }
    }


    interface PersonExtractor7 {

        class Person {

            String name;
            Pet[] pets;
        }

        class Pet {

            String name;
        }

        Person extractPersonFrom(String text);
    }

    @Test
    protected void should_extract_pojo_with_array_of_pojos() {

        for (ChatLanguageModel model : models()) {

            // given
            model = spy(model);

            PersonExtractor7 personExtractor = AiServices.create(PersonExtractor7.class, model);

            String text = "Klaus has 2 pets: Peanut and Muffin";

            // when
            PersonExtractor7.Person person = personExtractor.extractPersonFrom(text);

            // then
            assertThat(person.name).isEqualTo("Klaus");
            assertThat(person.pets).hasSize(2);
            assertThat(person.pets[0].name).isEqualTo("Peanut");
            assertThat(person.pets[1].name).isEqualTo("Muffin");

            verify(model).chat(ChatRequest.builder()
                .messages(singletonList(userMessage(text)))
                .responseFormat(ResponseFormat.builder()
                    .type(JSON)
                    .jsonSchema(JsonSchema.builder()
                        .name("Person")
                        .rootElement(JsonObjectSchema.builder()
                            .addStringProperty("name")
                            .addProperty("pets", JsonArraySchema.builder()
                                .items(JsonObjectSchema.builder()
                                    .addStringProperty("name")
                                    .required("name")
                                    .build())
                                .build())
                            .required("name", "pets")
                            .build())
                        .build())
                    .build())
                .build());
            verify(model).supportedCapabilities();
        }
    }


    interface PersonExtractor8 {

        class Person {

            String name;
            List<Pet> pets;
        }

        class Pet {

            String name;
        }

        Person extractPersonFrom(String text);
    }

    @Test
    protected void should_extract_pojo_with_list_of_pojos() {

        for (ChatLanguageModel model : models()) {

            // given
            model = spy(model);

            PersonExtractor8 personExtractor = AiServices.create(PersonExtractor8.class, model);

            String text = "Klaus has 2 pets: Peanut and Muffin";

            // when
            PersonExtractor8.Person person = personExtractor.extractPersonFrom(text);

            // then
            assertThat(person.name).isEqualTo("Klaus");
            assertThat(person.pets).hasSize(2);
            assertThat(person.pets.get(0).name).isEqualTo("Peanut");
            assertThat(person.pets.get(1).name).isEqualTo("Muffin");

            verify(model).chat(ChatRequest.builder()
                .messages(singletonList(userMessage(text)))
                .responseFormat(ResponseFormat.builder()
                    .type(JSON)
                    .jsonSchema(JsonSchema.builder()
                        .name("Person")
                        .rootElement(JsonObjectSchema.builder()
                            .addStringProperty("name")
                            .addProperty("pets", JsonArraySchema.builder()
                                .items(JsonObjectSchema.builder()
                                    .addStringProperty("name")
                                    .required("name")
                                    .build())
                                .build())
                            .required("name", "pets")
                            .build())
                        .build())
                    .build())
                .build());
            verify(model).supportedCapabilities();
        }
    }


    interface PersonExtractor9 {

        class Person {

            String name;
            Set<Pet> pets;
        }

        class Pet {

            String name;
        }

        Person extractPersonFrom(String text);
    }

    @Test
    protected void should_extract_pojo_with_set_of_pojos() {

        for (ChatLanguageModel model : models()) {

            // given
            model = spy(model);

            PersonExtractor9 personExtractor = AiServices.create(PersonExtractor9.class, model);

            String text = "Klaus has 2 pets: Peanut and Muffin";

            // when
            PersonExtractor9.Person person = personExtractor.extractPersonFrom(text);

            // then
            assertThat(person.name).isEqualTo("Klaus");
            assertThat(person.pets).hasSize(2);
            Iterator<PersonExtractor9.Pet> iterator = person.pets.iterator();
            assertThat(iterator.next().name).isEqualTo("Peanut");
            assertThat(iterator.next().name).isEqualTo("Muffin");

            verify(model).chat(ChatRequest.builder()
                .messages(singletonList(userMessage(text)))
                .responseFormat(ResponseFormat.builder()
                    .type(JSON)
                    .jsonSchema(JsonSchema.builder()
                        .name("Person")
                        .rootElement(JsonObjectSchema.builder()
                            .addStringProperty("name")
                            .addProperty("pets", JsonArraySchema.builder()
                                .items(JsonObjectSchema.builder()
                                    .addStringProperty("name")
                                    .required("name")
                                    .build())
                                .build())
                            .required("name", "pets")
                            .build())
                        .build())
                    .build())
                .build());
            verify(model).supportedCapabilities();
        }
    }


    interface PersonExtractor10 {

        class Person {

            String name;
            Group[] groups;
        }

        enum Group {

            A, B, C
        }

        Person extractPersonFrom(String text);
    }

    @Test
    protected void should_extract_pojo_with_array_of_enums() {

        for (ChatLanguageModel model : models()) {

            // given
            model = spy(model);

            PersonExtractor10 personExtractor = AiServices.create(PersonExtractor10.class, model);

            String text = "Klaus is assigned to groups A and C";

            // when
            PersonExtractor10.Person person = personExtractor.extractPersonFrom(text);

            // then
            assertThat(person.name).isEqualTo("Klaus");
            assertThat(person.groups).containsExactly(PersonExtractor10.Group.A, PersonExtractor10.Group.C);


            verify(model).chat(ChatRequest.builder()
                .messages(singletonList(userMessage(text)))
                .responseFormat(ResponseFormat.builder()
                    .type(JSON)
                    .jsonSchema(JsonSchema.builder()
                        .name("Person")
                        .rootElement(JsonObjectSchema.builder()
                            .properties(new LinkedHashMap<String, JsonSchemaElement>() {{
                                put("name", new JsonStringSchema());
                                put("groups", JsonArraySchema.builder()
                                    .items(JsonEnumSchema.builder()
                                        .enumValues("A", "B", "C")
                                        .build())
                                    .build());
                            }})
                            .required("name", "groups")
                            .build())
                        .build())
                    .build())
                .build());
            verify(model).supportedCapabilities();
        }
    }


    interface PersonExtractor11 {

        class Person {

            String name;
            List<Group> groups;
        }

        enum Group {

            A, B, C
        }

        Person extractPersonFrom(String text);
    }

    @Test
    protected void should_extract_pojo_with_list_of_enums() {

        for (ChatLanguageModel model : models()) {

            // given
            model = spy(model);

            PersonExtractor11 personExtractor = AiServices.create(PersonExtractor11.class, model);

            String text = "Klaus is assigned to groups A and C";

            // when
            PersonExtractor11.Person person = personExtractor.extractPersonFrom(text);

            // then
            assertThat(person.name).isEqualTo("Klaus");
            assertThat(person.groups).containsExactly(PersonExtractor11.Group.A, PersonExtractor11.Group.C);

            verify(model).chat(ChatRequest.builder()
                .messages(singletonList(userMessage(text)))
                .responseFormat(ResponseFormat.builder()
                    .type(JSON)
                    .jsonSchema(JsonSchema.builder()
                        .name("Person")
                        .rootElement(JsonObjectSchema.builder()
                            .properties(new LinkedHashMap<String, JsonSchemaElement>() {{
                                put("name", new JsonStringSchema());
                                put("groups", JsonArraySchema.builder()
                                    .items(JsonEnumSchema.builder()
                                        .enumValues("A", "B", "C")
                                        .build())
                                    .build());
                            }})
                            .required("name", "groups")
                            .build())
                        .build())
                    .build())
                .build());
            verify(model).supportedCapabilities();
        }
    }


    interface PersonExtractor12 {

        class Person {

            String name;
            Set<Group> groups;
        }

        enum Group {

            A, B, C
        }

        Person extractPersonFrom(String text);
    }

    @Test
    protected void should_extract_pojo_with_set_of_enums() {

        for (ChatLanguageModel model : models()) {

            // given
            model = spy(model);

            PersonExtractor12 personExtractor = AiServices.create(PersonExtractor12.class, model);

            String text = "Klaus is assigned to groups A and C";

            // when
            PersonExtractor12.Person person = personExtractor.extractPersonFrom(text);

            // then
            assertThat(person.name).isEqualTo("Klaus");
            assertThat(person.groups).containsExactly(PersonExtractor12.Group.A, PersonExtractor12.Group.C);

            verify(model).chat(ChatRequest.builder()
                .messages(singletonList(userMessage(text)))
                .responseFormat(ResponseFormat.builder()
                    .type(JSON)
                    .jsonSchema(JsonSchema.builder()
                        .name("Person")
                        .rootElement(JsonObjectSchema.builder()
                            .properties(new LinkedHashMap<String, JsonSchemaElement>() {{
                                put("name", new JsonStringSchema());
                                put("groups", JsonArraySchema.builder()
                                    .items(JsonEnumSchema.builder()
                                        .enumValues("A", "B", "C")
                                        .build())
                                    .build());
                            }})
                            .required("name", "groups")
                            .build())
                        .build())
                    .build())
                .build());
            verify(model).supportedCapabilities();
        }
    }


    interface PersonExtractor13 {

        class Person {

            String name;
            LocalDate birthDate;
            LocalTime birthTime;
            LocalDateTime birthDateTime;
        }

        Person extractPersonFrom(String text);
    }

    @Test
    protected void should_extract_pojo_with_local_date_time_fields() {

        for (ChatLanguageModel model : models()) {

            // given
            model = spy(model);

            PersonExtractor13 personExtractor = AiServices.create(PersonExtractor13.class, model);

            String text = "Klaus was born at 14:43 on 12th of August 1976";

            // when
            PersonExtractor13.Person person = personExtractor.extractPersonFrom(text);

            // then
            assertThat(person.name).isEqualTo("Klaus");
            assertThat(person.birthDate).isEqualTo(LocalDate.of(1976, 8, 12));
            assertThat(person.birthTime).isEqualTo(LocalTime.of(14, 43));
            assertThat(person.birthDateTime)
                .isEqualTo(LocalDateTime.of(1976, 8, 12, 14, 43));

            verify(model).chat(ChatRequest.builder()
                .messages(singletonList(userMessage(text)))
                .responseFormat(ResponseFormat.builder()
                    .type(JSON)
                    .jsonSchema(JsonSchema.builder()
                        .name("Person")
                        .rootElement(JsonObjectSchema.builder()
                            .properties(new LinkedHashMap<String, JsonSchemaElement>() {{
                                put("name", new JsonStringSchema());
                                put("birthDate", JsonObjectSchema.builder()
                                    .properties(new LinkedHashMap<String, JsonSchemaElement>() {{
                                        put("year", new JsonIntegerSchema());
                                        put("month", new JsonIntegerSchema());
                                        put("day", new JsonIntegerSchema());
                                    }})
                                    .required("year", "month", "day")
                                    .build());
                                put("birthTime", JsonObjectSchema.builder()
                                    .properties(new LinkedHashMap<String, JsonSchemaElement>() {{
                                        put("hour", new JsonIntegerSchema());
                                        put("minute", new JsonIntegerSchema());
                                        put("second", new JsonIntegerSchema());
                                        put("nano", new JsonIntegerSchema());
                                    }})
                                    .required("hour", "minute", "second", "nano")
                                    .build());
                                put("birthDateTime", JsonObjectSchema.builder()
                                    .properties(new LinkedHashMap<String, JsonSchemaElement>() {{
                                        put("date", JsonObjectSchema.builder()
                                            .properties(new LinkedHashMap<String, JsonSchemaElement>() {{
                                                put("year", new JsonIntegerSchema());
                                                put("month", new JsonIntegerSchema());
                                                put("day", new JsonIntegerSchema());
                                            }})
                                            .required("year", "month", "day")
                                            .build());
                                        put("time", JsonObjectSchema.builder()
                                            .properties(new LinkedHashMap<String, JsonSchemaElement>() {{
                                                put("hour", new JsonIntegerSchema());
                                                put("minute", new JsonIntegerSchema());
                                                put("second", new JsonIntegerSchema());
                                                put("nano", new JsonIntegerSchema());
                                            }})
                                            .required("hour", "minute", "second", "nano")
                                            .build());
                                    }})
                                    .required("date", "time")
                                    .build());
                            }})
                            .required("name", "birthDate", "birthTime", "birthDateTime")
                            .build())
                        .build())
                    .build())
                .build());
            verify(model).supportedCapabilities();
        }
    }


    interface PersonExtractor14 {

        class Person {

            String name;
        }

        Result<Person> extractPersonFrom(String text);
    }

    @Test
    protected void should_return_result_with_pojo() {

        for (ChatLanguageModel model : models()) {

            // given
            model = spy(model);

            PersonExtractor14 personExtractor = AiServices.create(PersonExtractor14.class, model);

            String text = "Klaus";

            // when
            Result<PersonExtractor14.Person> result = personExtractor.extractPersonFrom(text);
            PersonExtractor14.Person person = result.content();

            // then
            assertThat(person.name).isEqualTo("Klaus");

            verify(model).chat(ChatRequest.builder()
                .messages(singletonList(userMessage(text)))
                .responseFormat(ResponseFormat.builder()
                    .type(JSON)
                    .jsonSchema(JsonSchema.builder()
                        .name("Person")
                        .rootElement(JsonObjectSchema.builder()
                            .properties(new LinkedHashMap<String, JsonSchemaElement>() {{
                                put("name", new JsonStringSchema());
                            }})
                            .required("name")
                            .build())
                        .build())
                    .build())
                .build());
            verify(model).supportedCapabilities();
        }
    }

    interface PersonExtractor15 {

        class Person {

            String name;
            List<Person> children;
        }

        Person extractPersonFrom(String text);
    }

    @Test
    @EnabledIf("supportsRecursion")
    void should_extract_pojo_with_recursion() {

        for (ChatLanguageModel model : models()) {

            // given
            model = spy(model);

            PersonExtractor15 personExtractor = AiServices.create(PersonExtractor15.class, model);

            String text = "Francine has 2 children: Steve and Hayley";

            // when
            PersonExtractor15.Person person = personExtractor.extractPersonFrom(text);

            // then
            assertThat(person.name).isEqualTo("Francine");
            assertThat(person.children).hasSize(2);
            assertThat(person.children.get(0).name).isEqualTo("Steve");
            assertThat(person.children.get(0).children).isNullOrEmpty();
            assertThat(person.children.get(1).name).isEqualTo("Hayley");
            assertThat(person.children.get(1).children).isNullOrEmpty();

            String reference = generateUUIDFrom(PersonExtractor15.Person.class.getName());

            verify(model).chat(ChatRequest.builder()
<<<<<<< HEAD
                .messages(singletonList(userMessage(text)))
                .responseFormat(ResponseFormat.builder()
                    .type(JSON)
                    .jsonSchema(JsonSchema.builder()
                        .name("Person")
                        .rootElement(JsonObjectSchema.builder()
                            .properties(new LinkedHashMap<>() {{
                                put("name", new JsonStringSchema());
                                put("children", JsonArraySchema.builder()
                                    .items(JsonReferenceSchema.builder()
                                        .reference(reference)
                                        .build())
                                    .build());
                            }})
                            .required("name", "children")
                            .definitions(singletonMap(reference, JsonObjectSchema.builder()
                                .properties(new LinkedHashMap<String, JsonSchemaElement>() {{
                                    put("name", new JsonStringSchema());
                                    put("children", JsonArraySchema.builder()
                                        .items(JsonReferenceSchema.builder()
                                            .reference(reference)
=======
                    .messages(singletonList(userMessage(text)))
                    .responseFormat(ResponseFormat.builder()
                            .type(JSON)
                            .jsonSchema(JsonSchema.builder()
                                    .name("Person")
                                    .rootElement(JsonObjectSchema.builder()
                                            .addStringProperty("name")
                                            .addProperty("children", JsonArraySchema.builder()
                                                    .items(JsonReferenceSchema.builder()
                                                            .reference(reference)
                                                            .build())
                                                    .build())
                                            .required("name", "children")
                                            .definitions(Map.of(reference, JsonObjectSchema.builder()
                                                    .addStringProperty("name")
                                                    .addProperty("children", JsonArraySchema.builder()
                                                            .items(JsonReferenceSchema.builder()
                                                                    .reference(reference)
                                                                    .build())
                                                            .build())
                                                    .required("name", "children")
                                                    .build()))
>>>>>>> c428f3a8
                                            .build())
                                        .build());
                                }})
                                .required("name", "children")
                                .build()))
                            .build())
                        .build())
                    .build())
                .build());
            verify(model).supportedCapabilities();
        }
    }

    protected boolean supportsRecursion() {
        return false;
    }


    // Enums

    interface EnumExtractor {

        enum MaritalStatus {

            SINGLE, MARRIED
        }

        MaritalStatus extractEnumFrom(String text);
    }

    @Test
    void should_extract_enum() {

        for (ChatLanguageModel model : models()) {

            // given
            model = spy(model);

            EnumExtractor enumExtractor = AiServices.create(EnumExtractor.class, model);

            String text = "Klaus is 37 years old, 1.78m height and single.";

            // when
            EnumExtractor.MaritalStatus maritalStatus = enumExtractor.extractEnumFrom(text);

            // then
            assertThat(maritalStatus).isEqualTo(SINGLE);

            verify(model).chat(ChatRequest.builder()
                .messages(singletonList(userMessage(text)))
                .responseFormat(ResponseFormat.builder()
                    .type(JSON)
                    .jsonSchema(JsonSchema.builder()
                        .name("MaritalStatus")
                        .rootElement(JsonObjectSchema.builder()
                            .addEnumProperty("value", List.of("SINGLE", "MARRIED"))
                            .build())
                        .build())
                    .build())
                .build());
            verify(model).supportedCapabilities();
        }
    }

    interface EnumListExtractor {

        enum MaritalStatus {

            SINGLE, MARRIED
        }

        List<MaritalStatus> extractListOfEnumsFrom(String text);
    }

    @Test
    void should_extract_list_of_enums() {

        for (ChatLanguageModel model : models()) {

            // given
            model = spy(model);

            EnumListExtractor enumListExtractor = AiServices.create(EnumListExtractor.class, model);

            String text = "Klaus is 37 years old, 1.78m height and single. " +
                "Franny is 35 years old, 1.65m height and married." +
                "Staniel is 33 years old, 1.70m height and married.";

            // when
            List<MaritalStatus> maritalStatuses = enumListExtractor.extractListOfEnumsFrom(text);

            // then
            assertThat(maritalStatuses).containsExactly(MaritalStatus.SINGLE, MARRIED, MARRIED);

            verify(model).chat(ChatRequest.builder()
                .messages(singletonList(userMessage(text)))
                .responseFormat(ResponseFormat.builder()
                    .type(JSON)
                    .jsonSchema(JsonSchema.builder()
                        .name("List_of_MaritalStatus")
                        .rootElement(JsonObjectSchema.builder()
                            .addProperty("items", JsonArraySchema.builder()
                                .items(JsonEnumSchema.builder()
                                    .enumValues("SINGLE", "MARRIED")
                                    .build())
                                .build())
                            .required("items")
                            .build())
                        .build())
                    .build())
                .build());
            verify(model).supportedCapabilities();
        }
    }

    interface EnumSetExtractor {

        enum WeatherCharacteristic {

            SUNNY, RAINY, CLOUDY, WINDY
        }

        Set<WeatherCharacteristic> extractSetOfEnumsFrom(String text);
    }

    @Test
    void should_extract_set_of_enums() {

        for (ChatLanguageModel model : models()) {

            // given
            model = spy(model);

            EnumSetExtractor enumSetExtractor = AiServices.create(EnumSetExtractor.class, model);

            String text = "The weather in Berlin was sunny and windy." +
                " Paris experienced rainy and cloudy weather." +
                " New York had cloudy and windy weather.";

            // when
            Set<WeatherCharacteristic> weatherCharacteristics = enumSetExtractor.extractSetOfEnumsFrom(text);

            // then
            assertThat(weatherCharacteristics).containsExactlyInAnyOrder(SUNNY, WINDY, RAINY, CLOUDY);

            verify(model).chat(ChatRequest.builder()
                .messages(singletonList(userMessage(text)))
                .responseFormat(ResponseFormat.builder()
                    .type(JSON)
                    .jsonSchema(JsonSchema.builder()
                        .name("Set_of_WeatherCharacteristic")
                        .rootElement(JsonObjectSchema.builder()
                            .addProperty("items", JsonArraySchema.builder()
                                .items(JsonEnumSchema.builder()
                                    .enumValues("SUNNY", "RAINY", "CLOUDY", "WINDY")
                                    .build())
                                .build())
                            .required("items")
                            .build())
                        .build())
                    .build())
                .build());
            verify(model).supportedCapabilities();
        }
    }
}<|MERGE_RESOLUTION|>--- conflicted
+++ resolved
@@ -1047,29 +1047,6 @@
             String reference = generateUUIDFrom(PersonExtractor15.Person.class.getName());
 
             verify(model).chat(ChatRequest.builder()
-<<<<<<< HEAD
-                .messages(singletonList(userMessage(text)))
-                .responseFormat(ResponseFormat.builder()
-                    .type(JSON)
-                    .jsonSchema(JsonSchema.builder()
-                        .name("Person")
-                        .rootElement(JsonObjectSchema.builder()
-                            .properties(new LinkedHashMap<>() {{
-                                put("name", new JsonStringSchema());
-                                put("children", JsonArraySchema.builder()
-                                    .items(JsonReferenceSchema.builder()
-                                        .reference(reference)
-                                        .build())
-                                    .build());
-                            }})
-                            .required("name", "children")
-                            .definitions(singletonMap(reference, JsonObjectSchema.builder()
-                                .properties(new LinkedHashMap<String, JsonSchemaElement>() {{
-                                    put("name", new JsonStringSchema());
-                                    put("children", JsonArraySchema.builder()
-                                        .items(JsonReferenceSchema.builder()
-                                            .reference(reference)
-=======
                     .messages(singletonList(userMessage(text)))
                     .responseFormat(ResponseFormat.builder()
                             .type(JSON)
@@ -1092,7 +1069,6 @@
                                                             .build())
                                                     .required("name", "children")
                                                     .build()))
->>>>>>> c428f3a8
                                             .build())
                                         .build());
                                 }})
