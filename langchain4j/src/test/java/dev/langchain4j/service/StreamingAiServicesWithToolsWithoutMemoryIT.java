package dev.langchain4j.service;

import dev.langchain4j.agent.tool.P;
import dev.langchain4j.agent.tool.Tool;
import dev.langchain4j.data.message.AiMessage;
import dev.langchain4j.data.message.ChatMessage;
import dev.langchain4j.data.message.ChatMessageType;
import dev.langchain4j.data.message.UserMessage;
import dev.langchain4j.model.chat.StreamingChatLanguageModel;
import dev.langchain4j.model.chat.request.ChatRequest;
import dev.langchain4j.model.openai.OpenAiStreamingChatModel;
import dev.langchain4j.model.output.Response;
import dev.langchain4j.model.output.TokenUsage;
import org.junit.jupiter.api.Test;
import org.junit.jupiter.api.condition.EnabledIfEnvironmentVariable;
import org.junit.jupiter.api.extension.ExtendWith;
import org.mockito.ArgumentCaptor;
import org.mockito.Captor;
import org.mockito.Spy;
import org.mockito.junit.jupiter.MockitoExtension;

import java.util.List;
import java.util.concurrent.CompletableFuture;
import java.util.concurrent.TimeUnit;

import static dev.langchain4j.model.openai.OpenAiChatModelName.GPT_4_O_MINI;
import static dev.langchain4j.model.output.FinishReason.STOP;
import static org.assertj.core.api.Assertions.assertThat;
import static org.mockito.Mockito.any;
<<<<<<< HEAD
=======
import static org.mockito.Mockito.anyList;
>>>>>>> 95b069ca
import static org.mockito.Mockito.spy;
import static org.mockito.Mockito.times;
import static org.mockito.Mockito.verify;
import static org.mockito.Mockito.verifyNoMoreInteractions;

@ExtendWith(MockitoExtension.class)
@EnabledIfEnvironmentVariable(named = "OPENAI_API_KEY", matches = ".+")
class StreamingAiServicesWithToolsWithoutMemoryIT {

    @Spy
    StreamingChatLanguageModel spyModel = OpenAiStreamingChatModel.builder()
            .baseUrl(System.getenv("OPENAI_BASE_URL"))
            .apiKey(System.getenv("OPENAI_API_KEY"))
            .organizationId(System.getenv("OPENAI_ORGANIZATION_ID"))
            .temperature(0.0)
            .logRequests(true)
            .logResponses(true)
            .build();

    @Captor
    ArgumentCaptor<ChatRequest> chatRequestCaptor;

    interface Assistant {

        TokenStream chat(String userMessage);
    }

    static class Calculator {

        @Tool("calculates the square root of the provided number")
        double squareRoot(@P("number to operate on") double number) {
            System.out.printf("called squareRoot(%s)%n", number);
            return Math.sqrt(number);
        }
    }

    @Test
    void should_execute_a_tool_then_answer() throws Exception {

        // given
        Calculator calculator = spy(new Calculator());

        Assistant assistant = AiServices
                .builder(Assistant.class)
                .streamingChatLanguageModel(spyModel)
                .tools(calculator)
                .build();

        String userMessage = "What is the square root of 485906798473894056 in scientific notation?";

        // when
        CompletableFuture<Response<AiMessage>> future = new CompletableFuture<>();
        assistant.chat(userMessage)
                .onNext(token -> {
                })
                .onComplete(future::complete)
                .onError(future::completeExceptionally)
                .start();
        Response<AiMessage> response = future.get(60, TimeUnit.SECONDS);

        // then
        assertThat(response.content().text()).contains("6.97");
        assertThat(response.finishReason()).isEqualTo(STOP);

        TokenUsage tokenUsage = response.tokenUsage();
        assertThat(tokenUsage.inputTokenCount()).isPositive();
        assertThat(tokenUsage.outputTokenCount()).isPositive();
        assertThat(tokenUsage.totalTokenCount())
                .isEqualTo(tokenUsage.inputTokenCount() + tokenUsage.outputTokenCount());

        verify(calculator).squareRoot(485906798473894056.0);
        verifyNoMoreInteractions(calculator);

        verify(spyModel, times(2)).chat(chatRequestCaptor.capture(), any());
        List<ChatRequest> allChatRequests = chatRequestCaptor.getAllValues();

        List<ChatMessage> firstGenerateSendMessages = allChatRequests.get(0).messages();
        assertThat(firstGenerateSendMessages).hasSize(1);
        assertThat(firstGenerateSendMessages.get(0).type()).isEqualTo(ChatMessageType.USER);
        assertThat(((UserMessage) firstGenerateSendMessages.get(0)).singleText()).isEqualTo(userMessage);

        List<ChatMessage> secondGenerateSendMessages = allChatRequests.get(1).messages();
        assertThat(secondGenerateSendMessages).hasSize(3);
        assertThat(secondGenerateSendMessages.get(0).type()).isEqualTo(ChatMessageType.USER);
        assertThat(((UserMessage) secondGenerateSendMessages.get(0)).singleText()).isEqualTo(userMessage);
        assertThat(secondGenerateSendMessages.get(1).type()).isEqualTo(ChatMessageType.AI);
        assertThat(secondGenerateSendMessages.get(2).type()).isEqualTo(ChatMessageType.TOOL_EXECUTION_RESULT);
    }

    @Test
    void should_execute_multiple_tools_sequentially_then_answer() throws Exception {

        // given
        Calculator calculator = spy(new Calculator());

        StreamingChatLanguageModel model = OpenAiStreamingChatModel
                .builder()
                .baseUrl(System.getenv("OPENAI_BASE_URL"))
                .apiKey(System.getenv("OPENAI_API_KEY"))
                .organizationId(System.getenv("OPENAI_ORGANIZATION_ID"))
                .modelName(GPT_4_O_MINI)
                .parallelToolCalls(false) // to force the model to call tools sequentially
                .temperature(0.0)
                .logRequests(true)
                .logResponses(true)
                .build();

        StreamingChatLanguageModel spyModel = spy(model);

        Assistant assistant = AiServices
                .builder(Assistant.class)
                .streamingChatLanguageModel(spyModel)
                .tools(calculator)
                .build();

        String userMessage = "What is the square root of 485906798473894056 and 97866249624785 in scientific notation?";

        // when
        CompletableFuture<Response<AiMessage>> future = new CompletableFuture<>();
        assistant.chat(userMessage)
                .onNext(token -> {
                })
                .onComplete(future::complete)
                .onError(future::completeExceptionally)
                .start();
        Response<AiMessage> response = future.get(60, TimeUnit.SECONDS);

        // then
        assertThat(response.content().text()).contains("6.97", "9.89");
        assertThat(response.finishReason()).isEqualTo(STOP);

        TokenUsage tokenUsage = response.tokenUsage();
        assertThat(tokenUsage.inputTokenCount()).isPositive();
        assertThat(tokenUsage.outputTokenCount()).isPositive();
        assertThat(tokenUsage.totalTokenCount())
                .isEqualTo(tokenUsage.inputTokenCount() + tokenUsage.outputTokenCount());

        verify(calculator).squareRoot(485906798473894056.0);
        verify(calculator).squareRoot(97866249624785.0);
        verifyNoMoreInteractions(calculator);

        verify(spyModel, times(3)).chat(chatRequestCaptor.capture(), any());
        List<ChatRequest> allChatRequests = chatRequestCaptor.getAllValues();

        List<ChatMessage> firstGenerateSendMessages = allChatRequests.get(0).messages();
        assertThat(firstGenerateSendMessages).hasSize(1);
        assertThat(firstGenerateSendMessages.get(0).type()).isEqualTo(ChatMessageType.USER);
        assertThat(((UserMessage) firstGenerateSendMessages.get(0)).singleText()).isEqualTo(userMessage);

        List<ChatMessage> secondGenerateSendMessages = allChatRequests.get(1).messages();
        assertThat(secondGenerateSendMessages).hasSize(3);
        assertThat(secondGenerateSendMessages.get(0).type()).isEqualTo(ChatMessageType.USER);
        assertThat(((UserMessage) secondGenerateSendMessages.get(0)).singleText()).isEqualTo(userMessage);
        assertThat(secondGenerateSendMessages.get(1).type()).isEqualTo(ChatMessageType.AI);
        assertThat(secondGenerateSendMessages.get(2).type()).isEqualTo(ChatMessageType.TOOL_EXECUTION_RESULT);

        List<ChatMessage> thirdGenerateSendMessages = allChatRequests.get(2).messages();
        assertThat(thirdGenerateSendMessages).hasSize(5);
        assertThat(thirdGenerateSendMessages.get(0).type()).isEqualTo(ChatMessageType.USER);
        assertThat(((UserMessage) thirdGenerateSendMessages.get(0)).singleText()).isEqualTo(userMessage);
        assertThat(thirdGenerateSendMessages.get(1).type()).isEqualTo(ChatMessageType.AI);
        assertThat(thirdGenerateSendMessages.get(2).type()).isEqualTo(ChatMessageType.TOOL_EXECUTION_RESULT);
        assertThat(thirdGenerateSendMessages.get(3).type()).isEqualTo(ChatMessageType.AI);
        assertThat(thirdGenerateSendMessages.get(4).type()).isEqualTo(ChatMessageType.TOOL_EXECUTION_RESULT);
    }

    @Test
    void should_execute_multiple_tools_in_parallel_then_answer() throws Exception {

        // given
        Calculator calculator = spy(new Calculator());

        Assistant assistant = AiServices
                .builder(Assistant.class)
                .streamingChatLanguageModel(spyModel)
                .tools(calculator)
                .build();

        String userMessage = "What is the square root of 485906798473894056 and 97866249624785 in scientific notation?";

        // when
        CompletableFuture<Response<AiMessage>> future = new CompletableFuture<>();
        assistant.chat(userMessage)
                .onNext(token -> {
                })
                .onComplete(future::complete)
                .onError(future::completeExceptionally)
                .start();
        Response<AiMessage> response = future.get(60, TimeUnit.SECONDS);

        // then
        assertThat(response.content().text()).contains("6.97", "9.89");
        assertThat(response.finishReason()).isEqualTo(STOP);

        TokenUsage tokenUsage = response.tokenUsage();
        assertThat(tokenUsage.inputTokenCount()).isPositive();
        assertThat(tokenUsage.outputTokenCount()).isPositive();
        assertThat(tokenUsage.totalTokenCount())
                .isEqualTo(tokenUsage.inputTokenCount() + tokenUsage.outputTokenCount());

        verify(calculator).squareRoot(485906798473894056.0);
        verify(calculator).squareRoot(97866249624785.0);
        verifyNoMoreInteractions(calculator);

        verify(spyModel, times(2)).chat(chatRequestCaptor.capture(), any());
        List<ChatRequest> allChatRequests = chatRequestCaptor.getAllValues();

        List<ChatMessage> firstGenerateSendMessages = allChatRequests.get(0).messages();
        assertThat(firstGenerateSendMessages).hasSize(1);
        assertThat(firstGenerateSendMessages.get(0).type()).isEqualTo(ChatMessageType.USER);
        assertThat(((UserMessage) firstGenerateSendMessages.get(0)).singleText()).isEqualTo(userMessage);

        List<ChatMessage> secondGenerateSendMessages = allChatRequests.get(1).messages();
        assertThat(secondGenerateSendMessages).hasSize(4);
        assertThat(secondGenerateSendMessages.get(0).type()).isEqualTo(ChatMessageType.USER);
        assertThat(((UserMessage) secondGenerateSendMessages.get(0)).singleText()).isEqualTo(userMessage);
        assertThat(secondGenerateSendMessages.get(1).type()).isEqualTo(ChatMessageType.AI);
        assertThat(secondGenerateSendMessages.get(2).type()).isEqualTo(ChatMessageType.TOOL_EXECUTION_RESULT);
        assertThat(secondGenerateSendMessages.get(3).type()).isEqualTo(ChatMessageType.TOOL_EXECUTION_RESULT);
    }
}<|MERGE_RESOLUTION|>--- conflicted
+++ resolved
@@ -27,10 +27,6 @@
 import static dev.langchain4j.model.output.FinishReason.STOP;
 import static org.assertj.core.api.Assertions.assertThat;
 import static org.mockito.Mockito.any;
-<<<<<<< HEAD
-=======
-import static org.mockito.Mockito.anyList;
->>>>>>> 95b069ca
 import static org.mockito.Mockito.spy;
 import static org.mockito.Mockito.times;
 import static org.mockito.Mockito.verify;
@@ -42,13 +38,13 @@
 
     @Spy
     StreamingChatLanguageModel spyModel = OpenAiStreamingChatModel.builder()
-            .baseUrl(System.getenv("OPENAI_BASE_URL"))
-            .apiKey(System.getenv("OPENAI_API_KEY"))
-            .organizationId(System.getenv("OPENAI_ORGANIZATION_ID"))
-            .temperature(0.0)
-            .logRequests(true)
-            .logResponses(true)
-            .build();
+        .baseUrl(System.getenv("OPENAI_BASE_URL"))
+        .apiKey(System.getenv("OPENAI_API_KEY"))
+        .organizationId(System.getenv("OPENAI_ORGANIZATION_ID"))
+        .temperature(0.0)
+        .logRequests(true)
+        .logResponses(true)
+        .build();
 
     @Captor
     ArgumentCaptor<ChatRequest> chatRequestCaptor;
@@ -74,21 +70,21 @@
         Calculator calculator = spy(new Calculator());
 
         Assistant assistant = AiServices
-                .builder(Assistant.class)
-                .streamingChatLanguageModel(spyModel)
-                .tools(calculator)
-                .build();
+            .builder(Assistant.class)
+            .streamingChatLanguageModel(spyModel)
+            .tools(calculator)
+            .build();
 
         String userMessage = "What is the square root of 485906798473894056 in scientific notation?";
 
         // when
         CompletableFuture<Response<AiMessage>> future = new CompletableFuture<>();
         assistant.chat(userMessage)
-                .onNext(token -> {
-                })
-                .onComplete(future::complete)
-                .onError(future::completeExceptionally)
-                .start();
+            .onNext(token -> {
+            })
+            .onComplete(future::complete)
+            .onError(future::completeExceptionally)
+            .start();
         Response<AiMessage> response = future.get(60, TimeUnit.SECONDS);
 
         // then
@@ -99,7 +95,7 @@
         assertThat(tokenUsage.inputTokenCount()).isPositive();
         assertThat(tokenUsage.outputTokenCount()).isPositive();
         assertThat(tokenUsage.totalTokenCount())
-                .isEqualTo(tokenUsage.inputTokenCount() + tokenUsage.outputTokenCount());
+            .isEqualTo(tokenUsage.inputTokenCount() + tokenUsage.outputTokenCount());
 
         verify(calculator).squareRoot(485906798473894056.0);
         verifyNoMoreInteractions(calculator);
@@ -127,35 +123,35 @@
         Calculator calculator = spy(new Calculator());
 
         StreamingChatLanguageModel model = OpenAiStreamingChatModel
-                .builder()
-                .baseUrl(System.getenv("OPENAI_BASE_URL"))
-                .apiKey(System.getenv("OPENAI_API_KEY"))
-                .organizationId(System.getenv("OPENAI_ORGANIZATION_ID"))
-                .modelName(GPT_4_O_MINI)
-                .parallelToolCalls(false) // to force the model to call tools sequentially
-                .temperature(0.0)
-                .logRequests(true)
-                .logResponses(true)
-                .build();
+            .builder()
+            .baseUrl(System.getenv("OPENAI_BASE_URL"))
+            .apiKey(System.getenv("OPENAI_API_KEY"))
+            .organizationId(System.getenv("OPENAI_ORGANIZATION_ID"))
+            .modelName(GPT_4_O_MINI)
+            .parallelToolCalls(false) // to force the model to call tools sequentially
+            .temperature(0.0)
+            .logRequests(true)
+            .logResponses(true)
+            .build();
 
         StreamingChatLanguageModel spyModel = spy(model);
 
         Assistant assistant = AiServices
-                .builder(Assistant.class)
-                .streamingChatLanguageModel(spyModel)
-                .tools(calculator)
-                .build();
+            .builder(Assistant.class)
+            .streamingChatLanguageModel(spyModel)
+            .tools(calculator)
+            .build();
 
         String userMessage = "What is the square root of 485906798473894056 and 97866249624785 in scientific notation?";
 
         // when
         CompletableFuture<Response<AiMessage>> future = new CompletableFuture<>();
         assistant.chat(userMessage)
-                .onNext(token -> {
-                })
-                .onComplete(future::complete)
-                .onError(future::completeExceptionally)
-                .start();
+            .onNext(token -> {
+            })
+            .onComplete(future::complete)
+            .onError(future::completeExceptionally)
+            .start();
         Response<AiMessage> response = future.get(60, TimeUnit.SECONDS);
 
         // then
@@ -166,7 +162,7 @@
         assertThat(tokenUsage.inputTokenCount()).isPositive();
         assertThat(tokenUsage.outputTokenCount()).isPositive();
         assertThat(tokenUsage.totalTokenCount())
-                .isEqualTo(tokenUsage.inputTokenCount() + tokenUsage.outputTokenCount());
+            .isEqualTo(tokenUsage.inputTokenCount() + tokenUsage.outputTokenCount());
 
         verify(calculator).squareRoot(485906798473894056.0);
         verify(calculator).squareRoot(97866249624785.0);
@@ -204,21 +200,21 @@
         Calculator calculator = spy(new Calculator());
 
         Assistant assistant = AiServices
-                .builder(Assistant.class)
-                .streamingChatLanguageModel(spyModel)
-                .tools(calculator)
-                .build();
+            .builder(Assistant.class)
+            .streamingChatLanguageModel(spyModel)
+            .tools(calculator)
+            .build();
 
         String userMessage = "What is the square root of 485906798473894056 and 97866249624785 in scientific notation?";
 
         // when
         CompletableFuture<Response<AiMessage>> future = new CompletableFuture<>();
         assistant.chat(userMessage)
-                .onNext(token -> {
-                })
-                .onComplete(future::complete)
-                .onError(future::completeExceptionally)
-                .start();
+            .onNext(token -> {
+            })
+            .onComplete(future::complete)
+            .onError(future::completeExceptionally)
+            .start();
         Response<AiMessage> response = future.get(60, TimeUnit.SECONDS);
 
         // then
@@ -229,7 +225,7 @@
         assertThat(tokenUsage.inputTokenCount()).isPositive();
         assertThat(tokenUsage.outputTokenCount()).isPositive();
         assertThat(tokenUsage.totalTokenCount())
-                .isEqualTo(tokenUsage.inputTokenCount() + tokenUsage.outputTokenCount());
+            .isEqualTo(tokenUsage.inputTokenCount() + tokenUsage.outputTokenCount());
 
         verify(calculator).squareRoot(485906798473894056.0);
         verify(calculator).squareRoot(97866249624785.0);
