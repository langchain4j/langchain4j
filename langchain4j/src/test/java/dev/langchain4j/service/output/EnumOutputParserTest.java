package dev.langchain4j.service.output;

<<<<<<< HEAD
import org.junit.jupiter.api.Test;
import org.junit.jupiter.params.ParameterizedTest;
import org.junit.jupiter.params.provider.Arguments;
import org.junit.jupiter.params.provider.MethodSource;
import org.junit.jupiter.params.provider.ValueSource;

import java.util.stream.Stream;

import static dev.langchain4j.service.output.EnumOutputParserTest.Animal.CAT;
=======
>>>>>>> b3dec0a4
import static org.assertj.core.api.Assertions.assertThat;
import static org.assertj.core.api.Assertions.assertThatThrownBy;

import org.junit.jupiter.api.Test;

class EnumOutputParserTest {

    enum Animal {
        CAT, DOG, BIRD
    }

<<<<<<< HEAD
    @ParameterizedTest
    @MethodSource
    void should_parse_enum(String text, Animal expected) {

        // given
        EnumOutputParser parser = new EnumOutputParser(Animal.class);

        // when
        Animal animal = (Animal) parser.parse(text);

        // then
        assertThat(animal).isEqualTo(expected);
    }

    static Stream<Arguments> should_parse_enum() {
        return Stream.of(

            // Plain text
            Arguments.of("CAT", CAT),

            // Plain text: wrong case
            Arguments.of("cat", CAT),
            Arguments.of("Cat", CAT),

            // Plain text: empty
            Arguments.of(null, null),
            Arguments.of("", null),
            Arguments.of(" ", null),

            // Plain text: surrounded by whitespaces
            Arguments.of(" CAT ", CAT),

            // Plain text: surrounded by brackets
            Arguments.of("[CAT]", CAT),
            Arguments.of(" [ CAT ] ", CAT),
=======
    @Test
    void generateInstruction() {
        // When
        String instruction = sut.formatInstructions();

        // Then
        assertThat(instruction)
                .isEqualTo("\n" + "You must answer strictly with one of these enums:\n"
                        + "SUNNY\n"
                        + "CLOUDY\n"
                        + "RAINY\n"
                        + "SNOWY");
    }

    @Test
    void parseResponse() {
        // When
        Enum<?> resultedEnum = sut.parse(Weather.SUNNY.name());
>>>>>>> b3dec0a4

            // JSON
            Arguments.of("{\"value\":CAT}", CAT),
            Arguments.of("{\"value\":'CAT'}", CAT),
            Arguments.of("{\"value\":\"CAT\"}", CAT),

            // JSON: wrong case
            Arguments.of("{\"value\":cat}", CAT),
            Arguments.of("{\"value\":Cat}", CAT),

            // JSON: empty
            Arguments.of("{}", null),
            Arguments.of("{\"value\":null}", null),
            Arguments.of("{\"value\":\"\"}", null),

            // JSON: wrong property name
            Arguments.of("{\"animal\":CAT}", CAT),

            // JSON: surrounded by whitespaces
            Arguments.of(" {\"value\":CAT} ", CAT)
        );
    }

<<<<<<< HEAD
    @ParameterizedTest
    @ValueSource(strings = {
        "BANANA",
        "{\"value\":BANANA}"
    })
    void should_fail_to_parse_enum(String text) {

        // given
        EnumOutputParser parser = new EnumOutputParser(Animal.class);

        // when-then
        assertThatThrownBy(() -> parser.parse(text))
            .isExactlyInstanceOf(RuntimeException.class)
            .hasMessageContaining("Unknown enum value: BANANA");
    }
=======
    @Test
    void parseResponseWithSpaces() {
        // When
        Enum<?> resultedEnum = sut.parse(" " + Weather.SUNNY.name() + "    ");
>>>>>>> b3dec0a4

    enum Weather {
        SUNNY,
        CLOUDY,
        RAINY,
        SNOWY
    }

    @Test
<<<<<<< HEAD
    void test_formatInstructions() {

        // given
        EnumOutputParser parser = new EnumOutputParser(Weather.class);
=======
    void parseResponseWithBrackets() {
        // When
        Enum<?> resultedEnum = sut.parse(" [  " + Weather.SUNNY.name() + "  ]  ");
>>>>>>> b3dec0a4

        // when
        String instruction = parser.formatInstructions();

        // then
        assertThat(instruction).isEqualTo("\n" +
            "You must answer strictly with one of these enums:\n" +
            "SUNNY\n" +
            "CLOUDY\n" +
            "RAINY\n" +
            "SNOWY");
    }
}<|MERGE_RESOLUTION|>--- conflicted
+++ resolved
@@ -1,6 +1,5 @@
 package dev.langchain4j.service.output;
 
-<<<<<<< HEAD
 import org.junit.jupiter.api.Test;
 import org.junit.jupiter.params.ParameterizedTest;
 import org.junit.jupiter.params.provider.Arguments;
@@ -10,20 +9,17 @@
 import java.util.stream.Stream;
 
 import static dev.langchain4j.service.output.EnumOutputParserTest.Animal.CAT;
-=======
->>>>>>> b3dec0a4
 import static org.assertj.core.api.Assertions.assertThat;
 import static org.assertj.core.api.Assertions.assertThatThrownBy;
 
-import org.junit.jupiter.api.Test;
+class EnumOutputParserTest {
 
-class EnumOutputParserTest {
+    EnumOutputParser sut = new EnumOutputParser(Weather.class);
 
     enum Animal {
         CAT, DOG, BIRD
     }
 
-<<<<<<< HEAD
     @ParameterizedTest
     @MethodSource
     void should_parse_enum(String text, Animal expected) {
@@ -41,25 +37,70 @@
     static Stream<Arguments> should_parse_enum() {
         return Stream.of(
 
-            // Plain text
-            Arguments.of("CAT", CAT),
+                // Plain text
+                Arguments.of("CAT", CAT),
 
-            // Plain text: wrong case
-            Arguments.of("cat", CAT),
-            Arguments.of("Cat", CAT),
+                // Plain text: wrong case
+                Arguments.of("cat", CAT),
+                Arguments.of("Cat", CAT),
 
-            // Plain text: empty
-            Arguments.of(null, null),
-            Arguments.of("", null),
-            Arguments.of(" ", null),
+                // Plain text: empty
+                Arguments.of(null, null),
+                Arguments.of("", null),
+                Arguments.of(" ", null),
 
-            // Plain text: surrounded by whitespaces
-            Arguments.of(" CAT ", CAT),
+                // Plain text: surrounded by whitespaces
+                Arguments.of(" CAT ", CAT),
 
-            // Plain text: surrounded by brackets
-            Arguments.of("[CAT]", CAT),
-            Arguments.of(" [ CAT ] ", CAT),
-=======
+                // Plain text: surrounded by brackets
+                Arguments.of("[CAT]", CAT),
+                Arguments.of(" [ CAT ] ", CAT),
+
+                // JSON
+                Arguments.of("{\"value\":CAT}", CAT),
+                Arguments.of("{\"value\":'CAT'}", CAT),
+                Arguments.of("{\"value\":\"CAT\"}", CAT),
+
+                // JSON: wrong case
+                Arguments.of("{\"value\":cat}", CAT),
+                Arguments.of("{\"value\":Cat}", CAT),
+
+                // JSON: empty
+                Arguments.of("{}", null),
+                Arguments.of("{\"value\":null}", null),
+                Arguments.of("{\"value\":\"\"}", null),
+
+                // JSON: wrong property name
+                Arguments.of("{\"animal\":CAT}", CAT),
+
+                // JSON: surrounded by whitespaces
+                Arguments.of(" {\"value\":CAT} ", CAT)
+        );
+    }
+
+    @ParameterizedTest
+    @ValueSource(strings = {
+            "BANANA",
+            "{\"value\":BANANA}"
+    })
+    void should_fail_to_parse_enum(String text) {
+
+        // given
+        EnumOutputParser parser = new EnumOutputParser(Animal.class);
+
+        // when-then
+        assertThatThrownBy(() -> parser.parse(text))
+                .isExactlyInstanceOf(RuntimeException.class)
+                .hasMessageContaining("Unknown enum value: BANANA");
+    }
+
+    enum Weather {
+        SUNNY,
+        CLOUDY,
+        RAINY,
+        SNOWY
+    }
+
     @Test
     void generateInstruction() {
         // When
@@ -78,81 +119,26 @@
     void parseResponse() {
         // When
         Enum<?> resultedEnum = sut.parse(Weather.SUNNY.name());
->>>>>>> b3dec0a4
 
-            // JSON
-            Arguments.of("{\"value\":CAT}", CAT),
-            Arguments.of("{\"value\":'CAT'}", CAT),
-            Arguments.of("{\"value\":\"CAT\"}", CAT),
-
-            // JSON: wrong case
-            Arguments.of("{\"value\":cat}", CAT),
-            Arguments.of("{\"value\":Cat}", CAT),
-
-            // JSON: empty
-            Arguments.of("{}", null),
-            Arguments.of("{\"value\":null}", null),
-            Arguments.of("{\"value\":\"\"}", null),
-
-            // JSON: wrong property name
-            Arguments.of("{\"animal\":CAT}", CAT),
-
-            // JSON: surrounded by whitespaces
-            Arguments.of(" {\"value\":CAT} ", CAT)
-        );
+        // Then
+        assertThat(resultedEnum).isEqualTo(Weather.SUNNY);
     }
 
-<<<<<<< HEAD
-    @ParameterizedTest
-    @ValueSource(strings = {
-        "BANANA",
-        "{\"value\":BANANA}"
-    })
-    void should_fail_to_parse_enum(String text) {
-
-        // given
-        EnumOutputParser parser = new EnumOutputParser(Animal.class);
-
-        // when-then
-        assertThatThrownBy(() -> parser.parse(text))
-            .isExactlyInstanceOf(RuntimeException.class)
-            .hasMessageContaining("Unknown enum value: BANANA");
-    }
-=======
     @Test
     void parseResponseWithSpaces() {
         // When
         Enum<?> resultedEnum = sut.parse(" " + Weather.SUNNY.name() + "    ");
->>>>>>> b3dec0a4
 
-    enum Weather {
-        SUNNY,
-        CLOUDY,
-        RAINY,
-        SNOWY
+        // Then
+        assertThat(resultedEnum).isEqualTo(Weather.SUNNY);
     }
 
     @Test
-<<<<<<< HEAD
-    void test_formatInstructions() {
-
-        // given
-        EnumOutputParser parser = new EnumOutputParser(Weather.class);
-=======
     void parseResponseWithBrackets() {
         // When
         Enum<?> resultedEnum = sut.parse(" [  " + Weather.SUNNY.name() + "  ]  ");
->>>>>>> b3dec0a4
 
-        // when
-        String instruction = parser.formatInstructions();
-
-        // then
-        assertThat(instruction).isEqualTo("\n" +
-            "You must answer strictly with one of these enums:\n" +
-            "SUNNY\n" +
-            "CLOUDY\n" +
-            "RAINY\n" +
-            "SNOWY");
+        // Then
+        assertThat(resultedEnum).isEqualTo(Weather.SUNNY);
     }
 }