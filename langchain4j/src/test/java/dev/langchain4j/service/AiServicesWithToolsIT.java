--- conflicted
+++ resolved
@@ -90,25 +90,6 @@
                         .temperature(0.0)
                         .logRequests(true)
                         .logResponses(true)
-<<<<<<< HEAD
-=======
-                        .build(),
-                MistralAiChatModel.builder()
-                        .apiKey(System.getenv("MISTRAL_AI_API_KEY"))
-                        .modelName(MISTRAL_LARGE_LATEST)
-                        .temperature(0.0)
-                        .logRequests(true)
-                        .logResponses(true)
-                        .build(),
-                BedrockAnthropicMessageChatModel
-                        .builder()
-                        .temperature(0.0f)
-                        .maxTokens(300)
-                        .region(Region.US_EAST_1)
-                        .model(BedrockAnthropicMessageChatModel.Types.AnthropicClaude3SonnetV1.getValue())
-                        .maxRetries(1)
-                        .timeout(Duration.ofMinutes(2L))
->>>>>>> abd98a8b
                         .build()
         );
     }
@@ -123,18 +104,6 @@
                         .temperature(0.0)
                         .logRequests(true)
                         .logResponses(true)
-<<<<<<< HEAD
-=======
-                        .build(),
-                BedrockAnthropicMessageChatModel
-                        .builder()
-                        .temperature(0.0f)
-                        .maxTokens(300)
-                        .region(Region.US_EAST_1)
-                        .model(BedrockAnthropicMessageChatModel.Types.AnthropicClaude3SonnetV1.getValue())
-                        .maxRetries(1)
-                        .timeout(Duration.ofMinutes(2L))
->>>>>>> abd98a8b
                         .build()
         );
     }
@@ -716,7 +685,7 @@
                 .tools(queryService)
                 .build();
 
-        Response<AiMessage> response = assistant.chat("Tell me names of 3 users from India");
+        Response<AiMessage> response = assistant.chat("List names of 3 users where country is India");
 
         assertThat(response.content().text()).contains("Amar", "Akbar", "Antony");
     }
