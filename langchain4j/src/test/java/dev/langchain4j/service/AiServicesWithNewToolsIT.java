package dev.langchain4j.service;

import dev.langchain4j.agent.tool.P;
import dev.langchain4j.agent.tool.Tool;
import dev.langchain4j.agent.tool.ToolSpecification;
import dev.langchain4j.data.message.AiMessage;
import dev.langchain4j.model.chat.ChatLanguageModel;
import dev.langchain4j.model.chat.request.ChatRequest;
import dev.langchain4j.model.chat.request.json.JsonArraySchema;
import dev.langchain4j.model.chat.request.json.JsonEnumSchema;
import dev.langchain4j.model.chat.request.json.JsonIntegerSchema;
import dev.langchain4j.model.chat.request.json.JsonObjectSchema;
import dev.langchain4j.model.chat.request.json.JsonReferenceSchema;
import dev.langchain4j.model.chat.request.json.JsonSchemaElement;
import dev.langchain4j.model.chat.request.json.JsonStringSchema;
import dev.langchain4j.model.output.Response;
import org.junit.jupiter.api.Test;
import org.junit.jupiter.api.condition.EnabledIf;
import org.junit.jupiter.api.extension.ExtendWith;
import org.mockito.ArgumentCaptor;
import org.mockito.Captor;
import org.mockito.junit.jupiter.MockitoExtension;

import java.time.LocalTime;
import java.util.Collection;
import java.util.LinkedHashMap;
import java.util.List;
import java.util.Map;
import java.util.Set;

import static dev.langchain4j.internal.Utils.generateUUIDFrom;
import static dev.langchain4j.service.AiServicesWithNewToolsIT.ToolWithEnumParameter.TemperatureUnit.CELSIUS;
import static dev.langchain4j.service.AiServicesWithNewToolsIT.ToolWithSetOfEnumsParameter.Color.GREEN;
import static dev.langchain4j.service.AiServicesWithNewToolsIT.ToolWithSetOfEnumsParameter.Color.RED;
import static java.util.Arrays.asList;
import static java.util.Collections.emptyList;
import static java.util.Collections.singletonMap;
import static org.assertj.core.api.Assertions.assertThat;
import static org.mockito.Mockito.spy;
import static org.mockito.Mockito.times;
import static org.mockito.Mockito.verify;
import static org.mockito.Mockito.verifyNoMoreInteractions;

@ExtendWith(MockitoExtension.class)
public abstract class AiServicesWithNewToolsIT {
    // TODO move to common, use parameterized tests
    // TODO test the same in streaming mode, test token usage is summed for tools

    @Captor
    private ArgumentCaptor<ChatRequest> chatRequestCaptor;

    protected abstract List<ChatLanguageModel> models();

    protected List<ChatLanguageModel> modelsSupportingMapParametersInTools() {
        return models();
    }

    // TODO test token usage is summed for tools
    // TODO single argument: array of primitives, array of enums, array of POJOs, map?
    // TODO up-wrap single POJO and Map? (remove one level of object nesting) Make sure descriptions still work.

    interface Assistant {

        Response<AiMessage> chat(String userMessage);
    }

    static class ToolWithPrimitiveParameters {

        @Tool
        int add(int a, int b) {
            return a + b;
        }

        static JsonSchemaElement EXPECTED_SCHEMA = JsonObjectSchema.builder()
                .addIntegerProperty("arg0")
                .addIntegerProperty("arg1")
                .required("arg0", "arg1")
                .build();
    }

    @Test
    protected void should_execute_tool_with_primitive_parameters() {

        for (var model : models()) {

            // given
            model = spy(model);

            var tool = spy(new ToolWithPrimitiveParameters());

            var assistant = AiServices.builder(Assistant.class)
                    .chatLanguageModel(model)
                    .tools(tool)
                    .build();

            var text = "How much is 37 plus 87?";

            // when
            var response = assistant.chat(text);

            // then
            assertThat(response.content().text()).contains("124");

            verify(tool).add(37, 87);
            verifyNoMoreInteractions(tool);

            if (verifyModelInteractions()) {
                verify(model).supportedCapabilities();
                verify(model, times(2)).chat(chatRequestCaptor.capture());
                verifyNoMoreInteractions(model);

<<<<<<< HEAD
                List<ToolSpecification> toolSpecifications = chatRequestCaptor.getValue().toolSpecifications();
=======
                var toolSpecifications = toolSpecificationCaptor.getValue();
>>>>>>> 95b069ca
                assertThat(toolSpecifications).hasSize(1);
                var toolSpecification = toolSpecifications.get(0);
                assertThat(toolSpecification.name()).isEqualTo("add");
                assertThat(toolSpecification.description()).isNull();
                assertThat(toolSpecification.parameters()).isEqualTo(ToolWithPrimitiveParameters.EXPECTED_SCHEMA);
            }
        }
    }

    static class ToolWithPojoParameter {

        record Person(

                String name,
                int age,
                Double height,
                boolean married) {
        }

        @Tool
        void process(Person person) {
        }

        static JsonSchemaElement EXPECTED_SCHEMA = JsonObjectSchema.builder()
                .properties(singletonMap("arg0", JsonObjectSchema.builder()
                        .addStringProperty("name")
                        .addIntegerProperty("age")
                        .addNumberProperty("height")
                        .addBooleanProperty("married")
                        .required("name", "age", "height", "married")
                        .build()))
                .required("arg0")
                .build();
    }

    @Test
    protected void should_execute_tool_with_pojo_with_primitives() {
        for (var model : models()) {

            // given
            model = spy(model);

            var tool = spy(new ToolWithPojoParameter());

            var assistant = AiServices.builder(Assistant.class)
                    .chatLanguageModel(model)
                    .tools(tool)
                    .build();

            var text = "Use 'process' tool to process the following: Klaus is 37 years old, 1.78m height and single";

            // when
            assistant.chat(text);

            // then
            verify(tool).process(new ToolWithPojoParameter.Person("Klaus", 37, 1.78, false));
            verifyNoMoreInteractions(tool);

            if (verifyModelInteractions()) {
                verify(model).supportedCapabilities();
                verify(model, times(2)).chat(chatRequestCaptor.capture());
                verifyNoMoreInteractions(model);

<<<<<<< HEAD
                List<ToolSpecification> toolSpecifications = chatRequestCaptor.getValue().toolSpecifications();
=======
                var toolSpecifications = toolSpecificationCaptor.getValue();
>>>>>>> 95b069ca
                assertThat(toolSpecifications).hasSize(1);
                var toolSpecification = toolSpecifications.get(0);
                assertThat(toolSpecification.name()).isEqualTo("process");
                assertThat(toolSpecification.description()).isNull();
                assertThat(toolSpecification.parameters()).isEqualTo(ToolWithPojoParameter.EXPECTED_SCHEMA);
            }
        }
    }

    static class ToolWithNestedPojoParameter {

        record Person(
                String name,
                Address address
        ) {
        }

        record Address(String city) {
        }

        @Tool
        void process(Person person) {
        }

        static JsonSchemaElement EXPECTED_SCHEMA = JsonObjectSchema.builder()
                .properties(singletonMap("arg0", JsonObjectSchema.builder()
                        .addProperty("name", new JsonStringSchema())
                        .addProperty("address", JsonObjectSchema.builder()
                                .addProperty("city", new JsonStringSchema())
                                .required("city")
                                .build())
                        .required("name", "address")
                        .build()))
                .required("arg0")
                .build();
    }

    @Test
    protected void should_execute_tool_with_pojo_with_nested_pojo() {

        for (var model : models()) {

            // given
            model = spy(model);

            var tool = spy(new ToolWithNestedPojoParameter());

            var assistant = AiServices.builder(Assistant.class)
                    .chatLanguageModel(model)
                    .tools(tool)
                    .build();

            var text = "Use 'process' tool to process the following: Klaus lives in Langley Falls";

            // when
            assistant.chat(text);

            // then
            verify(tool).process(new ToolWithNestedPojoParameter.Person("Klaus", new ToolWithNestedPojoParameter.Address("Langley Falls")));
            verifyNoMoreInteractions(tool);

            if (verifyModelInteractions()) {
                verify(model).supportedCapabilities();
                verify(model, times(2)).chat(chatRequestCaptor.capture());
                verifyNoMoreInteractions(model);

<<<<<<< HEAD
                List<ToolSpecification> toolSpecifications = chatRequestCaptor.getValue().toolSpecifications();
=======
                var toolSpecifications = toolSpecificationCaptor.getValue();
>>>>>>> 95b069ca
                assertThat(toolSpecifications).hasSize(1);
                var toolSpecification = toolSpecifications.get(0);
                assertThat(toolSpecification.name()).isEqualTo("process");
                assertThat(toolSpecification.description()).isNull();
                assertThat(toolSpecification.parameters()).isEqualTo(ToolWithNestedPojoParameter.EXPECTED_SCHEMA);
            }
        }
    }

    static class ToolWithRecursion {

        record Person(
                String name,
                List<Person> children
        ) {
        }

        @Tool
        void process(Person person) {
        }

        static final String REFERENCE = generateUUIDFrom(ToolWithRecursion.Person.class.getName());

        static final JsonObjectSchema PERSON_SCHEMA = JsonObjectSchema.builder()
                .properties(new LinkedHashMap<>() {{
                    put("name", new JsonStringSchema());
                    put("children", JsonArraySchema.builder()
                            .items(JsonReferenceSchema.builder()
                                    .reference(REFERENCE)
                                    .build())
                            .build());
                }})
                .required("name", "children")
                .build();

        static final JsonSchemaElement EXPECTED_SCHEMA = JsonObjectSchema.builder()
                .properties(singletonMap("arg0", PERSON_SCHEMA))
                .required("arg0")
                .definitions(singletonMap(REFERENCE, PERSON_SCHEMA))
                .build();
    }

    @Test
    @EnabledIf("supportsRecursion")
    protected void should_execute_tool_with_pojo_with_recursion() {

        for (var model : models()) {

            // given
            model = spy(model);

            var tool = spy(new ToolWithRecursion());

            var assistant = AiServices.builder(Assistant.class)
                    .chatLanguageModel(model)
                    .tools(tool)
                    .build();

            var text = "Use 'process' tool to process the following: Francine has 2 children: Steve and Hayley";

            // when
            assistant.chat(text);

            // then
            verify(tool).process(
                    new ToolWithRecursion.Person(
                            "Francine",
                            asList(
                                    new ToolWithRecursion.Person("Steve", emptyList()),
                                    new ToolWithRecursion.Person("Hayley", emptyList())
                            )
                    )
            );
            verifyNoMoreInteractions(tool);

            if (verifyModelInteractions()) {
                verify(model).supportedCapabilities();
                verify(model, times(2)).chat(chatRequestCaptor.capture());
                verifyNoMoreInteractions(model);

<<<<<<< HEAD
                List<ToolSpecification> toolSpecifications = chatRequestCaptor.getValue().toolSpecifications();
=======
                var toolSpecifications = toolSpecificationCaptor.getValue();
>>>>>>> 95b069ca
                assertThat(toolSpecifications).hasSize(1);
                var toolSpecification = toolSpecifications.get(0);
                assertThat(toolSpecification.name()).isEqualTo("process");
                assertThat(toolSpecification.description()).isNull();
                assertThat(toolSpecification.parameters()).isEqualTo(ToolWithRecursion.EXPECTED_SCHEMA);
            }
        }
    }

    protected boolean supportsRecursion() {
        return false;
    }

    static class ToolWithoutParameters {

        @Tool
        LocalTime currentTime() { // TODO support LocalTime
            return LocalTime.of(17, 11, 45);
        }
    }

    @Test
    protected void should_execute_tool_without_parameters() {

        for (var model : models()) {

            // given
            model = spy(model);

            var tools = spy(new ToolWithoutParameters());

            var assistant = AiServices.builder(Assistant.class)
                    .chatLanguageModel(model)
                    .tools(tools)
                    .build();

            var text = "What is the time now? Respond in HH:MM:SS format.";

            // when
            var response = assistant.chat(text);

            // then
            assertThat(response.content().text()).contains("17:11:45");

            verify(tools).currentTime();
            verifyNoMoreInteractions(tools);

            if (verifyModelInteractions()) {
                verify(model).supportedCapabilities();
                verify(model, times(2)).chat(chatRequestCaptor.capture());
                verifyNoMoreInteractions(model);

<<<<<<< HEAD
                List<ToolSpecification> toolSpecifications = chatRequestCaptor.getValue().toolSpecifications();
=======
                var toolSpecifications = toolSpecificationCaptor.getValue();
>>>>>>> 95b069ca
                assertThat(toolSpecifications).hasSize(1);
                var toolSpecification = toolSpecifications.get(0);
                assertThat(toolSpecification.name()).isEqualTo("currentTime");
                assertThat(toolSpecification.description()).isNull();
                assertThat(toolSpecification.parameters()).isNull();
            }
        }
    }

    static class ToolWithEnumParameter {

        enum TemperatureUnit {

            CELSIUS, fahrenheit, Kelvin
        }

        @Tool
        int currentTemperature(String city, TemperatureUnit unit) {
            return 19;
        }

        static ToolSpecification EXPECTED_SPECIFICATION = ToolSpecification.builder()
                .name("currentTemperature")
                .parameters(JsonObjectSchema.builder()
                        .addProperty("arg0", new JsonStringSchema())
                        .addProperty("arg1", JsonEnumSchema.builder()
                                .enumValues("CELSIUS", "fahrenheit", "Kelvin")
                                .build())
                        .required("arg0", "arg1")
                        .build())
                .build();
    }

    @Test
    protected void should_execute_tool_with_enum_parameter() {

        for (var model : models()) {

            // given
            model = spy(model);

            var tool = spy(new ToolWithEnumParameter());

            var assistant = AiServices.builder(Assistant.class)
                    .chatLanguageModel(model)
                    .tools(tool)
                    .build();

            var text = "What is the temperature in Munich in celsius?";

            // when
            var response = assistant.chat(text);

            // then
            assertThat(response.content().text()).contains("19");

            verify(tool).currentTemperature("Munich", CELSIUS);
            verifyNoMoreInteractions(tool);

            if (verifyModelInteractions()) {
                verify(model).supportedCapabilities();
                verify(model, times(2)).chat(chatRequestCaptor.capture());
                verifyNoMoreInteractions(model);

<<<<<<< HEAD
                List<ToolSpecification> toolSpecifications = chatRequestCaptor.getValue().toolSpecifications();
=======
                var toolSpecifications = toolSpecificationCaptor.getValue();
>>>>>>> 95b069ca
                assertThat(toolSpecifications).hasSize(1);
                assertThat(toolSpecifications.get(0)).isEqualTo(ToolWithEnumParameter.EXPECTED_SPECIFICATION);
            }
        }
    }

    static class ToolWithMapParameter {

        @Tool
        void process(@P("map from name to age") Map<String, Integer> ages) {
        }

        static ToolSpecification EXPECTED_SPECIFICATION = ToolSpecification.builder()
                .name("process")
                .parameters(JsonObjectSchema.builder()
                        .addProperty("arg0", JsonObjectSchema.builder()
                                .description("map from name to age")
                                .build())
                        .required("arg0")
                        .build())
                .build();
    }

    @Test
    @EnabledIf("supportsMapParameters")
    protected void should_execute_tool_with_map_parameter() {

        for (var model : modelsSupportingMapParametersInTools()) {

            // given
            model = spy(model);

            var tool = spy(new ToolWithMapParameter());

            var assistant = AiServices.builder(Assistant.class)
                    .chatLanguageModel(model)
                    .tools(tool)
                    .build();

            var text = "Process the following: Klaus is 42 years old and Francine is 47 years old";

            // when
            assistant.chat(text);

            // then
            verify(tool).process(Map.of(
                    "Klaus", 42,
                    "Francine", 47
            ));
            verifyNoMoreInteractions(tool);

            if (verifyModelInteractions()) {
                verify(model).supportedCapabilities();
                verify(model, times(2)).chat(chatRequestCaptor.capture());
                verifyNoMoreInteractions(model);

<<<<<<< HEAD
                List<ToolSpecification> toolSpecifications = chatRequestCaptor.getValue().toolSpecifications();
=======
                var toolSpecifications = toolSpecificationCaptor.getValue();
>>>>>>> 95b069ca
                assertThat(toolSpecifications).hasSize(1);
                assertThat(toolSpecifications.get(0)).isEqualTo(ToolWithMapParameter.EXPECTED_SPECIFICATION);
            }
        }
    }

    protected boolean supportsMapParameters() {
        return true;
    }

    static class ToolWithListOfStringsParameter {

        @Tool
        void processNames(List<String> names) {
        }

        static ToolSpecification EXPECTED_SPECIFICATION = ToolSpecification.builder()
                .name("processNames")
                .parameters(JsonObjectSchema.builder()
                        .addProperty("arg0", JsonArraySchema.builder()
                                .items(new JsonStringSchema())
                                .build())
                        .required("arg0")
                        .build())
                .build();
    }

    @Test
    protected void should_execute_tool_with_list_of_strings_parameter() {

        for (var model : models()) {

            // given
            model = spy(model);

            var tool = spy(new ToolWithListOfStringsParameter());

            var assistant = AiServices.builder(Assistant.class)
                    .chatLanguageModel(model)
                    .tools(tool)
                    .build();

            var text = "Process the following names: Klaus and Franny";

            // when
            assistant.chat(text);

            // then
            verify(tool).processNames(asList("Klaus", "Franny"));
            verifyNoMoreInteractions(tool);

            if (verifyModelInteractions()) {
                verify(model).supportedCapabilities();
                verify(model, times(2)).chat(chatRequestCaptor.capture());
                verifyNoMoreInteractions(model);

<<<<<<< HEAD
                List<ToolSpecification> toolSpecifications = chatRequestCaptor.getValue().toolSpecifications();
=======
                var toolSpecifications = toolSpecificationCaptor.getValue();
>>>>>>> 95b069ca
                assertThat(toolSpecifications).hasSize(1);
                assertThat(toolSpecifications.get(0)).isEqualTo(ToolWithListOfStringsParameter.EXPECTED_SPECIFICATION);
            }
        }
    }

    static class ToolWithSetOfEnumsParameter {

        enum Color {

            RED, GREEN, BLUE
        }

        @Tool
        void process(Set<Color> colors) {
        }

        static ToolSpecification EXPECTED_SPECIFICATION = ToolSpecification.builder()
                .name("process")
                .parameters(JsonObjectSchema.builder()
                        .addProperty("arg0", JsonArraySchema.builder()
                                .items(JsonEnumSchema.builder()
                                        .enumValues("RED", "GREEN", "BLUE")
                                        .build())
                                .build())
                        .required("arg0")
                        .build())
                .build();
    }

    @Test
    protected void should_execute_tool_with_set_of_enums_parameter() {

        for (var model : models()) {

            // given
            model = spy(model);

            var tool = spy(new ToolWithSetOfEnumsParameter());

            var assistant = AiServices.builder(Assistant.class)
                    .chatLanguageModel(model)
                    .tools(tool)
                    .build();

            var text = "Process the following colors: RED and GREEN";

            // when
            assistant.chat(text);

            // then
            verify(tool).process(Set.of(RED, GREEN));
            verifyNoMoreInteractions(tool);

            if (verifyModelInteractions()) {
                verify(model).supportedCapabilities();
                verify(model, times(2)).chat(chatRequestCaptor.capture());
                verifyNoMoreInteractions(model);

<<<<<<< HEAD
                List<ToolSpecification> toolSpecifications = chatRequestCaptor.getValue().toolSpecifications();
=======
                var toolSpecifications = toolSpecificationCaptor.getValue();
>>>>>>> 95b069ca
                assertThat(toolSpecifications).hasSize(1);
                assertThat(toolSpecifications.get(0)).isEqualTo(ToolWithSetOfEnumsParameter.EXPECTED_SPECIFICATION);
            }
        }
    }

    static class ToolWithCollectionOfIntegersParameter {

        @Tool
        void processNumbers(Collection<Integer> names) {
        }

        static ToolSpecification EXPECTED_SPECIFICATION = ToolSpecification.builder()
                .name("processNumbers")
                .parameters(JsonObjectSchema.builder()
                        .addProperty("arg0", JsonArraySchema.builder()
                                .items(new JsonIntegerSchema())
                                .build())
                        .required("arg0")
                        .build())
                .build();
    }

    @Test
    protected void should_execute_tool_with_collection_of_integers_parameter() {

        for (var model : models()) {

            // given
            model = spy(model);

            var tool = spy(new ToolWithCollectionOfIntegersParameter());

            var assistant = AiServices.builder(Assistant.class)
                    .chatLanguageModel(model)
                    .tools(tool)
                    .build();

            var text = "Process the following integers: 37, 73";

            // when
            assistant.chat(text);

            // then
            verify(tool).processNumbers(List.of(37, 73));
            verifyNoMoreInteractions(tool);

            if (verifyModelInteractions()) {
                verify(model).supportedCapabilities();
                verify(model, times(2)).chat(chatRequestCaptor.capture());
                verifyNoMoreInteractions(model);

<<<<<<< HEAD
                List<ToolSpecification> toolSpecifications = chatRequestCaptor.getValue().toolSpecifications();
=======
                var toolSpecifications = toolSpecificationCaptor.getValue();
>>>>>>> 95b069ca
                assertThat(toolSpecifications).hasSize(1);
                assertThat(toolSpecifications.get(0)).isEqualTo(ToolWithCollectionOfIntegersParameter.EXPECTED_SPECIFICATION);
            }
        }
    }

    static class ToolWithListOfPojoParameter {

        record Person(String name) {
        }

        @Tool
        void process(List<Person> people) {

        }

        static ToolSpecification EXPECTED_SPECIFICATION = ToolSpecification.builder()
                .name("process")
                .parameters(JsonObjectSchema.builder()
                        .addProperty("arg0", JsonArraySchema.builder()
                                .items(JsonObjectSchema.builder()
                                        .addStringProperty("name")
                                        .required("name")
                                        .build())
                                .build())
                        .required("arg0")
                        .build())
                .build();
    }

    @Test
    protected void should_execute_tool_with_list_of_POJOs_parameter() {

        for (var model : models()) {

            // given
            model = spy(model);

            var tool = spy(new ToolWithListOfPojoParameter());

            var assistant = AiServices.builder(Assistant.class)
                    .chatLanguageModel(model)
                    .tools(tool)
                    .build();

            var text = "Process the following people: Klaus and Franny";

            // when
            assistant.chat(text);

            // then
            try {
                verify(tool).process(List.of(
                        new ToolWithListOfPojoParameter.Person("Klaus"),
                        new ToolWithListOfPojoParameter.Person("Franny")
                ));
            } catch (Throwable t) {
                verify(tool).process(List.of(new ToolWithListOfPojoParameter.Person("Klaus")));
                verify(tool).process(List.of(new ToolWithListOfPojoParameter.Person("Franny")));
            }
            verifyNoMoreInteractions(tool);

            if (verifyModelInteractions()) {
                verify(model).supportedCapabilities();
                verify(model, times(2)).chat(chatRequestCaptor.capture());
                verifyNoMoreInteractions(model);

<<<<<<< HEAD
                List<ToolSpecification> toolSpecifications = chatRequestCaptor.getValue().toolSpecifications();
=======
                var toolSpecifications = toolSpecificationCaptor.getValue();
>>>>>>> 95b069ca
                assertThat(toolSpecifications).hasSize(1);
                assertThat(toolSpecifications.get(0)).isEqualTo(ToolWithListOfPojoParameter.EXPECTED_SPECIFICATION);
            }
        }
    }

    protected boolean verifyModelInteractions() {
        return false; // TODO remove?
    }
}<|MERGE_RESOLUTION|>--- conflicted
+++ resolved
@@ -36,6 +36,7 @@
 import static java.util.Collections.emptyList;
 import static java.util.Collections.singletonMap;
 import static org.assertj.core.api.Assertions.assertThat;
+import static org.mockito.Mockito.anyList;
 import static org.mockito.Mockito.spy;
 import static org.mockito.Mockito.times;
 import static org.mockito.Mockito.verify;
@@ -79,24 +80,24 @@
     }
 
     @Test
-    protected void should_execute_tool_with_primitive_parameters() {
-
-        for (var model : models()) {
-
-            // given
-            model = spy(model);
-
-            var tool = spy(new ToolWithPrimitiveParameters());
-
-            var assistant = AiServices.builder(Assistant.class)
-                    .chatLanguageModel(model)
-                    .tools(tool)
-                    .build();
-
-            var text = "How much is 37 plus 87?";
-
-            // when
-            var response = assistant.chat(text);
+    void should_execute_tool_with_primitive_parameters() {
+
+        for (ChatLanguageModel model : models()) {
+
+            // given
+            model = spy(model);
+
+            ToolWithPrimitiveParameters tool = spy(new ToolWithPrimitiveParameters());
+
+            Assistant assistant = AiServices.builder(Assistant.class)
+                    .chatLanguageModel(model)
+                    .tools(tool)
+                    .build();
+
+            String text = "How much is 37 plus 87?";
+
+            // when
+            Response<AiMessage> response = assistant.chat(text);
 
             // then
             assertThat(response.content().text()).contains("124");
@@ -109,13 +110,9 @@
                 verify(model, times(2)).chat(chatRequestCaptor.capture());
                 verifyNoMoreInteractions(model);
 
-<<<<<<< HEAD
-                List<ToolSpecification> toolSpecifications = chatRequestCaptor.getValue().toolSpecifications();
-=======
-                var toolSpecifications = toolSpecificationCaptor.getValue();
->>>>>>> 95b069ca
-                assertThat(toolSpecifications).hasSize(1);
-                var toolSpecification = toolSpecifications.get(0);
+                List<ToolSpecification> toolSpecifications = chatRequestCaptor.getValue().toolSpecifications();
+                assertThat(toolSpecifications).hasSize(1);
+                ToolSpecification toolSpecification = toolSpecifications.get(0);
                 assertThat(toolSpecification.name()).isEqualTo("add");
                 assertThat(toolSpecification.description()).isNull();
                 assertThat(toolSpecification.parameters()).isEqualTo(ToolWithPrimitiveParameters.EXPECTED_SCHEMA);
@@ -150,20 +147,21 @@
     }
 
     @Test
-    protected void should_execute_tool_with_pojo_with_primitives() {
-        for (var model : models()) {
-
-            // given
-            model = spy(model);
-
-            var tool = spy(new ToolWithPojoParameter());
-
-            var assistant = AiServices.builder(Assistant.class)
-                    .chatLanguageModel(model)
-                    .tools(tool)
-                    .build();
-
-            var text = "Use 'process' tool to process the following: Klaus is 37 years old, 1.78m height and single";
+    void should_execute_tool_with_pojo_with_primitives() {
+
+        for (ChatLanguageModel model : models()) {
+
+            // given
+            model = spy(model);
+
+            ToolWithPojoParameter tool = spy(new ToolWithPojoParameter());
+
+            Assistant assistant = AiServices.builder(Assistant.class)
+                    .chatLanguageModel(model)
+                    .tools(tool)
+                    .build();
+
+            String text = "Use 'process' tool to process the following: Klaus is 37 years old, 1.78m height and single";
 
             // when
             assistant.chat(text);
@@ -177,13 +175,9 @@
                 verify(model, times(2)).chat(chatRequestCaptor.capture());
                 verifyNoMoreInteractions(model);
 
-<<<<<<< HEAD
-                List<ToolSpecification> toolSpecifications = chatRequestCaptor.getValue().toolSpecifications();
-=======
-                var toolSpecifications = toolSpecificationCaptor.getValue();
->>>>>>> 95b069ca
-                assertThat(toolSpecifications).hasSize(1);
-                var toolSpecification = toolSpecifications.get(0);
+                List<ToolSpecification> toolSpecifications = chatRequestCaptor.getValue().toolSpecifications();
+                assertThat(toolSpecifications).hasSize(1);
+                ToolSpecification toolSpecification = toolSpecifications.get(0);
                 assertThat(toolSpecification.name()).isEqualTo("process");
                 assertThat(toolSpecification.description()).isNull();
                 assertThat(toolSpecification.parameters()).isEqualTo(ToolWithPojoParameter.EXPECTED_SCHEMA);
@@ -220,21 +214,21 @@
     }
 
     @Test
-    protected void should_execute_tool_with_pojo_with_nested_pojo() {
-
-        for (var model : models()) {
-
-            // given
-            model = spy(model);
-
-            var tool = spy(new ToolWithNestedPojoParameter());
-
-            var assistant = AiServices.builder(Assistant.class)
-                    .chatLanguageModel(model)
-                    .tools(tool)
-                    .build();
-
-            var text = "Use 'process' tool to process the following: Klaus lives in Langley Falls";
+    void should_execute_tool_with_pojo_with_nested_pojo() {
+
+        for (ChatLanguageModel model : models()) {
+
+            // given
+            model = spy(model);
+
+            ToolWithNestedPojoParameter tool = spy(new ToolWithNestedPojoParameter());
+
+            Assistant assistant = AiServices.builder(Assistant.class)
+                    .chatLanguageModel(model)
+                    .tools(tool)
+                    .build();
+
+            String text = "Use 'process' tool to process the following: Klaus lives in Langley Falls";
 
             // when
             assistant.chat(text);
@@ -248,13 +242,9 @@
                 verify(model, times(2)).chat(chatRequestCaptor.capture());
                 verifyNoMoreInteractions(model);
 
-<<<<<<< HEAD
-                List<ToolSpecification> toolSpecifications = chatRequestCaptor.getValue().toolSpecifications();
-=======
-                var toolSpecifications = toolSpecificationCaptor.getValue();
->>>>>>> 95b069ca
-                assertThat(toolSpecifications).hasSize(1);
-                var toolSpecification = toolSpecifications.get(0);
+                List<ToolSpecification> toolSpecifications = chatRequestCaptor.getValue().toolSpecifications();
+                assertThat(toolSpecifications).hasSize(1);
+                ToolSpecification toolSpecification = toolSpecifications.get(0);
                 assertThat(toolSpecification.name()).isEqualTo("process");
                 assertThat(toolSpecification.description()).isNull();
                 assertThat(toolSpecification.parameters()).isEqualTo(ToolWithNestedPojoParameter.EXPECTED_SCHEMA);
@@ -297,21 +287,21 @@
 
     @Test
     @EnabledIf("supportsRecursion")
-    protected void should_execute_tool_with_pojo_with_recursion() {
-
-        for (var model : models()) {
-
-            // given
-            model = spy(model);
-
-            var tool = spy(new ToolWithRecursion());
-
-            var assistant = AiServices.builder(Assistant.class)
-                    .chatLanguageModel(model)
-                    .tools(tool)
-                    .build();
-
-            var text = "Use 'process' tool to process the following: Francine has 2 children: Steve and Hayley";
+    void should_execute_tool_with_pojo_with_recursion() {
+
+        for (ChatLanguageModel model : models()) {
+
+            // given
+            model = spy(model);
+
+            ToolWithRecursion tool = spy(new ToolWithRecursion());
+
+            Assistant assistant = AiServices.builder(Assistant.class)
+                    .chatLanguageModel(model)
+                    .tools(tool)
+                    .build();
+
+            String text = "Use 'process' tool to process the following: Francine has 2 children: Steve and Hayley";
 
             // when
             assistant.chat(text);
@@ -333,13 +323,9 @@
                 verify(model, times(2)).chat(chatRequestCaptor.capture());
                 verifyNoMoreInteractions(model);
 
-<<<<<<< HEAD
-                List<ToolSpecification> toolSpecifications = chatRequestCaptor.getValue().toolSpecifications();
-=======
-                var toolSpecifications = toolSpecificationCaptor.getValue();
->>>>>>> 95b069ca
-                assertThat(toolSpecifications).hasSize(1);
-                var toolSpecification = toolSpecifications.get(0);
+                List<ToolSpecification> toolSpecifications = chatRequestCaptor.getValue().toolSpecifications();
+                assertThat(toolSpecifications).hasSize(1);
+                ToolSpecification toolSpecification = toolSpecifications.get(0);
                 assertThat(toolSpecification.name()).isEqualTo("process");
                 assertThat(toolSpecification.description()).isNull();
                 assertThat(toolSpecification.parameters()).isEqualTo(ToolWithRecursion.EXPECTED_SCHEMA);
@@ -360,24 +346,24 @@
     }
 
     @Test
-    protected void should_execute_tool_without_parameters() {
-
-        for (var model : models()) {
-
-            // given
-            model = spy(model);
-
-            var tools = spy(new ToolWithoutParameters());
-
-            var assistant = AiServices.builder(Assistant.class)
+    void should_execute_tool_without_parameters() {
+
+        for (ChatLanguageModel model : models()) {
+
+            // given
+            model = spy(model);
+
+            ToolWithoutParameters tools = spy(new ToolWithoutParameters());
+
+            Assistant assistant = AiServices.builder(Assistant.class)
                     .chatLanguageModel(model)
                     .tools(tools)
                     .build();
 
-            var text = "What is the time now? Respond in HH:MM:SS format.";
-
-            // when
-            var response = assistant.chat(text);
+            String text = "What is the time now? Respond in HH:MM:SS format.";
+
+            // when
+            Response<AiMessage> response = assistant.chat(text);
 
             // then
             assertThat(response.content().text()).contains("17:11:45");
@@ -390,13 +376,9 @@
                 verify(model, times(2)).chat(chatRequestCaptor.capture());
                 verifyNoMoreInteractions(model);
 
-<<<<<<< HEAD
-                List<ToolSpecification> toolSpecifications = chatRequestCaptor.getValue().toolSpecifications();
-=======
-                var toolSpecifications = toolSpecificationCaptor.getValue();
->>>>>>> 95b069ca
-                assertThat(toolSpecifications).hasSize(1);
-                var toolSpecification = toolSpecifications.get(0);
+                List<ToolSpecification> toolSpecifications = chatRequestCaptor.getValue().toolSpecifications();
+                assertThat(toolSpecifications).hasSize(1);
+                ToolSpecification toolSpecification = toolSpecifications.get(0);
                 assertThat(toolSpecification.name()).isEqualTo("currentTime");
                 assertThat(toolSpecification.description()).isNull();
                 assertThat(toolSpecification.parameters()).isNull();
@@ -429,24 +411,24 @@
     }
 
     @Test
-    protected void should_execute_tool_with_enum_parameter() {
-
-        for (var model : models()) {
-
-            // given
-            model = spy(model);
-
-            var tool = spy(new ToolWithEnumParameter());
-
-            var assistant = AiServices.builder(Assistant.class)
-                    .chatLanguageModel(model)
-                    .tools(tool)
-                    .build();
-
-            var text = "What is the temperature in Munich in celsius?";
-
-            // when
-            var response = assistant.chat(text);
+    void should_execute_tool_with_enum_parameter() {
+
+        for (ChatLanguageModel model : models()) {
+
+            // given
+            model = spy(model);
+
+            ToolWithEnumParameter tool = spy(new ToolWithEnumParameter());
+
+            Assistant assistant = AiServices.builder(Assistant.class)
+                    .chatLanguageModel(model)
+                    .tools(tool)
+                    .build();
+
+            String text = "What is the weather in Munich in celsius?";
+
+            // when
+            Response<AiMessage> response = assistant.chat(text);
 
             // then
             assertThat(response.content().text()).contains("19");
@@ -459,11 +441,7 @@
                 verify(model, times(2)).chat(chatRequestCaptor.capture());
                 verifyNoMoreInteractions(model);
 
-<<<<<<< HEAD
-                List<ToolSpecification> toolSpecifications = chatRequestCaptor.getValue().toolSpecifications();
-=======
-                var toolSpecifications = toolSpecificationCaptor.getValue();
->>>>>>> 95b069ca
+                List<ToolSpecification> toolSpecifications = chatRequestCaptor.getValue().toolSpecifications();
                 assertThat(toolSpecifications).hasSize(1);
                 assertThat(toolSpecifications.get(0)).isEqualTo(ToolWithEnumParameter.EXPECTED_SPECIFICATION);
             }
@@ -489,21 +467,21 @@
 
     @Test
     @EnabledIf("supportsMapParameters")
-    protected void should_execute_tool_with_map_parameter() {
-
-        for (var model : modelsSupportingMapParametersInTools()) {
-
-            // given
-            model = spy(model);
-
-            var tool = spy(new ToolWithMapParameter());
-
-            var assistant = AiServices.builder(Assistant.class)
-                    .chatLanguageModel(model)
-                    .tools(tool)
-                    .build();
-
-            var text = "Process the following: Klaus is 42 years old and Francine is 47 years old";
+    void should_execute_tool_with_map_parameter() {
+
+        for (ChatLanguageModel model : modelsSupportingMapParametersInTools()) {
+
+            // given
+            model = spy(model);
+
+            ToolWithMapParameter tool = spy(new ToolWithMapParameter());
+
+            Assistant assistant = AiServices.builder(Assistant.class)
+                    .chatLanguageModel(model)
+                    .tools(tool)
+                    .build();
+
+            String text = "Process the following: Klaus is 42 years old and Francine is 47 years old";
 
             // when
             assistant.chat(text);
@@ -520,11 +498,7 @@
                 verify(model, times(2)).chat(chatRequestCaptor.capture());
                 verifyNoMoreInteractions(model);
 
-<<<<<<< HEAD
-                List<ToolSpecification> toolSpecifications = chatRequestCaptor.getValue().toolSpecifications();
-=======
-                var toolSpecifications = toolSpecificationCaptor.getValue();
->>>>>>> 95b069ca
+                List<ToolSpecification> toolSpecifications = chatRequestCaptor.getValue().toolSpecifications();
                 assertThat(toolSpecifications).hasSize(1);
                 assertThat(toolSpecifications.get(0)).isEqualTo(ToolWithMapParameter.EXPECTED_SPECIFICATION);
             }
@@ -553,21 +527,21 @@
     }
 
     @Test
-    protected void should_execute_tool_with_list_of_strings_parameter() {
-
-        for (var model : models()) {
-
-            // given
-            model = spy(model);
-
-            var tool = spy(new ToolWithListOfStringsParameter());
-
-            var assistant = AiServices.builder(Assistant.class)
-                    .chatLanguageModel(model)
-                    .tools(tool)
-                    .build();
-
-            var text = "Process the following names: Klaus and Franny";
+    void should_execute_tool_with_list_of_strings_parameter() {
+
+        for (ChatLanguageModel model : models()) {
+
+            // given
+            model = spy(model);
+
+            ToolWithListOfStringsParameter tool = spy(new ToolWithListOfStringsParameter());
+
+            Assistant assistant = AiServices.builder(Assistant.class)
+                    .chatLanguageModel(model)
+                    .tools(tool)
+                    .build();
+
+            String text = "Process the following names: Klaus and Franny";
 
             // when
             assistant.chat(text);
@@ -581,11 +555,7 @@
                 verify(model, times(2)).chat(chatRequestCaptor.capture());
                 verifyNoMoreInteractions(model);
 
-<<<<<<< HEAD
-                List<ToolSpecification> toolSpecifications = chatRequestCaptor.getValue().toolSpecifications();
-=======
-                var toolSpecifications = toolSpecificationCaptor.getValue();
->>>>>>> 95b069ca
+                List<ToolSpecification> toolSpecifications = chatRequestCaptor.getValue().toolSpecifications();
                 assertThat(toolSpecifications).hasSize(1);
                 assertThat(toolSpecifications.get(0)).isEqualTo(ToolWithListOfStringsParameter.EXPECTED_SPECIFICATION);
             }
@@ -617,21 +587,21 @@
     }
 
     @Test
-    protected void should_execute_tool_with_set_of_enums_parameter() {
-
-        for (var model : models()) {
-
-            // given
-            model = spy(model);
-
-            var tool = spy(new ToolWithSetOfEnumsParameter());
-
-            var assistant = AiServices.builder(Assistant.class)
-                    .chatLanguageModel(model)
-                    .tools(tool)
-                    .build();
-
-            var text = "Process the following colors: RED and GREEN";
+    void should_execute_tool_with_set_of_enums_parameter() {
+
+        for (ChatLanguageModel model : models()) {
+
+            // given
+            model = spy(model);
+
+            ToolWithSetOfEnumsParameter tool = spy(new ToolWithSetOfEnumsParameter());
+
+            Assistant assistant = AiServices.builder(Assistant.class)
+                    .chatLanguageModel(model)
+                    .tools(tool)
+                    .build();
+
+            String text = "Process the following colors: RED and GREEN";
 
             // when
             assistant.chat(text);
@@ -645,11 +615,7 @@
                 verify(model, times(2)).chat(chatRequestCaptor.capture());
                 verifyNoMoreInteractions(model);
 
-<<<<<<< HEAD
-                List<ToolSpecification> toolSpecifications = chatRequestCaptor.getValue().toolSpecifications();
-=======
-                var toolSpecifications = toolSpecificationCaptor.getValue();
->>>>>>> 95b069ca
+                List<ToolSpecification> toolSpecifications = chatRequestCaptor.getValue().toolSpecifications();
                 assertThat(toolSpecifications).hasSize(1);
                 assertThat(toolSpecifications.get(0)).isEqualTo(ToolWithSetOfEnumsParameter.EXPECTED_SPECIFICATION);
             }
@@ -674,21 +640,21 @@
     }
 
     @Test
-    protected void should_execute_tool_with_collection_of_integers_parameter() {
-
-        for (var model : models()) {
-
-            // given
-            model = spy(model);
-
-            var tool = spy(new ToolWithCollectionOfIntegersParameter());
-
-            var assistant = AiServices.builder(Assistant.class)
-                    .chatLanguageModel(model)
-                    .tools(tool)
-                    .build();
-
-            var text = "Process the following integers: 37, 73";
+    void should_execute_tool_with_collection_of_integers_parameter() {
+
+        for (ChatLanguageModel model : models()) {
+
+            // given
+            model = spy(model);
+
+            ToolWithCollectionOfIntegersParameter tool = spy(new ToolWithCollectionOfIntegersParameter());
+
+            Assistant assistant = AiServices.builder(Assistant.class)
+                    .chatLanguageModel(model)
+                    .tools(tool)
+                    .build();
+
+            String text = "Process the following integers: 37, 73";
 
             // when
             assistant.chat(text);
@@ -702,11 +668,7 @@
                 verify(model, times(2)).chat(chatRequestCaptor.capture());
                 verifyNoMoreInteractions(model);
 
-<<<<<<< HEAD
-                List<ToolSpecification> toolSpecifications = chatRequestCaptor.getValue().toolSpecifications();
-=======
-                var toolSpecifications = toolSpecificationCaptor.getValue();
->>>>>>> 95b069ca
+                List<ToolSpecification> toolSpecifications = chatRequestCaptor.getValue().toolSpecifications();
                 assertThat(toolSpecifications).hasSize(1);
                 assertThat(toolSpecifications.get(0)).isEqualTo(ToolWithCollectionOfIntegersParameter.EXPECTED_SPECIFICATION);
             }
@@ -738,21 +700,21 @@
     }
 
     @Test
-    protected void should_execute_tool_with_list_of_POJOs_parameter() {
-
-        for (var model : models()) {
-
-            // given
-            model = spy(model);
-
-            var tool = spy(new ToolWithListOfPojoParameter());
-
-            var assistant = AiServices.builder(Assistant.class)
-                    .chatLanguageModel(model)
-                    .tools(tool)
-                    .build();
-
-            var text = "Process the following people: Klaus and Franny";
+    void should_execute_tool_with_list_of_POJOs_parameter() {
+
+        for (ChatLanguageModel model : models()) {
+
+            // given
+            model = spy(model);
+
+            ToolWithListOfPojoParameter tool = spy(new ToolWithListOfPojoParameter());
+
+            Assistant assistant = AiServices.builder(Assistant.class)
+                    .chatLanguageModel(model)
+                    .tools(tool)
+                    .build();
+
+            String text = "Process the following people: Klaus and Franny";
 
             // when
             assistant.chat(text);
@@ -774,11 +736,7 @@
                 verify(model, times(2)).chat(chatRequestCaptor.capture());
                 verifyNoMoreInteractions(model);
 
-<<<<<<< HEAD
-                List<ToolSpecification> toolSpecifications = chatRequestCaptor.getValue().toolSpecifications();
-=======
-                var toolSpecifications = toolSpecificationCaptor.getValue();
->>>>>>> 95b069ca
+                List<ToolSpecification> toolSpecifications = toolSpecificationCaptor.getValue();
                 assertThat(toolSpecifications).hasSize(1);
                 assertThat(toolSpecifications.get(0)).isEqualTo(ToolWithListOfPojoParameter.EXPECTED_SPECIFICATION);
             }
