<?xml version="1.0" encoding="UTF-8"?>
<project xmlns="http://maven.apache.org/POM/4.0.0"
         xmlns:xsi="http://www.w3.org/2001/XMLSchema-instance"
         xsi:schemaLocation="http://maven.apache.org/POM/4.0.0 http://maven.apache.org/xsd/maven-4.0.0.xsd">
    <modelVersion>4.0.0</modelVersion>

    <parent>
        <groupId>dev.langchain4j</groupId>
        <artifactId>langchain4j-parent</artifactId>
        <version>0.23.0</version>
        <relativePath>../langchain4j-parent/pom.xml</relativePath>
    </parent>

    <artifactId>langchain4j</artifactId>
    <packaging>jar</packaging>

    <name>langchain4j</name>
    <description>Java implementation of LangChain: Integrate your Java application with countless AI tools and services
        smoothly
    </description>

    <dependencies>

        <dependency>
            <groupId>dev.langchain4j</groupId>
            <artifactId>langchain4j-core</artifactId>
            <version>${project.version}</version>
        </dependency>

        <dependency>
            <groupId>com.squareup.retrofit2</groupId>
            <artifactId>retrofit</artifactId>
        </dependency>

        <dependency>
            <groupId>com.squareup.okhttp3</groupId>
            <artifactId>okhttp</artifactId>
        </dependency>

        <dependency>
            <groupId>org.apache.opennlp</groupId>
            <artifactId>opennlp-tools</artifactId>
        </dependency>

        <dependency>
            <groupId>org.projectlombok</groupId>
            <artifactId>lombok</artifactId>
            <scope>provided</scope>
        </dependency>

        <dependency>
            <groupId>org.apache.pdfbox</groupId>
            <artifactId>pdfbox</artifactId>
        </dependency>

        <dependency>
            <groupId>org.apache.poi</groupId>
            <artifactId>poi</artifactId>
            <version>5.2.3</version>
        </dependency>

        <dependency>
            <groupId>org.apache.poi</groupId>
            <artifactId>poi-ooxml</artifactId>
            <version>5.2.3</version>
        </dependency>

        <dependency>
            <groupId>org.apache.poi</groupId>
            <artifactId>poi-scratchpad</artifactId>
            <version>5.2.3</version>
        </dependency>

        <dependency>
            <groupId>org.jsoup</groupId>
            <artifactId>jsoup</artifactId>
        </dependency>

        <dependency>
            <groupId>org.slf4j</groupId>
            <artifactId>slf4j-api</artifactId>
        </dependency>

        <dependency>
            <groupId>dev.langchain4j</groupId>
            <artifactId>langchain4j-open-ai</artifactId>
            <version>${project.version}</version>
            <scope>test</scope>
        </dependency>

        <dependency>
            <groupId>org.junit.jupiter</groupId>
            <artifactId>junit-jupiter-engine</artifactId>
            <scope>test</scope>
        </dependency>

        <dependency>
            <groupId>org.junit.jupiter</groupId>
            <artifactId>junit-jupiter-params</artifactId>
            <scope>test</scope>
        </dependency>

        <dependency>
            <groupId>org.mockito</groupId>
            <artifactId>mockito-core</artifactId>
            <scope>test</scope>
        </dependency>

        <dependency>
            <groupId>org.mockito</groupId>
            <artifactId>mockito-junit-jupiter</artifactId>
            <scope>test</scope>
        </dependency>

        <dependency>
            <groupId>org.assertj</groupId>
            <artifactId>assertj-core</artifactId>
            <scope>test</scope>
        </dependency>

        <dependency>
            <groupId>org.tinylog</groupId>
            <artifactId>tinylog-impl</artifactId>
            <scope>test</scope>
        </dependency>
        <dependency>
            <groupId>org.tinylog</groupId>
            <artifactId>slf4j-tinylog</artifactId>
            <scope>test</scope>
        </dependency>

        <dependency>
            <groupId>dev.langchain4j</groupId>
            <artifactId>langchain4j-embeddings-all-minilm-l6-v2-q</artifactId>
            <scope>test</scope>
        </dependency>

        <dependency>
            <groupId>software.amazon.awssdk</groupId>
            <artifactId>s3</artifactId>
            <exclusions>
                <!-- Exclusion due to CWE-295 vulnerability -->
                <exclusion>
                    <groupId>io.netty</groupId>
                    <artifactId>netty-handler</artifactId>
                </exclusion>
                <!-- due to CVE-2023-44487 vulnerability -->
                <exclusion>
                    <groupId>io.netty</groupId>
                    <artifactId>netty-codec-http2</artifactId>
                </exclusion>
            </exclusions>
        </dependency>

        <dependency>
            <groupId>org.testcontainers</groupId>
            <artifactId>testcontainers</artifactId>
<<<<<<< HEAD
        </dependency>

        <dependency>
            <groupId>org.testcontainers</groupId>
            <artifactId>localstack</artifactId>
        </dependency>

        <dependency>
            <groupId>software.amazon.awssdk</groupId>
            <artifactId>s3</artifactId>
            <exclusions>
                <!-- Exclusion due to CWE-295 vulnerability -->
                <exclusion>
                    <groupId>io.netty</groupId>
                    <artifactId>netty-handler</artifactId>
                </exclusion>
                <!-- due to CVE-2023-44487 vulnerability -->
                <exclusion>
                    <groupId>io.netty</groupId>
                    <artifactId>netty-codec-http2</artifactId>
                </exclusion>
            </exclusions>
        </dependency>

        <dependency>
            <groupId>org.testcontainers</groupId>
            <artifactId>testcontainers</artifactId>
=======
>>>>>>> dbc141a1
            <scope>test</scope>
        </dependency>

        <dependency>
            <groupId>org.testcontainers</groupId>
            <artifactId>localstack</artifactId>
            <scope>test</scope>
        </dependency>

    </dependencies>

    <licenses>
        <license>
            <name>Apache-2.0</name>
            <url>https://www.apache.org/licenses/LICENSE-2.0.txt</url>
            <distribution>repo</distribution>
            <comments>A business-friendly OSS license</comments>
        </license>
    </licenses>

</project><|MERGE_RESOLUTION|>--- conflicted
+++ resolved
@@ -155,36 +155,6 @@
         <dependency>
             <groupId>org.testcontainers</groupId>
             <artifactId>testcontainers</artifactId>
-<<<<<<< HEAD
-        </dependency>
-
-        <dependency>
-            <groupId>org.testcontainers</groupId>
-            <artifactId>localstack</artifactId>
-        </dependency>
-
-        <dependency>
-            <groupId>software.amazon.awssdk</groupId>
-            <artifactId>s3</artifactId>
-            <exclusions>
-                <!-- Exclusion due to CWE-295 vulnerability -->
-                <exclusion>
-                    <groupId>io.netty</groupId>
-                    <artifactId>netty-handler</artifactId>
-                </exclusion>
-                <!-- due to CVE-2023-44487 vulnerability -->
-                <exclusion>
-                    <groupId>io.netty</groupId>
-                    <artifactId>netty-codec-http2</artifactId>
-                </exclusion>
-            </exclusions>
-        </dependency>
-
-        <dependency>
-            <groupId>org.testcontainers</groupId>
-            <artifactId>testcontainers</artifactId>
-=======
->>>>>>> dbc141a1
             <scope>test</scope>
         </dependency>
 
