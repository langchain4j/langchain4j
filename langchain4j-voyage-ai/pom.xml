--- conflicted
+++ resolved
@@ -20,33 +20,20 @@
         </dependency>
 
         <dependency>
-<<<<<<< HEAD
+            <groupId>dev.langchain4j</groupId>
+            <artifactId>langchain4j-http-client</artifactId>
+            <version>${project.version}</version>
+        </dependency>
+      
+        <dependency>
             <groupId>dev.langchain4j</groupId>
             <artifactId>langchain4j-http-client-jdk</artifactId>
             <version>${project.version}</version>
-=======
-            <groupId>com.squareup.retrofit2</groupId>
-            <artifactId>retrofit</artifactId>
-        </dependency>
-
-        <dependency>
-            <groupId>com.squareup.okhttp3</groupId>
-            <artifactId>okhttp</artifactId>
-        </dependency>
-
-        <dependency>
-            <groupId>com.squareup.retrofit2</groupId>
-            <artifactId>converter-jackson</artifactId>
->>>>>>> 04ef6810
         </dependency>
 
         <dependency>
             <groupId>com.fasterxml.jackson.core</groupId>
-<<<<<<< HEAD
-            <artifactId>jackson-databind</artifactId>
-=======
             <artifactId>jackson-annotations</artifactId>
->>>>>>> 04ef6810
         </dependency>
 
         <dependency>
