<?xml version="1.0" encoding="UTF-8"?>
<project xmlns="http://maven.apache.org/POM/4.0.0"
         xmlns:xsi="http://www.w3.org/2001/XMLSchema-instance"
         xsi:schemaLocation="http://maven.apache.org/POM/4.0.0 http://maven.apache.org/xsd/maven-4.0.0.xsd">
    <modelVersion>4.0.0</modelVersion>
    <parent>
        <groupId>dev.langchain4j</groupId>
        <artifactId>langchain4j-parent</artifactId>
        <version>0.26.0-SNAPSHOT</version>
        <relativePath>../langchain4j-parent/pom.xml</relativePath>
    </parent>

    <artifactId>langchain4j-bom</artifactId>
    <packaging>pom</packaging>

    <name>LangChain4j BOM</name>
    <description>Bill of Materials POM for getting full, complete set of compatible versions of LangChain4j modules</description>

    <dependencyManagement>
        <dependencies>

            <dependency>
                <groupId>dev.langchain4j</groupId>
                <artifactId>langchain4j</artifactId>
                <version>${project.version}</version>
            </dependency>

            <dependency>
                <groupId>dev.langchain4j</groupId>
                <artifactId>langchain4j-core</artifactId>
                <version>${project.version}</version>
            </dependency>

            <!-- model providers -->

            <dependency>
                <groupId>dev.langchain4j</groupId>
                <artifactId>langchain4j-open-ai</artifactId>
                <version>${project.version}</version>
            </dependency>

            <dependency>
                <groupId>dev.langchain4j</groupId>
                <artifactId>langchain4j-azure-open-ai</artifactId>
                <version>${project.version}</version>
            </dependency>

            <dependency>
                <groupId>dev.langchain4j</groupId>
                <artifactId>langchain4j-hugging-face</artifactId>
                <version>${project.version}</version>
            </dependency>

            <dependency>
                <groupId>dev.langchain4j</groupId>
                <artifactId>langchain4j-local-ai</artifactId>
                <version>${project.version}</version>
            </dependency>

            <dependency>
                <groupId>dev.langchain4j</groupId>
                <artifactId>langchain4j-vertex-ai</artifactId>
                <version>${project.version}</version>
            </dependency>

            <dependency>
                <groupId>dev.langchain4j</groupId>
                <artifactId>langchain4j-vertex-ai-gemini</artifactId>
                <version>${project.version}</version>
            </dependency>

            <dependency>
                <groupId>dev.langchain4j</groupId>
                <artifactId>langchain4j-dashscope</artifactId>
                <version>${project.version}</version>
            </dependency>

            <dependency>
                <groupId>dev.langchain4j</groupId>
                <artifactId>langchain4j-ollama</artifactId>
                <version>${project.version}</version>
            </dependency>

            <dependency>
                <groupId>dev.langchain4j</groupId>
                <artifactId>langchain4j-bedrock</artifactId>
                <version>${project.version}</version>
            </dependency>

            <dependency>
                <groupId>dev.langchain4j</groupId>
                <artifactId>langchain4j-chatglm</artifactId>
                <version>${project.version}</version>
            </dependency>

            <dependency>
                <groupId>dev.langchain4j</groupId>
<<<<<<< HEAD
                <artifactId>langchain4j-cohere</artifactId>
=======
                <artifactId>langchain4j-mistral-ai</artifactId>
>>>>>>> 14fb985d
                <version>${project.version}</version>
            </dependency>

            <!-- embedding stores -->

            <dependency>
                <groupId>dev.langchain4j</groupId>
                <artifactId>langchain4j-cassandra</artifactId>
                <version>${project.version}</version>
            </dependency>

            <dependency>
                <groupId>dev.langchain4j</groupId>
                <artifactId>langchain4j-chroma</artifactId>
                <version>${project.version}</version>
            </dependency>

            <dependency>
                <groupId>dev.langchain4j</groupId>
                <artifactId>langchain4j-elasticsearch</artifactId>
                <version>${project.version}</version>
            </dependency>

            <dependency>
                <groupId>dev.langchain4j</groupId>
                <artifactId>langchain4j-milvus</artifactId>
                <version>${project.version}</version>
            </dependency>

            <dependency>
                <groupId>dev.langchain4j</groupId>
                <artifactId>langchain4j-opensearch</artifactId>
                <version>${project.version}</version>
            </dependency>

            <dependency>
                <groupId>dev.langchain4j</groupId>
                <artifactId>langchain4j-pgvector</artifactId>
                <version>${project.version}</version>
            </dependency>

            <dependency>
                <groupId>dev.langchain4j</groupId>
                <artifactId>langchain4j-pinecone</artifactId>
                <version>${project.version}</version>
            </dependency>

            <dependency>
                <groupId>dev.langchain4j</groupId>
                <artifactId>langchain4j-qdrant</artifactId>
                <version>${project.version}</version>
            </dependency>

            <dependency>
                <groupId>dev.langchain4j</groupId>
                <artifactId>langchain4j-redis</artifactId>
                <version>${project.version}</version>
            </dependency>

            <dependency>
                <groupId>dev.langchain4j</groupId>
                <artifactId>langchain4j-vespa</artifactId>
                <version>${project.version}</version>
            </dependency>

            <dependency>
                <groupId>dev.langchain4j</groupId>
                <artifactId>langchain4j-weaviate</artifactId>
                <version>${project.version}</version>
            </dependency>

            <dependency>
                <groupId>dev.langchain4j</groupId>
                <artifactId>langchain4j-neo4j</artifactId>
                <version>${project.version}</version>
            </dependency>

            <!-- code execution engines -->

            <dependency>
                <groupId>dev.langchain4j</groupId>
                <artifactId>langchain4j-code-execution-engine-graalvm-polyglot</artifactId>
                <version>${project.version}</version>
            </dependency>

            <!-- document loaders -->

            <dependency>
                <groupId>dev.langchain4j</groupId>
                <artifactId>langchain4j-document-loader-tencent-cos</artifactId>
                <version>${project.version}</version>
            </dependency>

            <dependency>
                <groupId>dev.langchain4j</groupId>
                <artifactId>langchain4j-document-loader-amazon-s3</artifactId>
                <version>${project.version}</version>
            </dependency>

            <!-- document parsers -->

            <dependency>
                <groupId>dev.langchain4j</groupId>
                <artifactId>langchain4j-document-parser-apache-poi</artifactId>
                <version>${project.version}</version>
            </dependency>

            <dependency>
                <groupId>dev.langchain4j</groupId>
                <artifactId>langchain4j-document-parser-apache-pdfbox</artifactId>
                <version>${project.version}</version>
            </dependency>

        </dependencies>
    </dependencyManagement>

</project><|MERGE_RESOLUTION|>--- conflicted
+++ resolved
@@ -95,11 +95,13 @@
 
             <dependency>
                 <groupId>dev.langchain4j</groupId>
-<<<<<<< HEAD
+                <artifactId>langchain4j-mistral-ai</artifactId>
+                <version>${project.version}</version>
+            </dependency>
+          
+            <dependency>
+                <groupId>dev.langchain4j</groupId>
                 <artifactId>langchain4j-cohere</artifactId>
-=======
-                <artifactId>langchain4j-mistral-ai</artifactId>
->>>>>>> 14fb985d
                 <version>${project.version}</version>
             </dependency>
 
