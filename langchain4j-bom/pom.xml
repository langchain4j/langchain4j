--- conflicted
+++ resolved
@@ -212,14 +212,16 @@
                 <artifactId>langchain4j-infinispan</artifactId>
                 <version>${project.version}</version>
             </dependency>
-
-            <dependency>
-                <groupId>dev.langchain4j</groupId>
-<<<<<<< HEAD
+          
+            <dependency>
+                <groupId>dev.langchain4j</groupId>
                 <artifactId>langchain4j-mariadb</artifactId>
-=======
+                <version>${project.version}</version>
+            </dependency>
+
+            <dependency>
+                <groupId>dev.langchain4j</groupId>
                 <artifactId>langchain4j-mcp</artifactId>
->>>>>>> a88033ba
                 <version>${project.version}</version>
             </dependency>
 
