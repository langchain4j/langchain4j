--- conflicted
+++ resolved
@@ -14,8 +14,7 @@
     <packaging>pom</packaging>
 
     <name>LangChain4j :: BOM</name>
-    <description>Bill of Materials POM for getting full, complete set of compatible versions of LangChain4j modules
-    </description>
+    <description>Bill of Materials POM for getting full, complete set of compatible versions of LangChain4j modules</description>
 
     <dependencyManagement>
         <dependencies>
@@ -271,13 +270,12 @@
                 <artifactId>langchain4j-document-parser-apache-poi</artifactId>
                 <version>${project.version}</version>
             </dependency>
+
             <dependency>
                 <groupId>dev.langchain4j</groupId>
                 <artifactId>langchain4j-document-parser-apache-tika</artifactId>
                 <version>${project.version}</version>
             </dependency>
-<<<<<<< HEAD
-=======
 
             <!-- embedding store filter parsers -->
 
@@ -286,7 +284,6 @@
                 <artifactId>langchain4j-embedding-store-filter-parser-sql</artifactId>
                 <version>${project.version}</version>
             </dependency>
->>>>>>> 3aafa79a
 
         </dependencies>
     </dependencyManagement>
