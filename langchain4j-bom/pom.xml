<?xml version="1.0" encoding="UTF-8"?>
<project xmlns="http://maven.apache.org/POM/4.0.0"
         xmlns:xsi="http://www.w3.org/2001/XMLSchema-instance"
         xsi:schemaLocation="http://maven.apache.org/POM/4.0.0 http://maven.apache.org/xsd/maven-4.0.0.xsd">
    <modelVersion>4.0.0</modelVersion>
    <parent>
        <groupId>dev.langchain4j</groupId>
        <artifactId>langchain4j-parent</artifactId>
        <version>0.36.0-SNAPSHOT</version>
        <relativePath>../langchain4j-parent/pom.xml</relativePath>
    </parent>

    <artifactId>langchain4j-bom</artifactId>
    <packaging>pom</packaging>

    <name>LangChain4j :: BOM</name>
    <description>Bill of Materials POM for getting full, complete set of compatible versions of LangChain4j modules</description>

    <dependencyManagement>
        <dependencies>

            <dependency>
                <groupId>dev.langchain4j</groupId>
                <artifactId>langchain4j</artifactId>
                <version>${project.version}</version>
            </dependency>

            <dependency>
                <groupId>dev.langchain4j</groupId>
                <artifactId>langchain4j-core</artifactId>
                <version>${project.version}</version>
            </dependency>

            <dependency>
                <groupId>dev.langchain4j</groupId>
                <artifactId>langchain4j-reactor</artifactId>
                <version>${project.version}</version>
            </dependency>
            
            <dependency>
                <groupId>dev.langchain4j</groupId>
                <artifactId>langchain4j-easy-rag</artifactId>
                <version>${project.version}</version>
            </dependency>

            <!-- model providers -->

            <dependency>
                <groupId>dev.langchain4j</groupId>
                <artifactId>langchain4j-anthropic</artifactId>
                <version>${project.version}</version>
            </dependency>

            <dependency>
                <groupId>dev.langchain4j</groupId>
                <artifactId>langchain4j-azure-open-ai</artifactId>
                <version>${project.version}</version>
            </dependency>

            <dependency>
                <groupId>dev.langchain4j</groupId>
                <artifactId>langchain4j-bedrock</artifactId>
                <version>${project.version}</version>
            </dependency>

            <dependency>
                <groupId>dev.langchain4j</groupId>
                <artifactId>langchain4j-chatglm</artifactId>
                <version>${project.version}</version>
            </dependency>

            <dependency>
                <groupId>dev.langchain4j</groupId>
                <artifactId>langchain4j-cohere</artifactId>
                <version>${project.version}</version>
            </dependency>

            <dependency>
                <groupId>dev.langchain4j</groupId>
                <artifactId>langchain4j-dashscope</artifactId>
                <version>${project.version}</version>
            </dependency>

            <dependency>
                <groupId>dev.langchain4j</groupId>
                <artifactId>langchain4j-github-models</artifactId>
                <version>${project.version}</version>
            </dependency>

            <dependency>
                <groupId>dev.langchain4j</groupId>
                <artifactId>langchain4j-hugging-face</artifactId>
                <version>${project.version}</version>
            </dependency>

            <dependency>
                <groupId>dev.langchain4j</groupId>
                <artifactId>langchain4j-jlama</artifactId>
                <version>${project.version}</version>
            </dependency>

            <dependency>
                <groupId>dev.langchain4j</groupId>
                <artifactId>langchain4j-jina</artifactId>
                <version>${project.version}</version>
            </dependency>

            <dependency>
                <groupId>dev.langchain4j</groupId>
                <artifactId>langchain4j-onnx-scoring</artifactId>
                <version>${project.version}</version>
            </dependency>

            <dependency>
                <groupId>dev.langchain4j</groupId>
                <artifactId>langchain4j-local-ai</artifactId>
                <version>${project.version}</version>
            </dependency>

            <dependency>
                <groupId>dev.langchain4j</groupId>
                <artifactId>langchain4j-mistral-ai</artifactId>
                <version>${project.version}</version>
            </dependency>

            <dependency>
                <groupId>dev.langchain4j</groupId>
                <artifactId>langchain4j-nomic</artifactId>
                <version>${project.version}</version>
            </dependency>

            <dependency>
                <groupId>dev.langchain4j</groupId>
                <artifactId>langchain4j-ollama</artifactId>
                <version>${project.version}</version>
            </dependency>

            <dependency>
                <groupId>dev.langchain4j</groupId>
                <artifactId>langchain4j-open-ai</artifactId>
                <version>${project.version}</version>
            </dependency>

            <dependency>
                <groupId>dev.langchain4j</groupId>
                <artifactId>langchain4j-ovh-ai</artifactId>
                <version>${project.version}</version>
            </dependency>

            <dependency>
                <groupId>dev.langchain4j</groupId>
                <artifactId>langchain4j-qianfan</artifactId>
                <version>${project.version}</version>
            </dependency>

            <dependency>
                <groupId>dev.langchain4j</groupId>
                <artifactId>langchain4j-vertex-ai</artifactId>
                <version>${project.version}</version>
            </dependency>

            <dependency>
                <groupId>dev.langchain4j</groupId>
                <artifactId>langchain4j-vertex-ai-gemini</artifactId>
                <version>${project.version}</version>
            </dependency>

            <dependency>
                <groupId>dev.langchain4j</groupId>
                <artifactId>langchain4j-google-ai-gemini</artifactId>
                <version>${project.version}</version>
            </dependency>

            <dependency>
                <groupId>dev.langchain4j</groupId>
                <artifactId>langchain4j-workers-ai</artifactId>
                <version>${project.version}</version>
            </dependency>

            <dependency>
                <groupId>dev.langchain4j</groupId>
                <artifactId>langchain4j-zhipu-ai</artifactId>
                <version>${project.version}</version>
            </dependency>

            <dependency>
                <groupId>dev.langchain4j</groupId>
                <artifactId>langchain4j-voyage-ai</artifactId>
                <version>${project.version}</version>
            </dependency>

            <!-- embedding stores -->

            <dependency>
                <groupId>dev.langchain4j</groupId>
                <artifactId>langchain4j-azure-ai-search</artifactId>
                <version>${project.version}</version>
            </dependency>

            <dependency>
                <groupId>dev.langchain4j</groupId>
                <artifactId>langchain4j-azure-cosmos-mongo-vcore</artifactId>
                <version>${project.version}</version>
            </dependency>

            <dependency>
                <groupId>dev.langchain4j</groupId>
                <artifactId>langchain4j-cassandra</artifactId>
                <version>${project.version}</version>
            </dependency>

            <dependency>
                <groupId>dev.langchain4j</groupId>
                <artifactId>langchain4j-chroma</artifactId>
                <version>${project.version}</version>
            </dependency>

            <dependency>
                <groupId>dev.langchain4j</groupId>
                <artifactId>langchain4j-couchbase</artifactId>
                <version>${project.version}</version>
            </dependency>

            <dependency>
                <groupId>dev.langchain4j</groupId>
                <artifactId>langchain4j-elasticsearch</artifactId>
                <version>${project.version}</version>
            </dependency>

            <dependency>
                <groupId>dev.langchain4j</groupId>
                <artifactId>langchain4j-infinispan</artifactId>
                <version>${project.version}</version>
            </dependency>

            <dependency>
                <groupId>dev.langchain4j</groupId>
                <artifactId>langchain4j-milvus</artifactId>
                <version>${project.version}</version>
            </dependency>

            <dependency>
                <groupId>dev.langchain4j</groupId>
                <artifactId>langchain4j-mongodb-atlas</artifactId>
                <version>${project.version}</version>
            </dependency>

            <dependency>
                <groupId>dev.langchain4j</groupId>
                <artifactId>langchain4j-neo4j</artifactId>
                <version>${project.version}</version>
            </dependency>

            <dependency>
                <groupId>dev.langchain4j</groupId>
                <artifactId>langchain4j-opensearch</artifactId>
                <version>${project.version}</version>
            </dependency>

            <dependency>
                <groupId>dev.langchain4j</groupId>
                <artifactId>langchain4j-pgvector</artifactId>
                <version>${project.version}</version>
            </dependency>

            <dependency>
                <groupId>dev.langchain4j</groupId>
                <artifactId>langchain4j-pinecone</artifactId>
                <version>${project.version}</version>
            </dependency>

            <dependency>
                <groupId>dev.langchain4j</groupId>
                <artifactId>langchain4j-qdrant</artifactId>
                <version>${project.version}</version>
            </dependency>

            <dependency>
                <groupId>dev.langchain4j</groupId>
                <artifactId>langchain4j-redis</artifactId>
                <version>${project.version}</version>
            </dependency>

            <dependency>
                <groupId>dev.langchain4j</groupId>
                <artifactId>langchain4j-tablestore</artifactId>
                <version>${project.version}</version>
            </dependency>

            <dependency>
                <groupId>dev.langchain4j</groupId>
                <artifactId>langchain4j-vearch</artifactId>
                <version>${project.version}</version>
            </dependency>

            <dependency>
                <groupId>dev.langchain4j</groupId>
                <artifactId>langchain4j-vespa</artifactId>
                <version>${project.version}</version>
            </dependency>

            <dependency>
                <groupId>dev.langchain4j</groupId>
                <artifactId>langchain4j-weaviate</artifactId>
                <version>${project.version}</version>
            </dependency>

            <dependency>
                <groupId>dev.langchain4j</groupId>
                <artifactId>langchain4j-azure-cosmos-nosql</artifactId>
                <version>${project.version}</version>
            </dependency>

            <dependency>
                <groupId>dev.langchain4j</groupId>
                <artifactId>langchain4j-oracle</artifactId>
                <version>${project.version}</version>
            </dependency>

            <!-- embeddings -->

            <dependency>
                <groupId>dev.langchain4j</groupId>
                <artifactId>langchain4j-embeddings</artifactId>
                <version>${project.version}</version>
            </dependency>

            <dependency>
                <groupId>dev.langchain4j</groupId>
                <artifactId>langchain4j-embeddings-all-minilm-l6-v2</artifactId>
                <version>${project.version}</version>
            </dependency>

            <dependency>
                <groupId>dev.langchain4j</groupId>
                <artifactId>langchain4j-embeddings-all-minilm-l6-v2-q</artifactId>
                <version>${project.version}</version>
            </dependency>

            <dependency>
                <groupId>dev.langchain4j</groupId>
                <artifactId>langchain4j-embeddings-bge-small-en</artifactId>
                <version>${project.version}</version>
            </dependency>

            <dependency>
                <groupId>dev.langchain4j</groupId>
                <artifactId>langchain4j-embeddings-bge-small-en-q</artifactId>
                <version>${project.version}</version>
            </dependency>

            <dependency>
                <groupId>dev.langchain4j</groupId>
                <artifactId>langchain4j-embeddings-bge-small-en-v15</artifactId>
                <version>${project.version}</version>
            </dependency>

            <dependency>
                <groupId>dev.langchain4j</groupId>
                <artifactId>langchain4j-embeddings-bge-small-en-v15-q</artifactId>
                <version>${project.version}</version>
            </dependency>

            <dependency>
                <groupId>dev.langchain4j</groupId>
                <artifactId>langchain4j-embeddings-bge-small-zh</artifactId>
                <version>${project.version}</version>
            </dependency>

            <dependency>
                <groupId>dev.langchain4j</groupId>
                <artifactId>langchain4j-embeddings-bge-small-zh-q</artifactId>
                <version>${project.version}</version>
            </dependency>

            <dependency>
                <groupId>dev.langchain4j</groupId>
                <artifactId>langchain4j-embeddings-bge-small-zh-v15</artifactId>
                <version>${project.version}</version>
            </dependency>

            <dependency>
                <groupId>dev.langchain4j</groupId>
                <artifactId>langchain4j-embeddings-bge-small-zh-v15-q</artifactId>
                <version>${project.version}</version>
            </dependency>

            <dependency>
                <groupId>dev.langchain4j</groupId>
                <artifactId>langchain4j-embeddings-e5-small-v2</artifactId>
                <version>${project.version}</version>
            </dependency>

            <dependency>
                <groupId>dev.langchain4j</groupId>
                <artifactId>langchain4j-embeddings-e5-small-v2-q</artifactId>
                <version>${project.version}</version>
            </dependency>

            <!-- code execution engines -->

            <dependency>
                <groupId>dev.langchain4j</groupId>
                <artifactId>langchain4j-code-execution-engine-graalvm-polyglot</artifactId>
                <version>${project.version}</version>
            </dependency>

            <dependency>
                <groupId>dev.langchain4j</groupId>
                <artifactId>langchain4j-code-execution-engine-judge0</artifactId>
                <version>${project.version}</version>
            </dependency>

            <!-- document loaders -->

            <dependency>
                <groupId>dev.langchain4j</groupId>
                <artifactId>langchain4j-document-loader-amazon-s3</artifactId>
                <version>${project.version}</version>
            </dependency>

            <dependency>
                <groupId>dev.langchain4j</groupId>
                <artifactId>langchain4j-document-loader-azure-storage-blob</artifactId>
                <version>${project.version}</version>
            </dependency>

            <dependency>
                <groupId>dev.langchain4j</groupId>
                <artifactId>langchain4j-document-loader-github</artifactId>
                <version>${project.version}</version>
            </dependency>

            <dependency>
                <groupId>dev.langchain4j</groupId>
                <artifactId>langchain4j-document-loader-selenium</artifactId>
                <version>${project.version}</version>
            </dependency>

            <dependency>
                <groupId>dev.langchain4j</groupId>
                <artifactId>langchain4j-document-loader-tencent-cos</artifactId>
                <version>${project.version}</version>
            </dependency>

            <dependency>
                <groupId>dev.langchain4j</groupId>
                <artifactId>langchain4j-document-loader-google-cloud-storage</artifactId>
                <version>${project.version}</version>
            </dependency>

            <!-- document parsers -->

            <dependency>
                <groupId>dev.langchain4j</groupId>
                <artifactId>langchain4j-document-parser-apache-pdfbox</artifactId>
                <version>${project.version}</version>
            </dependency>

            <dependency>
                <groupId>dev.langchain4j</groupId>
                <artifactId>langchain4j-document-parser-apache-poi</artifactId>
                <version>${project.version}</version>
            </dependency>

            <dependency>
                <groupId>dev.langchain4j</groupId>
                <artifactId>langchain4j-document-parser-apache-tika</artifactId>
                <version>${project.version}</version>
            </dependency>

<<<<<<< HEAD
            <dependency>
                <groupId>dev.langchain4j</groupId>
                <artifactId>langchain4j-document-parser-llamaparse</artifactId>
=======
            <!-- document transformers -->

            <dependency>
                <groupId>dev.langchain4j</groupId>
                <artifactId>langchain4j-document-transformer-jsoup</artifactId>
>>>>>>> e7256f7b
                <version>${project.version}</version>
            </dependency>

            <!-- embedding store filter parsers -->

            <dependency>
                <groupId>dev.langchain4j</groupId>
                <artifactId>langchain4j-embedding-store-filter-parser-sql</artifactId>
                <version>${project.version}</version>
            </dependency>

            <!-- web searchers -->
            <dependency>
                <groupId>dev.langchain4j</groupId>
                <artifactId>langchain4j-web-search-engine-google-custom</artifactId>
                <version>${project.version}</version>
            </dependency>
            <dependency>
                <groupId>dev.langchain4j</groupId>
                <artifactId>langchain4j-web-search-engine-tavily</artifactId>
                <version>${project.version}</version>
            </dependency>
            <dependency>
                <groupId>dev.langchain4j</groupId>
                <artifactId>langchain4j-web-search-engine-searchapi</artifactId>
                <version>${project.version}</version>
            </dependency>

            <!-- experimental -->
            <dependency>
                <groupId>dev.langchain4j</groupId>
                <artifactId>langchain4j-experimental-sql</artifactId>
                <version>${project.version}</version>
            </dependency>

            <!-- spring boot -->
            <dependency>
                <groupId>dev.langchain4j</groupId>
                <artifactId>langchain4j-spring-boot-starter</artifactId>
                <version>${project.version}</version>
            </dependency>

            <dependency>
                <groupId>dev.langchain4j</groupId>
                <artifactId>langchain4j-anthropic-spring-boot-starter</artifactId>
                <version>${project.version}</version>
            </dependency>

            <dependency>
                <groupId>dev.langchain4j</groupId>
                <artifactId>langchain4j-azure-ai-search-spring-boot-starter</artifactId>
                <version>${project.version}</version>
            </dependency>

            <dependency>
                <groupId>dev.langchain4j</groupId>
                <artifactId>langchain4j-azure-open-ai-spring-boot-starter</artifactId>
                <version>${project.version}</version>
            </dependency>

            <dependency>
                <groupId>dev.langchain4j</groupId>
                <artifactId>langchain4j-ollama-spring-boot-starter</artifactId>
                <version>${project.version}</version>
            </dependency>

            <dependency>
                <groupId>dev.langchain4j</groupId>
                <artifactId>langchain4j-open-ai-spring-boot-starter</artifactId>
                <version>${project.version}</version>
            </dependency>

        </dependencies>
    </dependencyManagement>

</project><|MERGE_RESOLUTION|>--- conflicted
+++ resolved
@@ -469,17 +469,18 @@
                 <version>${project.version}</version>
             </dependency>
 
-<<<<<<< HEAD
+
             <dependency>
                 <groupId>dev.langchain4j</groupId>
                 <artifactId>langchain4j-document-parser-llamaparse</artifactId>
-=======
+                <version>${project.version}</version>
+            </dependency>
+              
             <!-- document transformers -->
 
             <dependency>
                 <groupId>dev.langchain4j</groupId>
                 <artifactId>langchain4j-document-transformer-jsoup</artifactId>
->>>>>>> e7256f7b
                 <version>${project.version}</version>
             </dependency>
 
