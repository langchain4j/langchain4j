--- conflicted
+++ resolved
@@ -28,14 +28,16 @@
                 <artifactId>langchain4j-core</artifactId>
                 <version>${project.version}</version>
             </dependency>
-
-            <dependency>
-                <groupId>dev.langchain4j</groupId>
-<<<<<<< HEAD
+          
+            <dependency>
+                <groupId>dev.langchain4j</groupId>
+                <artifactId>langchain4j-kotlin</artifactId>
+                <version>${project.version}</version>
+            </dependency>
+
+            <dependency>
+                <groupId>dev.langchain4j</groupId>
                 <artifactId>langchain4j-test</artifactId>
-=======
-                <artifactId>langchain4j-kotlin</artifactId>
->>>>>>> 45c7df3c
                 <version>${project.version}</version>
             </dependency>
 
