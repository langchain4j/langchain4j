<?xml version="1.0" encoding="UTF-8"?>
<project xmlns="http://maven.apache.org/POM/4.0.0"
         xmlns:xsi="http://www.w3.org/2001/XMLSchema-instance"
         xsi:schemaLocation="http://maven.apache.org/POM/4.0.0 http://maven.apache.org/xsd/maven-4.0.0.xsd">
    <modelVersion>4.0.0</modelVersion>
    <parent>
        <groupId>dev.langchain4j</groupId>
        <artifactId>langchain4j-parent</artifactId>
        <version>0.31.0-SNAPSHOT</version>
        <relativePath>../langchain4j-parent/pom.xml</relativePath>
    </parent>

    <artifactId>langchain4j-bom</artifactId>
    <packaging>pom</packaging>

    <name>LangChain4j :: BOM</name>
    <description>Bill of Materials POM for getting full, complete set of compatible versions of LangChain4j modules</description>

    <dependencyManagement>
        <dependencies>

            <dependency>
                <groupId>dev.langchain4j</groupId>
                <artifactId>langchain4j</artifactId>
                <version>${project.version}</version>
            </dependency>

            <dependency>
                <groupId>dev.langchain4j</groupId>
                <artifactId>langchain4j-core</artifactId>
                <version>${project.version}</version>
            </dependency>

            <dependency>
                <groupId>dev.langchain4j</groupId>
                <artifactId>langchain4j-easy-rag</artifactId>
                <version>${project.version}</version>
            </dependency>

            <!-- model providers -->

            <dependency>
                <groupId>dev.langchain4j</groupId>
                <artifactId>langchain4j-anthropic</artifactId>
                <version>${project.version}</version>
            </dependency>

            <dependency>
                <groupId>dev.langchain4j</groupId>
                <artifactId>langchain4j-azure-open-ai</artifactId>
                <version>${project.version}</version>
            </dependency>

            <dependency>
                <groupId>dev.langchain4j</groupId>
                <artifactId>langchain4j-bedrock</artifactId>
                <version>${project.version}</version>
            </dependency>

            <dependency>
                <groupId>dev.langchain4j</groupId>
                <artifactId>langchain4j-chatglm</artifactId>
                <version>${project.version}</version>
            </dependency>

            <dependency>
                <groupId>dev.langchain4j</groupId>
                <artifactId>langchain4j-cohere</artifactId>
                <version>${project.version}</version>
            </dependency>

            <dependency>
                <groupId>dev.langchain4j</groupId>
                <artifactId>langchain4j-dashscope</artifactId>
                <version>${project.version}</version>
            </dependency>

            <dependency>
                <groupId>dev.langchain4j</groupId>
                <artifactId>langchain4j-hugging-face</artifactId>
                <version>${project.version}</version>
            </dependency>

            <dependency>
                <groupId>dev.langchain4j</groupId>
                <artifactId>langchain4j-jina</artifactId>
                <version>${project.version}</version>
            </dependency>

            <dependency>
                <groupId>dev.langchain4j</groupId>
                <artifactId>langchain4j-local-ai</artifactId>
                <version>${project.version}</version>
            </dependency>

            <dependency>
                <groupId>dev.langchain4j</groupId>
                <artifactId>langchain4j-mistral-ai</artifactId>
                <version>${project.version}</version>
            </dependency>

            <dependency>
                <groupId>dev.langchain4j</groupId>
                <artifactId>langchain4j-nomic</artifactId>
                <version>${project.version}</version>
            </dependency>

            <dependency>
                <groupId>dev.langchain4j</groupId>
                <artifactId>langchain4j-ollama</artifactId>
                <version>${project.version}</version>
            </dependency>

            <dependency>
                <groupId>dev.langchain4j</groupId>
                <artifactId>langchain4j-open-ai</artifactId>
                <version>${project.version}</version>
            </dependency>

            <dependency>
                <groupId>dev.langchain4j</groupId>
                <artifactId>langchain4j-qianfan</artifactId>
                <version>${project.version}</version>
            </dependency>

            <dependency>
                <groupId>dev.langchain4j</groupId>
<<<<<<< HEAD
                <artifactId>langchain4j-jina-ai</artifactId>
                <version>${project.version}</version>
            </dependency>

            <dependency>
                <groupId>dev.langchain4j</groupId>
                <artifactId>langchain4j-nomic</artifactId>
=======
                <artifactId>langchain4j-vertex-ai</artifactId>
>>>>>>> 050e93b6
                <version>${project.version}</version>
            </dependency>

            <dependency>
                <groupId>dev.langchain4j</groupId>
                <artifactId>langchain4j-vertex-ai-gemini</artifactId>
                <version>${project.version}</version>
            </dependency>

            <dependency>
                <groupId>dev.langchain4j</groupId>
                <artifactId>langchain4j-zhipu-ai</artifactId>
                <version>${project.version}</version>
            </dependency>

            <!-- embedding stores -->

            <dependency>
                <groupId>dev.langchain4j</groupId>
                <artifactId>langchain4j-azure-ai-search</artifactId>
                <version>${project.version}</version>
            </dependency>

            <dependency>
                <groupId>dev.langchain4j</groupId>
                <artifactId>langchain4j-azure-cosmos-mongo-vcore</artifactId>
                <version>${project.version}</version>
            </dependency>

            <dependency>
                <groupId>dev.langchain4j</groupId>
                <artifactId>langchain4j-cassandra</artifactId>
                <version>${project.version}</version>
            </dependency>

            <dependency>
                <groupId>dev.langchain4j</groupId>
                <artifactId>langchain4j-chroma</artifactId>
                <version>${project.version}</version>
            </dependency>

            <dependency>
                <groupId>dev.langchain4j</groupId>
                <artifactId>langchain4j-elasticsearch</artifactId>
                <version>${project.version}</version>
            </dependency>

            <dependency>
                <groupId>dev.langchain4j</groupId>
                <artifactId>langchain4j-infinispan</artifactId>
                <version>${project.version}</version>
            </dependency>

            <dependency>
                <groupId>dev.langchain4j</groupId>
                <artifactId>langchain4j-milvus</artifactId>
                <version>${project.version}</version>
            </dependency>

            <dependency>
                <groupId>dev.langchain4j</groupId>
                <artifactId>langchain4j-mongodb-atlas</artifactId>
                <version>${project.version}</version>
            </dependency>

            <dependency>
                <groupId>dev.langchain4j</groupId>
                <artifactId>langchain4j-neo4j</artifactId>
                <version>${project.version}</version>
            </dependency>

            <dependency>
                <groupId>dev.langchain4j</groupId>
                <artifactId>langchain4j-opensearch</artifactId>
                <version>${project.version}</version>
            </dependency>

            <dependency>
                <groupId>dev.langchain4j</groupId>
                <artifactId>langchain4j-pgvector</artifactId>
                <version>${project.version}</version>
            </dependency>

            <dependency>
                <groupId>dev.langchain4j</groupId>
                <artifactId>langchain4j-pinecone</artifactId>
                <version>${project.version}</version>
            </dependency>

            <dependency>
                <groupId>dev.langchain4j</groupId>
                <artifactId>langchain4j-qdrant</artifactId>
                <version>${project.version}</version>
            </dependency>

            <dependency>
                <groupId>dev.langchain4j</groupId>
                <artifactId>langchain4j-redis</artifactId>
                <version>${project.version}</version>
            </dependency>

            <dependency>
                <groupId>dev.langchain4j</groupId>
                <artifactId>langchain4j-vearch</artifactId>
                <version>${project.version}</version>
            </dependency>

            <dependency>
                <groupId>dev.langchain4j</groupId>
                <artifactId>langchain4j-vespa</artifactId>
                <version>${project.version}</version>
            </dependency>

            <dependency>
                <groupId>dev.langchain4j</groupId>
                <artifactId>langchain4j-weaviate</artifactId>
                <version>${project.version}</version>
            </dependency>

            <!-- embeddings -->

            <dependency>
                <groupId>dev.langchain4j</groupId>
                <artifactId>langchain4j-embeddings-all-minilm-l6-v2</artifactId>
                <version>${project.version}</version>
            </dependency>

            <dependency>
                <groupId>dev.langchain4j</groupId>
                <artifactId>langchain4j-embeddings-all-minilm-l6-v2-q</artifactId>
                <version>${project.version}</version>
            </dependency>

            <dependency>
                <groupId>dev.langchain4j</groupId>
                <artifactId>langchain4j-embeddings-bge-small-en</artifactId>
                <version>${project.version}</version>
            </dependency>

            <dependency>
                <groupId>dev.langchain4j</groupId>
                <artifactId>langchain4j-embeddings-bge-small-en-q</artifactId>
                <version>${project.version}</version>
            </dependency>

            <dependency>
                <groupId>dev.langchain4j</groupId>
                <artifactId>langchain4j-embeddings-bge-small-v15-en</artifactId>
                <version>${project.version}</version>
            </dependency>

            <dependency>
                <groupId>dev.langchain4j</groupId>
                <artifactId>langchain4j-embeddings-bge-small-en-v15-q</artifactId>
                <version>${project.version}</version>
            </dependency>

            <dependency>
                <groupId>dev.langchain4j</groupId>
                <artifactId>langchain4j-embeddings-bge-small-zh</artifactId>
                <version>${project.version}</version>
            </dependency>

            <dependency>
                <groupId>dev.langchain4j</groupId>
                <artifactId>langchain4j-embeddings-bge-small-zh-q</artifactId>
                <version>${project.version}</version>
            </dependency>

            <dependency>
                <groupId>dev.langchain4j</groupId>
                <artifactId>langchain4j-embeddings-e5-small-v2</artifactId>
                <version>${project.version}</version>
            </dependency>

            <dependency>
                <groupId>dev.langchain4j</groupId>
                <artifactId>langchain4j-embeddings-e5-small-v2-q</artifactId>
                <version>${project.version}</version>
            </dependency>

            <!-- code execution engines -->

            <dependency>
                <groupId>dev.langchain4j</groupId>
                <artifactId>langchain4j-code-execution-engine-graalvm-polyglot</artifactId>
                <version>${project.version}</version>
            </dependency>

            <dependency>
                <groupId>dev.langchain4j</groupId>
                <artifactId>langchain4j-code-execution-engine-judge0</artifactId>
                <version>${project.version}</version>
            </dependency>

            <!-- document loaders -->

            <dependency>
                <groupId>dev.langchain4j</groupId>
                <artifactId>langchain4j-document-loader-amazon-s3</artifactId>
                <version>${project.version}</version>
            </dependency>

            <dependency>
                <groupId>dev.langchain4j</groupId>
                <artifactId>langchain4j-document-loader-azure-storage-blob</artifactId>
                <version>${project.version}</version>
            </dependency>

            <dependency>
                <groupId>dev.langchain4j</groupId>
                <artifactId>langchain4j-document-loader-github</artifactId>
                <version>${project.version}</version>
            </dependency>

            <dependency>
                <groupId>dev.langchain4j</groupId>
                <artifactId>langchain4j-document-loader-tencent-cos</artifactId>
                <version>${project.version}</version>
            </dependency>

            <!-- document parsers -->

            <dependency>
                <groupId>dev.langchain4j</groupId>
                <artifactId>langchain4j-document-parser-apache-pdfbox</artifactId>
                <version>${project.version}</version>
            </dependency>

            <dependency>
                <groupId>dev.langchain4j</groupId>
                <artifactId>langchain4j-document-parser-apache-poi</artifactId>
                <version>${project.version}</version>
            </dependency>

            <dependency>
                <groupId>dev.langchain4j</groupId>
                <artifactId>langchain4j-document-parser-apache-tika</artifactId>
                <version>${project.version}</version>
            </dependency>

            <!-- embedding store filter parsers -->

            <dependency>
                <groupId>dev.langchain4j</groupId>
                <artifactId>langchain4j-embedding-store-filter-parser-sql</artifactId>
                <version>${project.version}</version>
            </dependency>

            <!-- web searchers -->
            <dependency>
                <groupId>dev.langchain4j</groupId>
                <artifactId>langchain4j-web-search-engine-google-custom</artifactId>
                <version>${project.version}</version>
            </dependency>

            <!-- experimental -->
            <dependency>
                <groupId>dev.langchain4j</groupId>
                <artifactId>langchain4j-experimental-sql</artifactId>
                <version>${project.version}</version>
            </dependency>

        </dependencies>
    </dependencyManagement>

</project><|MERGE_RESOLUTION|>--- conflicted
+++ resolved
@@ -101,6 +101,12 @@
 
             <dependency>
                 <groupId>dev.langchain4j</groupId>
+                <artifactId>langchain4j-jina-ai</artifactId>
+                <version>${project.version}</version>
+            </dependency>
+
+            <dependency>
+                <groupId>dev.langchain4j</groupId>
                 <artifactId>langchain4j-nomic</artifactId>
                 <version>${project.version}</version>
             </dependency>
@@ -125,17 +131,7 @@
 
             <dependency>
                 <groupId>dev.langchain4j</groupId>
-<<<<<<< HEAD
-                <artifactId>langchain4j-jina-ai</artifactId>
-                <version>${project.version}</version>
-            </dependency>
-
-            <dependency>
-                <groupId>dev.langchain4j</groupId>
-                <artifactId>langchain4j-nomic</artifactId>
-=======
                 <artifactId>langchain4j-vertex-ai</artifactId>
->>>>>>> 050e93b6
                 <version>${project.version}</version>
             </dependency>
 
