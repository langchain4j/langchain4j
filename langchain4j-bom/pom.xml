--- conflicted
+++ resolved
@@ -204,11 +204,7 @@
             <dependency>
                 <groupId>dev.langchain4j</groupId>
                 <artifactId>langchain4j-gpu-llama3</artifactId>
-<<<<<<< HEAD
-                <version>1.5.0-beta11-SNAPSHOT</version>
-=======
-                <version>1.6.0-beta12-SNAPSHOT</version>
->>>>>>> f52d806d
+                <version>1.6.0-beta12-SNAPSHOT</version>
             </dependency>
 
             <!-- embedding stores -->
