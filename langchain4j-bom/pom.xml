--- conflicted
+++ resolved
@@ -283,11 +283,13 @@
 
             <dependency>
                 <groupId>dev.langchain4j</groupId>
-<<<<<<< HEAD
+                <artifactId>langchain4j-oracle</artifactId>
+                <version>${project.version}</version>
+            </dependency>
+
+            <dependency>
+                <groupId>dev.langchain4j</groupId>
                 <artifactId>langchain4j-clickhouse</artifactId>
-=======
-                <artifactId>langchain4j-oracle</artifactId>
->>>>>>> 5beb68e9
                 <version>${project.version}</version>
             </dependency>
 
