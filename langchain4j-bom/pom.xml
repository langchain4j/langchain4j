--- conflicted
+++ resolved
@@ -33,25 +33,20 @@
 
             <dependency>
                 <groupId>dev.langchain4j</groupId>
+                <artifactId>langchain4j-test</artifactId>
+                <version>${project.version}</version>
+            </dependency>
+
+            <dependency>
+                <groupId>dev.langchain4j</groupId>
                 <artifactId>langchain4j-http-client</artifactId>
                 <version>1.1.0-SNAPSHOT</version>
             </dependency>
 
             <dependency>
                 <groupId>dev.langchain4j</groupId>
-<<<<<<< HEAD
-                <artifactId>langchain4j-test</artifactId>
-                <version>${project.version}</version>
-            </dependency>
-
-            <dependency>
-                <groupId>dev.langchain4j</groupId>
-                <artifactId>langchain4j-http-client</artifactId>
-                <version>${project.version}</version>
-=======
                 <artifactId>langchain4j-http-client-jdk</artifactId>
                 <version>1.1.0-SNAPSHOT</version>
->>>>>>> 40756a4c
             </dependency>
 
             <dependency>
