package dev.langchain4j.model.mistralai;

<<<<<<< HEAD
import com.google.gson.FieldNamingPolicy;
import com.google.gson.Gson;
import com.google.gson.GsonBuilder;
import dev.langchain4j.agent.tool.ToolExecutionRequest;
=======
>>>>>>> 1f21d10a
import dev.langchain4j.data.message.AiMessage;
import dev.langchain4j.model.StreamingResponseHandler;
import dev.langchain4j.spi.ServiceHelper;
import java.time.Duration;
import java.util.List;

<<<<<<< HEAD
import static dev.langchain4j.internal.Utils.*;
import static dev.langchain4j.model.mistralai.DefaultMistralAiHelper.*;

class MistralAiClient {

    private static final Logger LOGGER = LoggerFactory.getLogger(MistralAiClient.class);
    private static final Gson GSON = new GsonBuilder()
            .setFieldNamingPolicy(FieldNamingPolicy.LOWER_CASE_WITH_UNDERSCORES)
            .setPrettyPrinting()
            .create();

    private final MistralAiApi mistralAiApi;
    private final OkHttpClient okHttpClient;
    private final boolean logStreamingResponses;

    @Builder
    MistralAiClient(String baseUrl,
                    String apiKey,
                    Duration timeout,
                    Boolean logRequests,
                    Boolean logResponses) {

        OkHttpClient.Builder okHttpClientBuilder = new OkHttpClient.Builder()
                .callTimeout(timeout)
                .connectTimeout(timeout)
                .readTimeout(timeout)
                .writeTimeout(timeout);

        if (isNullOrBlank(apiKey)) {
            throw new IllegalArgumentException("MistralAI API Key must be defined. " +
                    "It can be generated here: https://console.mistral.ai/user/api-keys/");
        }

        okHttpClientBuilder.addInterceptor(new MistralAiApiKeyInterceptor(apiKey));

        if (logRequests) {
            okHttpClientBuilder.addInterceptor(new MistralAiRequestLoggingInterceptor());
        }

        if (logResponses) {
            okHttpClientBuilder.addInterceptor(new MistralAiResponseLoggingInterceptor());
        }
=======
public abstract class MistralAiClient {
>>>>>>> 1f21d10a

    public abstract MistralAiChatCompletionResponse chatCompletion(MistralAiChatCompletionRequest request);

    public abstract void streamingChatCompletion(MistralAiChatCompletionRequest request, StreamingResponseHandler<AiMessage> handler);

    public abstract MistralAiEmbeddingResponse embedding(MistralAiEmbeddingRequest request);

    public abstract MistralAiModelResponse listModels();

    @SuppressWarnings("rawtypes")
    public static MistralAiClient.Builder builder() {
        for (MistralAiClientBuilderFactory factory : ServiceHelper.loadFactories(MistralAiClientBuilderFactory.class)) {
            return factory.get();
        }
        // fallback to the default
        return DefaultMistralAiClient.builder();
    }

<<<<<<< HEAD
    void streamingChatCompletion(MistralAiChatCompletionRequest request, StreamingResponseHandler<AiMessage> handler) {
        EventSourceListener eventSourceListener = new EventSourceListener() {
            final StringBuffer contentBuilder = new StringBuffer();
            List<ToolExecutionRequest> toolExecutionRequests;
            TokenUsage tokenUsage;
            FinishReason finishReason;

            @Override
            public void onOpen(EventSource eventSource, okhttp3.Response response) {
                if (logStreamingResponses) {
                    LOGGER.debug("onOpen()");
                }
            }

            @Override
            public void onEvent(EventSource eventSource, String id, String type, String data) {
                if (logStreamingResponses) {
                    LOGGER.debug("onEvent() {}", data);
                }
                if ("[DONE]".equals(data)) {
                    AiMessage aiMessage;
                    if (!isNullOrEmpty(toolExecutionRequests)){
                        aiMessage = AiMessage.from(toolExecutionRequests);
                    } else {
                        aiMessage = AiMessage.from(contentBuilder.toString());
                    }

                    Response<AiMessage> response = Response.from(
                            aiMessage,
                            tokenUsage,
                            finishReason
                    );
                    handler.onComplete(response);
                } else {
                    try {
                        MistralAiChatCompletionResponse chatCompletionResponse = GSON.fromJson(data, MistralAiChatCompletionResponse.class);
                        MistralAiChatCompletionChoice choice = chatCompletionResponse.getChoices().get(0);

                        String chunk = choice.getDelta().getContent();
                        if (isNotNullOrBlank(chunk)) {
                            contentBuilder.append(chunk);
                            handler.onNext(chunk);
                        }

                        List<MistralAiToolCall> toolCalls = choice.getDelta().getToolCalls();
                        if (!isNullOrEmpty(toolCalls)) {
                            toolExecutionRequests = toToolExecutionRequests(toolCalls);
                        }

                        MistralAiUsage usageInfo = chatCompletionResponse.getUsage();
                        if (usageInfo != null) {
                            this.tokenUsage = tokenUsageFrom(usageInfo);
                        }

                        String finishReasonString = choice.getFinishReason();
                        if (finishReasonString != null) {
                            this.finishReason = finishReasonFrom(finishReasonString);
                        }
                    } catch (Exception e) {
                        handler.onError(e);
                        throw new RuntimeException(e);
                    }
                }
=======
    @SuppressWarnings("unchecked")
    public abstract static class Builder<T extends MistralAiClient, B extends Builder<T, B>> {
        public String baseUrl;
        public String apiKey;
        public Duration timeout;
        public Boolean logRequests;
        public Boolean logResponses;

        public abstract T build();

        public B baseUrl(String baseUrl) {
            if (baseUrl == null || baseUrl.trim().isEmpty()) {
                throw new IllegalArgumentException("baseUrl cannot be null or empty");
>>>>>>> 1f21d10a
            }
            this.baseUrl = baseUrl.endsWith("/") ? baseUrl : baseUrl + "/";
            return (B) this;
        }

        public B apiKey(String apiKey) {
            if (apiKey == null || apiKey.trim().isEmpty()) {
                throw new IllegalArgumentException("MistralAI API Key must be defined. It can be generated here: https://console.mistral.ai/user/api-keys");
            }
            this.apiKey = apiKey;
            return (B) this;
        }

        public B timeout(Duration timeout) {
            if (timeout == null) {
                throw new IllegalArgumentException("callTimeout cannot be null");
            }
            this.timeout = timeout;
            return (B) this;
        }

        public B logRequests() {
            return logRequests(true);
        }

        public B logRequests(Boolean logRequests) {
            if (logRequests == null) {
                logRequests = false;
            }
            this.logRequests = logRequests;
            return (B) this;
        }

        public B logResponses() {
            return logResponses(true);
        }

        public B logResponses(Boolean logResponses) {
            if (logResponses == null) {
                logResponses = false;
            }
            this.logResponses = logResponses;
            return (B) this;
        }
    }
}<|MERGE_RESOLUTION|>--- conflicted
+++ resolved
@@ -1,64 +1,11 @@
 package dev.langchain4j.model.mistralai;
 
-<<<<<<< HEAD
-import com.google.gson.FieldNamingPolicy;
-import com.google.gson.Gson;
-import com.google.gson.GsonBuilder;
-import dev.langchain4j.agent.tool.ToolExecutionRequest;
-=======
->>>>>>> 1f21d10a
 import dev.langchain4j.data.message.AiMessage;
 import dev.langchain4j.model.StreamingResponseHandler;
 import dev.langchain4j.spi.ServiceHelper;
 import java.time.Duration;
-import java.util.List;
 
-<<<<<<< HEAD
-import static dev.langchain4j.internal.Utils.*;
-import static dev.langchain4j.model.mistralai.DefaultMistralAiHelper.*;
-
-class MistralAiClient {
-
-    private static final Logger LOGGER = LoggerFactory.getLogger(MistralAiClient.class);
-    private static final Gson GSON = new GsonBuilder()
-            .setFieldNamingPolicy(FieldNamingPolicy.LOWER_CASE_WITH_UNDERSCORES)
-            .setPrettyPrinting()
-            .create();
-
-    private final MistralAiApi mistralAiApi;
-    private final OkHttpClient okHttpClient;
-    private final boolean logStreamingResponses;
-
-    @Builder
-    MistralAiClient(String baseUrl,
-                    String apiKey,
-                    Duration timeout,
-                    Boolean logRequests,
-                    Boolean logResponses) {
-
-        OkHttpClient.Builder okHttpClientBuilder = new OkHttpClient.Builder()
-                .callTimeout(timeout)
-                .connectTimeout(timeout)
-                .readTimeout(timeout)
-                .writeTimeout(timeout);
-
-        if (isNullOrBlank(apiKey)) {
-            throw new IllegalArgumentException("MistralAI API Key must be defined. " +
-                    "It can be generated here: https://console.mistral.ai/user/api-keys/");
-        }
-
-        okHttpClientBuilder.addInterceptor(new MistralAiApiKeyInterceptor(apiKey));
-
-        if (logRequests) {
-            okHttpClientBuilder.addInterceptor(new MistralAiRequestLoggingInterceptor());
-        }
-
-        if (logResponses) {
-            okHttpClientBuilder.addInterceptor(new MistralAiResponseLoggingInterceptor());
-        }
-=======
 public abstract class MistralAiClient {
->>>>>>> 1f21d10a
 
     public abstract MistralAiChatCompletionResponse chatCompletion(MistralAiChatCompletionRequest request);
 
@@ -77,71 +24,6 @@
         return DefaultMistralAiClient.builder();
     }
 
-<<<<<<< HEAD
-    void streamingChatCompletion(MistralAiChatCompletionRequest request, StreamingResponseHandler<AiMessage> handler) {
-        EventSourceListener eventSourceListener = new EventSourceListener() {
-            final StringBuffer contentBuilder = new StringBuffer();
-            List<ToolExecutionRequest> toolExecutionRequests;
-            TokenUsage tokenUsage;
-            FinishReason finishReason;
-
-            @Override
-            public void onOpen(EventSource eventSource, okhttp3.Response response) {
-                if (logStreamingResponses) {
-                    LOGGER.debug("onOpen()");
-                }
-            }
-
-            @Override
-            public void onEvent(EventSource eventSource, String id, String type, String data) {
-                if (logStreamingResponses) {
-                    LOGGER.debug("onEvent() {}", data);
-                }
-                if ("[DONE]".equals(data)) {
-                    AiMessage aiMessage;
-                    if (!isNullOrEmpty(toolExecutionRequests)){
-                        aiMessage = AiMessage.from(toolExecutionRequests);
-                    } else {
-                        aiMessage = AiMessage.from(contentBuilder.toString());
-                    }
-
-                    Response<AiMessage> response = Response.from(
-                            aiMessage,
-                            tokenUsage,
-                            finishReason
-                    );
-                    handler.onComplete(response);
-                } else {
-                    try {
-                        MistralAiChatCompletionResponse chatCompletionResponse = GSON.fromJson(data, MistralAiChatCompletionResponse.class);
-                        MistralAiChatCompletionChoice choice = chatCompletionResponse.getChoices().get(0);
-
-                        String chunk = choice.getDelta().getContent();
-                        if (isNotNullOrBlank(chunk)) {
-                            contentBuilder.append(chunk);
-                            handler.onNext(chunk);
-                        }
-
-                        List<MistralAiToolCall> toolCalls = choice.getDelta().getToolCalls();
-                        if (!isNullOrEmpty(toolCalls)) {
-                            toolExecutionRequests = toToolExecutionRequests(toolCalls);
-                        }
-
-                        MistralAiUsage usageInfo = chatCompletionResponse.getUsage();
-                        if (usageInfo != null) {
-                            this.tokenUsage = tokenUsageFrom(usageInfo);
-                        }
-
-                        String finishReasonString = choice.getFinishReason();
-                        if (finishReasonString != null) {
-                            this.finishReason = finishReasonFrom(finishReasonString);
-                        }
-                    } catch (Exception e) {
-                        handler.onError(e);
-                        throw new RuntimeException(e);
-                    }
-                }
-=======
     @SuppressWarnings("unchecked")
     public abstract static class Builder<T extends MistralAiClient, B extends Builder<T, B>> {
         public String baseUrl;
@@ -155,7 +37,6 @@
         public B baseUrl(String baseUrl) {
             if (baseUrl == null || baseUrl.trim().isEmpty()) {
                 throw new IllegalArgumentException("baseUrl cannot be null or empty");
->>>>>>> 1f21d10a
             }
             this.baseUrl = baseUrl.endsWith("/") ? baseUrl : baseUrl + "/";
             return (B) this;
