package dev.langchain4j.model.mistralai;

import static dev.langchain4j.internal.RetryUtils.withRetryMappingExceptions;
import static dev.langchain4j.internal.Utils.getOrDefault;
import static dev.langchain4j.internal.ValidationUtils.ensureNotBlank;
import static java.util.Collections.singletonList;

import dev.langchain4j.data.message.AiMessage;
import dev.langchain4j.data.message.ChatMessage;
import dev.langchain4j.data.message.SystemMessage;
import dev.langchain4j.data.message.ToolExecutionResultMessage;
import dev.langchain4j.data.message.UserMessage;
<<<<<<< HEAD
import dev.langchain4j.http.client.HttpClientBuilder;
=======
import dev.langchain4j.model.mistralai.internal.api.MistralAiCategories;
>>>>>>> 35d8bee5
import dev.langchain4j.model.mistralai.internal.api.MistralAiModerationRequest;
import dev.langchain4j.model.mistralai.internal.api.MistralAiModerationResponse;
import dev.langchain4j.model.mistralai.internal.api.MistralAiModerationResult;
import dev.langchain4j.model.mistralai.internal.client.MistralAiClient;
import dev.langchain4j.model.moderation.Moderation;
import dev.langchain4j.model.moderation.ModerationModel;
import dev.langchain4j.model.output.Response;
import java.time.Duration;
import java.util.List;

public class MistralAiModerationModel implements ModerationModel {

    private final MistralAiClient client;
    private final String modelName;
    private final Integer maxRetries;

<<<<<<< HEAD
    /**
     * Constructs a MistralAiModerationModel with the specified parameters.
     *
     * @param httpClientBuilder the HTTP client builder to use for creating the HTTP client
     * @param baseUrl the base URL of the Mistral AI API. It uses the default value if not specified
     * @param apiKey the API key for authentication
     * @param timeout the timeout duration for API requests
     * @param maxRetries the maximum number of retries for API requests
     * @param modelName the name of the Mistral AI model to use
     * @param logRequests a flag indicating whether to log API requests
     * @param logResponses a flag indicating whether to log API responses
     */
    public MistralAiModerationModel(
            HttpClientBuilder httpClientBuilder,
=======
    public MistralAiModerationModel(
>>>>>>> 35d8bee5
            String baseUrl,
            String apiKey,
            Duration timeout,
            Integer maxRetries,
            String modelName,
            Boolean logRequests,
            Boolean logResponses) {

        this.client = MistralAiClient.builder()
<<<<<<< HEAD
                .httpClientBuilder(httpClientBuilder)
=======
>>>>>>> 35d8bee5
                .baseUrl(getOrDefault(baseUrl, "https://api.mistral.ai/v1"))
                .apiKey(apiKey)
                .timeout(getOrDefault(timeout, Duration.ofSeconds(60)))
                .logRequests(getOrDefault(logRequests, false))
                .logResponses(getOrDefault(logResponses, false))
                .build();

        this.modelName = ensureNotBlank(modelName, "modelName");
        this.maxRetries = getOrDefault(maxRetries, 2);
    }

<<<<<<< HEAD
    /**
     * Constructs a MistralAiModerationModel with the specified parameters.
     * @deprecated Please use {@link #MistralAiModerationModel(HttpClientBuilder, String, String, Duration, Integer, String, Boolean, Boolean)} instead.
     *
     * @param baseUrl the base URL of the Mistral AI API. It uses the default value if not specified
     * @param apiKey the API key for authentication
     * @param timeout the timeout duration for API requests
     * @param maxRetries the maximum number of retries for API requests
     * @param modelName the name of the Mistral AI model to use
     * @param logRequests a flag indicating whether to log API requests
     * @param logResponses a flag indicating whether to log API responses
     */
    @Deprecated(forRemoval = true)
    public MistralAiModerationModel(
            String baseUrl,
            String apiKey,
            Duration timeout,
            Integer maxRetries,
            String modelName,
            Boolean logRequests,
            Boolean logResponses) {
        this(null, baseUrl, apiKey, timeout, maxRetries, modelName, logRequests, logResponses);
    }

=======
>>>>>>> 35d8bee5
    @Override
    public Response<Moderation> moderate(String text) {
        return moderateInternal(singletonList(text));
    }

    @Override
    public Response<Moderation> moderate(List<ChatMessage> messages) {
        return moderateInternal(
                messages.stream().map(MistralAiModerationModel::toText).toList());
    }

    private static String toText(ChatMessage chatMessage) {
        if (chatMessage instanceof SystemMessage systemMessage) {
            return systemMessage.text();
        } else if (chatMessage instanceof UserMessage userMessage) {
            return userMessage.singleText();
        } else if (chatMessage instanceof AiMessage aiMessage) {
            return aiMessage.text();
        } else if (chatMessage instanceof ToolExecutionResultMessage toolExecutionResultMessage) {
            return toolExecutionResultMessage.text();
        } else {
            throw new IllegalArgumentException("Unsupported message type: " + chatMessage.type());
        }
    }

    private Response<Moderation> moderateInternal(List<String> inputs) {

        MistralAiModerationRequest request = new MistralAiModerationRequest(modelName, inputs);

        MistralAiModerationResponse response = withRetryMappingExceptions(() -> client.moderation(request), maxRetries);

        int i = 0;
        for (MistralAiModerationResult moderationResult : response.results()) {

            if (isAnyCategoryFlagged(moderationResult.getCategories())) {
                return Response.from(Moderation.flagged(inputs.get(i)));
            }
            i++;
        }

        return Response.from(Moderation.notFlagged());
    }

<<<<<<< HEAD
    private boolean isAnyCategoryFlagged(MistralCategories categories) {
=======
    private boolean isAnyCategoryFlagged(MistralAiCategories categories) {
>>>>>>> 35d8bee5
        return (categories.getSexual() != null && categories.getSexual())
                || (categories.getHateAndDiscrimination() != null && categories.getHateAndDiscrimination())
                || (categories.getViolenceAndThreats() != null && categories.getViolenceAndThreats())
                || (categories.getDangerousAndCriminalContent() != null && categories.getDangerousAndCriminalContent())
                || (categories.getSelfHarm() != null && categories.getSelfHarm())
                || (categories.getHealth() != null && categories.getHealth())
                || (categories.getLaw() != null && categories.getLaw())
                || (categories.getPii() != null && categories.getPii());
    }

    public static class Builder {
        private String baseUrl;
        private String apiKey;
        private Duration timeout;
        private Boolean logRequests;
        private Boolean logResponses;
        private String modelName;
        private Integer maxRetries;
        private HttpClientBuilder httpClientBuilder;

        public Builder baseUrl(String baseUrl) {
            this.baseUrl = baseUrl;
            return this;
        }

        public Builder apiKey(String apiKey) {
            this.apiKey = apiKey;
            return this;
        }

        public Builder timeout(Duration timeout) {
            this.timeout = timeout;
            return this;
        }

        public Builder logRequests(Boolean logRequests) {
            this.logRequests = logRequests;
            return this;
        }

        public Builder logResponses(Boolean logResponses) {
            this.logResponses = logResponses;
            return this;
        }

        public Builder modelName(String modelName) {
            this.modelName = modelName;
            return this;
        }

        public Builder maxRetries(int maxRetries) {
            this.maxRetries = maxRetries;
            return this;
        }

        /**
         * @param httpClientBuilder the HTTP client builder to use for creating the HTTP client
         * @return {@code this}.
         */
        public Builder httpClientBuilder(HttpClientBuilder httpClientBuilder) {
            this.httpClientBuilder = httpClientBuilder;
            return this;
        }

        public MistralAiModerationModel build() {
            return new MistralAiModerationModel(
<<<<<<< HEAD
                    this.httpClientBuilder,
                    this.baseUrl,
                    this.apiKey,
                    this.timeout,
                    this.maxRetries,
                    this.modelName,
                    this.logRequests,
                    this.logResponses);
=======
                    baseUrl, apiKey, timeout, maxRetries, modelName, logRequests, logResponses);
>>>>>>> 35d8bee5
        }
    }
}<|MERGE_RESOLUTION|>--- conflicted
+++ resolved
@@ -10,11 +10,8 @@
 import dev.langchain4j.data.message.SystemMessage;
 import dev.langchain4j.data.message.ToolExecutionResultMessage;
 import dev.langchain4j.data.message.UserMessage;
-<<<<<<< HEAD
 import dev.langchain4j.http.client.HttpClientBuilder;
-=======
 import dev.langchain4j.model.mistralai.internal.api.MistralAiCategories;
->>>>>>> 35d8bee5
 import dev.langchain4j.model.mistralai.internal.api.MistralAiModerationRequest;
 import dev.langchain4j.model.mistralai.internal.api.MistralAiModerationResponse;
 import dev.langchain4j.model.mistralai.internal.api.MistralAiModerationResult;
@@ -31,7 +28,6 @@
     private final String modelName;
     private final Integer maxRetries;
 
-<<<<<<< HEAD
     /**
      * Constructs a MistralAiModerationModel with the specified parameters.
      *
@@ -46,9 +42,6 @@
      */
     public MistralAiModerationModel(
             HttpClientBuilder httpClientBuilder,
-=======
-    public MistralAiModerationModel(
->>>>>>> 35d8bee5
             String baseUrl,
             String apiKey,
             Duration timeout,
@@ -58,10 +51,7 @@
             Boolean logResponses) {
 
         this.client = MistralAiClient.builder()
-<<<<<<< HEAD
                 .httpClientBuilder(httpClientBuilder)
-=======
->>>>>>> 35d8bee5
                 .baseUrl(getOrDefault(baseUrl, "https://api.mistral.ai/v1"))
                 .apiKey(apiKey)
                 .timeout(getOrDefault(timeout, Duration.ofSeconds(60)))
@@ -73,7 +63,6 @@
         this.maxRetries = getOrDefault(maxRetries, 2);
     }
 
-<<<<<<< HEAD
     /**
      * Constructs a MistralAiModerationModel with the specified parameters.
      * @deprecated Please use {@link #MistralAiModerationModel(HttpClientBuilder, String, String, Duration, Integer, String, Boolean, Boolean)} instead.
@@ -98,8 +87,6 @@
         this(null, baseUrl, apiKey, timeout, maxRetries, modelName, logRequests, logResponses);
     }
 
-=======
->>>>>>> 35d8bee5
     @Override
     public Response<Moderation> moderate(String text) {
         return moderateInternal(singletonList(text));
@@ -143,11 +130,7 @@
         return Response.from(Moderation.notFlagged());
     }
 
-<<<<<<< HEAD
-    private boolean isAnyCategoryFlagged(MistralCategories categories) {
-=======
     private boolean isAnyCategoryFlagged(MistralAiCategories categories) {
->>>>>>> 35d8bee5
         return (categories.getSexual() != null && categories.getSexual())
                 || (categories.getHateAndDiscrimination() != null && categories.getHateAndDiscrimination())
                 || (categories.getViolenceAndThreats() != null && categories.getViolenceAndThreats())
@@ -214,7 +197,6 @@
 
         public MistralAiModerationModel build() {
             return new MistralAiModerationModel(
-<<<<<<< HEAD
                     this.httpClientBuilder,
                     this.baseUrl,
                     this.apiKey,
@@ -223,9 +205,6 @@
                     this.modelName,
                     this.logRequests,
                     this.logResponses);
-=======
-                    baseUrl, apiKey, timeout, maxRetries, modelName, logRequests, logResponses);
->>>>>>> 35d8bee5
         }
     }
 }