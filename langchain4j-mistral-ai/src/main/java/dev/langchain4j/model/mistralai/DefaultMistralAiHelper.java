package dev.langchain4j.model.mistralai;

import dev.langchain4j.agent.tool.ToolExecutionRequest;
import dev.langchain4j.agent.tool.ToolParameters;
import dev.langchain4j.agent.tool.ToolSpecification;
import dev.langchain4j.data.message.*;
import dev.langchain4j.model.output.FinishReason;
import dev.langchain4j.model.output.TokenUsage;
import okhttp3.Headers;

import java.util.List;
import java.util.regex.Matcher;
import java.util.regex.Pattern;
import java.util.stream.Collectors;
import java.util.stream.StreamSupport;

import static dev.langchain4j.data.message.AiMessage.aiMessage;
import static dev.langchain4j.internal.Utils.isNullOrBlank;
import static dev.langchain4j.internal.Utils.isNullOrEmpty;
import static dev.langchain4j.model.output.FinishReason.*;
import static java.util.stream.Collectors.toList;

public class DefaultMistralAiHelper {

    static final String MISTRALAI_API_URL = "https://api.mistral.ai/v1";
    static final String MISTRALAI_API_CREATE_EMBEDDINGS_ENCODING_FORMAT = "float";
    private static final Pattern MISTRAI_API_KEY_BEARER_PATTERN =
            Pattern.compile("^(Bearer\\s*) ([A-Za-z0-9]{1,32})$");

    static List<MistralAiChatMessage> toMistralAiMessages(List<ChatMessage> messages) {
        return messages.stream()
                .map(DefaultMistralAiHelper::toMistralAiMessage)
                .collect(toList());
    }

    private static MistralAiChatMessage toMistralAiMessage(ChatMessage message) {
        if (message instanceof SystemMessage) {
            return MistralAiChatMessage.builder()
                    .role(MistralAiRole.SYSTEM)
                    .content(((SystemMessage) message).text())
                    .build();
        }

        if (message instanceof AiMessage) {
            AiMessage aiMessage = (AiMessage) message;

            if (!aiMessage.hasToolExecutionRequests()) {
                return MistralAiChatMessage.builder()
                        .role(MistralAiRole.ASSISTANT)
                        .content(aiMessage.text())
                        .build();
            }

            List<MistralAiToolCall> toolCalls = aiMessage.toolExecutionRequests().stream()
                    .map(DefaultMistralAiHelper::toMistralAiToolCall)
                    .collect(toList());

            if (isNullOrBlank(aiMessage.text())){
                return MistralAiChatMessage.builder()
                        .role(MistralAiRole.ASSISTANT)
                        .content(null)
                        .toolCalls(toolCalls)
                        .build();
            }

            return MistralAiChatMessage.builder()
                    .role(MistralAiRole.ASSISTANT)
                    .content(aiMessage.text())
                    .toolCalls(toolCalls)
                    .build();
        }

        if (message instanceof UserMessage) {
            return MistralAiChatMessage.builder()
                    .role(MistralAiRole.USER)
                    .content(message.text()) // MistralAI support Text Content only as String
                    .build();
        }

        if (message instanceof ToolExecutionResultMessage){
            return MistralAiChatMessage.builder()
                    .role(MistralAiRole.TOOL)
                    .name(((ToolExecutionResultMessage) message).toolName())
                    .content(((ToolExecutionResultMessage) message).text())
                    .build();
        }

        throw new IllegalArgumentException("Unknown message type: " + message.type());
    }

<<<<<<< HEAD
    private static MistralAiToolCall toMistralAiToolCall(ToolExecutionRequest toolExecutionRequest) {
        return MistralAiToolCall.builder()
                .id(toolExecutionRequest.id())
                .function(MistralAiFunctionCall.builder()
                        .name(toolExecutionRequest.name())
                        .arguments(toolExecutionRequest.arguments())
                        .build())
                .build();
    }

    static TokenUsage tokenUsageFrom(MistralAiUsage mistralAiUsage) {
=======
    public static TokenUsage tokenUsageFrom(MistralAiUsage mistralAiUsage) {
>>>>>>> 1f21d10a
        if (mistralAiUsage == null) {
            return null;
        }
        return new TokenUsage(
                mistralAiUsage.getPromptTokens(),
                mistralAiUsage.getCompletionTokens(),
                mistralAiUsage.getTotalTokens()
        );
    }

    public static FinishReason finishReasonFrom(String mistralAiFinishReason) {
        if (mistralAiFinishReason == null) {
            return null;
        }
        switch (mistralAiFinishReason) {
            case "stop":
                return STOP;
            case "length":
                return LENGTH;
            case "tool_calls":
                return TOOL_EXECUTION;
            case "content_filter":
                return CONTENT_FILTER;
            case "model_length":
            default:
                return null;
        }
    }

    static AiMessage aiMessageFrom(MistralAiChatCompletionResponse response) {
        MistralAiChatMessage aiMistralMessage = response.getChoices().get(0).getMessage();
        List<MistralAiToolCall> toolCalls = aiMistralMessage.getToolCalls();
        if (!isNullOrEmpty(toolCalls)){
            return AiMessage.from(toToolExecutionRequests(toolCalls));
        }
        return  AiMessage.from(aiMistralMessage.getContent());
    }

    static List<ToolExecutionRequest> toToolExecutionRequests(List<MistralAiToolCall> mistralAiToolCalls) {
        return mistralAiToolCalls.stream()
                .filter(toolCall -> toolCall.getType() == MistralAiToolType.FUNCTION)
                .map(DefaultMistralAiHelper::toToolExecutionRequest)
                .collect(toList());
    }

    private static ToolExecutionRequest toToolExecutionRequest(MistralAiToolCall mistralAiToolCall) {
        return ToolExecutionRequest.builder()
                .id(mistralAiToolCall.getId())
                .name(mistralAiToolCall.getFunction().getName())
                .arguments(mistralAiToolCall.getFunction().getArguments())
                .build();
    }

    static List<MistralAiTool> toMistralAiTools(List<ToolSpecification> toolSpecifications) {
        return toolSpecifications.stream()
                .map(DefaultMistralAiHelper::toMistralAiTool)
                .collect(toList());
    }

    private static MistralAiTool toMistralAiTool(ToolSpecification toolSpecification) {
        MistralAiFunction function = MistralAiFunction.builder()
                .name(toolSpecification.name())
                .description(toolSpecification.description())
                .parameters(toMistralAiParameters(toolSpecification.parameters()))
                .build();
        return MistralAiTool.from(function);
    }

    private static MistralAiParameters toMistralAiParameters(ToolParameters parameters){
        if (parameters == null) {
            return MistralAiParameters.builder().build();
        }
        return MistralAiParameters.from(parameters);
    }

    static MistralAiResponseFormat toMistralAiResponseFormat(String responseFormat) {
        if (responseFormat == null) {
            return null;
        }
        switch (responseFormat) {
            case "text":
                return MistralAiResponseFormat.fromType(MistralAiResponseFormatType.TEXT);
            case "json_object":
                return MistralAiResponseFormat.fromType(MistralAiResponseFormatType.JSON_OBJECT);
            default:
                throw new IllegalArgumentException("Unknown response format: " + responseFormat);
        }
    }

    static String getHeaders(Headers headers) {
        return StreamSupport.stream(headers.spliterator(), false).map(header -> {
            String headerKey = header.component1();
            String headerValue = header.component2();
            if (headerKey.equals("Authorization")) {
                headerValue = maskAuthorizationHeaderValue(headerValue);
            }
            return String.format("[%s: %s]", headerKey, headerValue);
        }).collect(Collectors.joining(", "));
    }

    private static String maskAuthorizationHeaderValue(String authorizationHeaderValue) {
        try {
            Matcher matcher = MISTRAI_API_KEY_BEARER_PATTERN.matcher(authorizationHeaderValue);
            StringBuffer sb = new StringBuffer();

            while (matcher.find()) {
                String bearer = matcher.group(1);
                String token = matcher.group(2);
                matcher.appendReplacement(sb, bearer + " " + token.substring(0, 2) + "..." + token.substring(token.length() - 2));
            }
            matcher.appendTail(sb);
            return sb.toString();
        } catch (Exception e) {
            return "Error while masking Authorization header value";
        }
    }
}<|MERGE_RESOLUTION|>--- conflicted
+++ resolved
@@ -33,7 +33,7 @@
                 .collect(toList());
     }
 
-    private static MistralAiChatMessage toMistralAiMessage(ChatMessage message) {
+    static MistralAiChatMessage toMistralAiMessage(ChatMessage message) {
         if (message instanceof SystemMessage) {
             return MistralAiChatMessage.builder()
                     .role(MistralAiRole.SYSTEM)
@@ -88,8 +88,7 @@
         throw new IllegalArgumentException("Unknown message type: " + message.type());
     }
 
-<<<<<<< HEAD
-    private static MistralAiToolCall toMistralAiToolCall(ToolExecutionRequest toolExecutionRequest) {
+    static MistralAiToolCall toMistralAiToolCall(ToolExecutionRequest toolExecutionRequest) {
         return MistralAiToolCall.builder()
                 .id(toolExecutionRequest.id())
                 .function(MistralAiFunctionCall.builder()
@@ -99,10 +98,7 @@
                 .build();
     }
 
-    static TokenUsage tokenUsageFrom(MistralAiUsage mistralAiUsage) {
-=======
     public static TokenUsage tokenUsageFrom(MistralAiUsage mistralAiUsage) {
->>>>>>> 1f21d10a
         if (mistralAiUsage == null) {
             return null;
         }
@@ -132,7 +128,7 @@
         }
     }
 
-    static AiMessage aiMessageFrom(MistralAiChatCompletionResponse response) {
+    public static AiMessage aiMessageFrom(MistralAiChatCompletionResponse response) {
         MistralAiChatMessage aiMistralMessage = response.getChoices().get(0).getMessage();
         List<MistralAiToolCall> toolCalls = aiMistralMessage.getToolCalls();
         if (!isNullOrEmpty(toolCalls)){
@@ -141,14 +137,14 @@
         return  AiMessage.from(aiMistralMessage.getContent());
     }
 
-    static List<ToolExecutionRequest> toToolExecutionRequests(List<MistralAiToolCall> mistralAiToolCalls) {
+    public static List<ToolExecutionRequest> toToolExecutionRequests(List<MistralAiToolCall> mistralAiToolCalls) {
         return mistralAiToolCalls.stream()
                 .filter(toolCall -> toolCall.getType() == MistralAiToolType.FUNCTION)
                 .map(DefaultMistralAiHelper::toToolExecutionRequest)
                 .collect(toList());
     }
 
-    private static ToolExecutionRequest toToolExecutionRequest(MistralAiToolCall mistralAiToolCall) {
+    public static ToolExecutionRequest toToolExecutionRequest(MistralAiToolCall mistralAiToolCall) {
         return ToolExecutionRequest.builder()
                 .id(mistralAiToolCall.getId())
                 .name(mistralAiToolCall.getFunction().getName())
@@ -162,7 +158,7 @@
                 .collect(toList());
     }
 
-    private static MistralAiTool toMistralAiTool(ToolSpecification toolSpecification) {
+    static MistralAiTool toMistralAiTool(ToolSpecification toolSpecification) {
         MistralAiFunction function = MistralAiFunction.builder()
                 .name(toolSpecification.name())
                 .description(toolSpecification.description())
@@ -171,7 +167,7 @@
         return MistralAiTool.from(function);
     }
 
-    private static MistralAiParameters toMistralAiParameters(ToolParameters parameters){
+    static MistralAiParameters toMistralAiParameters(ToolParameters parameters){
         if (parameters == null) {
             return MistralAiParameters.builder().build();
         }
