--- conflicted
+++ resolved
@@ -46,21 +46,12 @@
             <groupId>io.netty</groupId>
             <artifactId>netty-codec</artifactId>
             <version>${netty.version}</version>
-<<<<<<< HEAD
-=======
-        </dependency>
-        <dependency>
-            <groupId>io.netty</groupId>
-            <artifactId>netty-codec-http2</artifactId>
-            <version>${netty.version}</version>
->>>>>>> dbc141a1
         </dependency>
         <dependency>
             <groupId>io.netty</groupId>
             <artifactId>netty-codec-http2</artifactId>
             <version>${netty.version}</version>
         </dependency>
-
 
         <dependency>
             <groupId>org.projectlombok</groupId>
