--- conflicted
+++ resolved
@@ -117,23 +117,9 @@
 
     List<String> ids = embeddings.stream().map(ignored -> randomUUID()).toList();
 
-<<<<<<< HEAD
     addAll(ids, embeddings, null);
-=======
-    addAllInternal(ids, embeddings, null);
-
-    return Collections.unmodifiableList(ids);
-  }
-
-  @Override
-  public List<String> addAll(List<Embedding> embeddings, List<TextSegment> textSegments) {
-
-    List<String> ids = embeddings.stream().map(ignored -> randomUUID()).toList();
-
-    addAllInternal(ids, embeddings, textSegments);
->>>>>>> d64bb3d0
-
-    return Collections.unmodifiableList(ids);
+
+    return ids;
   }
 
   private void addInternal(String id, Embedding embedding, TextSegment textSegment) {
