--- conflicted
+++ resolved
@@ -43,21 +43,6 @@
         <!-- test dependencies -->
 
         <dependency>
-<<<<<<< HEAD
-            <groupId>org.junit.jupiter</groupId>
-            <artifactId>junit-jupiter-engine</artifactId>
-            <scope>test</scope>
-        </dependency>
-
-        <dependency>
-            <groupId>org.junit.jupiter</groupId>
-            <artifactId>junit-jupiter-params</artifactId>
-            <scope>test</scope>
-        </dependency>
-
-        <dependency>
-=======
->>>>>>> b09a00eb
             <groupId>dev.langchain4j</groupId>
             <artifactId>langchain4j</artifactId>
             <version>1.10.0-SNAPSHOT</version>
