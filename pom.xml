<?xml version="1.0" encoding="UTF-8"?>
<project xmlns="http://maven.apache.org/POM/4.0.0"
         xmlns:xsi="http://www.w3.org/2001/XMLSchema-instance"
         xsi:schemaLocation="http://maven.apache.org/POM/4.0.0 http://maven.apache.org/xsd/maven-4.0.0.xsd">
    <modelVersion>4.0.0</modelVersion>

    <groupId>dev.langchain4j</groupId>
    <artifactId>langchain4j-aggregator</artifactId>
    <version>0.27.0-SNAPSHOT</version>
    <packaging>pom</packaging>
    <name>LangChain4j :: Aggregator</name>

    <modules>

        <module>langchain4j-parent</module>
        <module>langchain4j-bom</module>

        <module>langchain4j-core</module>
        <module>langchain4j</module>

        <!-- model providers -->
        <module>langchain4j-azure-open-ai</module>
        <module>langchain4j-bedrock</module>
        <module>langchain4j-chatglm</module>
        <module>langchain4j-cohere</module>
        <module>langchain4j-dashscope</module>
        <module>langchain4j-qianfan</module>
        <module>langchain4j-hugging-face</module>
        <module>langchain4j-local-ai</module>
        <module>langchain4j-mistral-ai</module>
        <module>langchain4j-nomic</module>
        <module>langchain4j-ollama</module>
        <module>langchain4j-open-ai</module>
        <module>langchain4j-vertex-ai</module>
        <module>langchain4j-vertex-ai-gemini</module>

        <!-- embedding stores -->
        <module>langchain4j-azure-ai-search</module>
        <module>langchain4j-cassandra</module>
        <module>langchain4j-chroma</module>
        <module>langchain4j-elasticsearch</module>
        <module>langchain4j-milvus</module>
        <module>langchain4j-opensearch</module>
        <module>langchain4j-pgvector</module>
        <module>langchain4j-pinecone</module>
        <module>langchain4j-qdrant</module>
        <module>langchain4j-redis</module>
        <module>langchain4j-vespa</module>
        <module>langchain4j-weaviate</module>
        <module>langchain4j-neo4j</module>
        <module>langchain4j-vearch</module>
<<<<<<< HEAD
        <module>langchain4j-infinispan</module>
=======
        <module>langchain4j-mongodb-atlas</module>
>>>>>>> 87b7aead

        <!-- document loaders -->
        <module>document-loaders/langchain4j-document-loader-amazon-s3</module>
        <module>document-loaders/langchain4j-document-loader-azure-storage-blob</module>
        <module>document-loaders/langchain4j-document-loader-github</module>
        <module>document-loaders/langchain4j-document-loader-tencent-cos</module>

        <!-- document parsers -->
        <module>document-parsers/langchain4j-document-parser-apache-pdfbox</module>
        <module>document-parsers/langchain4j-document-parser-apache-poi</module>

        <!-- code execution engines -->
        <module>code-execution-engines/langchain4j-code-execution-engine-graalvm-polyglot</module>

    </modules>

    <build>
        <plugins>
            <plugin>
                <artifactId>maven-deploy-plugin</artifactId>
                <configuration>
                    <!-- do not deploy langchain4j-aggregator's pom.xml (this file) -->
                    <skip>true</skip>
                </configuration>
            </plugin>
            <plugin>
                <groupId>org.apache.maven.plugins</groupId>
                <artifactId>maven-javadoc-plugin</artifactId>
                <version>3.5.0</version>
                <executions>
                    <execution>
                        <id>attach-javadocs</id>
                        <goals>
                            <goal>jar</goal>
                        </goals>
                    </execution>
                    <execution>
                        <id>aggregate</id>
                        <goals>
                            <goal>aggregate</goal>
                        </goals>
                        <phase>site</phase>
                    </execution>
                </executions>
            </plugin>
        </plugins>
    </build>

    <reporting>
        <plugins>
            <plugin>
                <groupId>org.apache.maven.plugins</groupId>
                <artifactId>maven-javadoc-plugin</artifactId>
                <version>3.5.0</version>
                <reportSets>
                    <reportSet>
                        <id>aggregate</id>
                        <inherited>false</inherited>
                        <reports>
                            <report>aggregate</report>
                        </reports>
                    </reportSet>
                    <reportSet>
                        <id>default</id>
                        <reports>
                            <report>javadoc</report>
                        </reports>
                    </reportSet>
                </reportSets>
            </plugin>
        </plugins>
    </reporting>


</project><|MERGE_RESOLUTION|>--- conflicted
+++ resolved
@@ -39,21 +39,18 @@
         <module>langchain4j-cassandra</module>
         <module>langchain4j-chroma</module>
         <module>langchain4j-elasticsearch</module>
+        <module>langchain4j-infinispan</module>
         <module>langchain4j-milvus</module>
+        <module>langchain4j-mongodb-atlas</module>
+        <module>langchain4j-neo4j</module>
         <module>langchain4j-opensearch</module>
         <module>langchain4j-pgvector</module>
         <module>langchain4j-pinecone</module>
         <module>langchain4j-qdrant</module>
         <module>langchain4j-redis</module>
+        <module>langchain4j-vearch</module>
         <module>langchain4j-vespa</module>
         <module>langchain4j-weaviate</module>
-        <module>langchain4j-neo4j</module>
-        <module>langchain4j-vearch</module>
-<<<<<<< HEAD
-        <module>langchain4j-infinispan</module>
-=======
-        <module>langchain4j-mongodb-atlas</module>
->>>>>>> 87b7aead
 
         <!-- document loaders -->
         <module>document-loaders/langchain4j-document-loader-amazon-s3</module>
