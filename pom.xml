--- conflicted
+++ resolved
@@ -39,11 +39,10 @@
         <module>langchain4j-redis</module>
         <module>langchain4j-vespa</module>
         <module>langchain4j-weaviate</module>
-<<<<<<< HEAD
+
+        <!-- other -->
         <module>langchain4j-graal</module>
-=======
 
->>>>>>> 903b3fb1
     </modules>
 
 </project>