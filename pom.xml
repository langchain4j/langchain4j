<?xml version="1.0" encoding="UTF-8"?>
<project xmlns="http://maven.apache.org/POM/4.0.0"
         xmlns:xsi="http://www.w3.org/2001/XMLSchema-instance"
         xsi:schemaLocation="http://maven.apache.org/POM/4.0.0 http://maven.apache.org/xsd/maven-4.0.0.xsd">
    <modelVersion>4.0.0</modelVersion>

    <groupId>dev.langchain4j</groupId>
    <artifactId>langchain4j-aggregator</artifactId>
    <version>0.31.0-SNAPSHOT</version>
    <packaging>pom</packaging>
    <name>LangChain4j :: Aggregator</name>

    <modules>

        <module>langchain4j-parent</module>
        <module>langchain4j-bom</module>

        <module>langchain4j-core</module>
        <module>langchain4j</module>

        <module>langchain4j-easy-rag</module>

        <!-- model providers -->
        <module>langchain4j-anthropic</module>
        <module>langchain4j-azure-open-ai</module>
        <module>langchain4j-bedrock</module>
        <module>langchain4j-chatglm</module>
        <module>langchain4j-cohere</module>
        <module>langchain4j-dashscope</module>
        <module>langchain4j-hugging-face</module>
<<<<<<< HEAD
        <module>langchain4j-jina-ai</module>
=======
        <module>langchain4j-jina</module>
>>>>>>> 050e93b6
        <module>langchain4j-local-ai</module>
        <module>langchain4j-mistral-ai</module>
        <module>langchain4j-nomic</module>
        <module>langchain4j-ollama</module>
        <module>langchain4j-open-ai</module>
        <module>langchain4j-qianfan</module>
        <module>langchain4j-vertex-ai</module>
        <module>langchain4j-vertex-ai-gemini</module>
        <module>langchain4j-zhipu-ai</module>

        <!-- embedding stores -->
        <module>langchain4j-azure-ai-search</module>
        <module>langchain4j-azure-cosmos-mongo-vcore</module>
        <module>langchain4j-cassandra</module>
        <module>langchain4j-chroma</module>
        <module>langchain4j-elasticsearch</module>
        <module>langchain4j-infinispan</module>
        <module>langchain4j-milvus</module>
        <module>langchain4j-mongodb-atlas</module>
        <module>langchain4j-neo4j</module>
        <module>langchain4j-opensearch</module>
        <module>langchain4j-pgvector</module>
        <module>langchain4j-pinecone</module>
        <module>langchain4j-qdrant</module>
        <module>langchain4j-redis</module>
        <module>langchain4j-vearch</module>
        <module>langchain4j-vespa</module>
        <module>langchain4j-weaviate</module>

        <!-- document loaders -->
        <module>document-loaders/langchain4j-document-loader-amazon-s3</module>
        <module>document-loaders/langchain4j-document-loader-azure-storage-blob</module>
        <module>document-loaders/langchain4j-document-loader-github</module>
        <module>document-loaders/langchain4j-document-loader-tencent-cos</module>

        <!-- document parsers -->
        <module>document-parsers/langchain4j-document-parser-apache-pdfbox</module>
        <module>document-parsers/langchain4j-document-parser-apache-poi</module>
        <module>document-parsers/langchain4j-document-parser-apache-tika</module>

        <!-- code execution engines -->
        <module>code-execution-engines/langchain4j-code-execution-engine-graalvm-polyglot</module>
        <module>code-execution-engines/langchain4j-code-execution-engine-judge0</module>

        <!-- web search engines -->
        <module>web-search-engines/langchain4j-web-search-engine-google-custom</module>
        <module>web-search-engines/langchain4j-web-search-engine-tavily</module>

        <!-- embedding store filter parsers -->
        <module>embedding-store-filter-parsers/langchain4j-embedding-store-filter-parser-sql</module>

        <!-- experimental -->
        <module>experimental/langchain4j-experimental-sql</module>

    </modules>

    <build>
        <plugins>
            <plugin>
                <artifactId>maven-deploy-plugin</artifactId>
                <configuration>
                    <!-- do not deploy langchain4j-aggregator's pom.xml (this file) -->
                    <skip>true</skip>
                </configuration>
            </plugin>
            <plugin>
                <groupId>org.apache.maven.plugins</groupId>
                <artifactId>maven-javadoc-plugin</artifactId>
                <version>3.5.0</version>
                <executions>
                    <execution>
                        <id>attach-javadocs</id>
                        <goals>
                            <goal>jar</goal>
                        </goals>
                    </execution>
                    <execution>
                        <id>aggregate</id>
                        <goals>
                            <goal>aggregate</goal>
                        </goals>
                        <phase>site</phase>
                    </execution>
                </executions>
            </plugin>
        </plugins>
    </build>

    <reporting>
        <plugins>
            <plugin>
                <groupId>org.apache.maven.plugins</groupId>
                <artifactId>maven-javadoc-plugin</artifactId>
                <version>3.5.0</version>
                <reportSets>
                    <reportSet>
                        <id>aggregate</id>
                        <inherited>false</inherited>
                        <reports>
                            <report>aggregate</report>
                        </reports>
                    </reportSet>
                    <reportSet>
                        <id>default</id>
                        <reports>
                            <report>javadoc</report>
                        </reports>
                    </reportSet>
                </reportSets>
            </plugin>
        </plugins>
    </reporting>


</project><|MERGE_RESOLUTION|>--- conflicted
+++ resolved
@@ -28,11 +28,7 @@
         <module>langchain4j-cohere</module>
         <module>langchain4j-dashscope</module>
         <module>langchain4j-hugging-face</module>
-<<<<<<< HEAD
-        <module>langchain4j-jina-ai</module>
-=======
         <module>langchain4j-jina</module>
->>>>>>> 050e93b6
         <module>langchain4j-local-ai</module>
         <module>langchain4j-mistral-ai</module>
         <module>langchain4j-nomic</module>
