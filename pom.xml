--- conflicted
+++ resolved
@@ -44,11 +44,8 @@
 
         <!-- document loaders -->
         <module>document-loaders/langchain4j-document-loader-amazon-s3</module>
-<<<<<<< HEAD
+        <module>document-loaders/langchain4j-document-loader-github</module>  
         <module>document-loaders/langchain4j-document-loader-tencent-cos</module>
-=======
-        <module>document-loaders/langchain4j-document-loader-github</module>
->>>>>>> aaddb922
 
         <!-- document parsers -->
         <module>document-parsers/langchain4j-document-parser-apache-pdfbox</module>
