<?xml version="1.0" encoding="UTF-8"?>
<project xmlns="http://maven.apache.org/POM/4.0.0"
         xmlns:xsi="http://www.w3.org/2001/XMLSchema-instance"
         xsi:schemaLocation="http://maven.apache.org/POM/4.0.0 http://maven.apache.org/xsd/maven-4.0.0.xsd">
    <modelVersion>4.0.0</modelVersion>

    <groupId>dev.langchain4j</groupId>
    <artifactId>langchain4j-aggregator</artifactId>
    <version>0.26.0-SNAPSHOT</version>
    <packaging>pom</packaging>

    <modules>

        <module>langchain4j-parent</module>
        <module>langchain4j-bom</module>

        <module>langchain4j-core</module>
        <module>langchain4j</module>

        <!-- model providers -->
        <module>langchain4j-azure-open-ai</module>
        <module>langchain4j-bedrock</module>
        <module>langchain4j-chatglm</module>
        <module>langchain4j-dashscope</module>
        <module>langchain4j-hugging-face</module>
        <module>langchain4j-local-ai</module>
        <module>langchain4j-ollama</module>
        <module>langchain4j-open-ai</module>
        <module>langchain4j-vertex-ai</module>
        <module>langchain4j-vertex-ai-gemini</module>

        <!-- embedding stores -->
        <module>langchain4j-cassandra</module>
        <module>langchain4j-chroma</module>
        <module>langchain4j-elasticsearch</module>
        <module>langchain4j-milvus</module>
        <module>langchain4j-opensearch</module>
        <module>langchain4j-pgvector</module>
        <module>langchain4j-pinecone</module>
        <module>langchain4j-redis</module>
        <module>langchain4j-vespa</module>
        <module>langchain4j-weaviate</module>
        <module>langchain4j-neo4j</module>

        <!-- document loaders -->
        <module>document-loaders/langchain4j-document-loader-amazon-s3</module>
<<<<<<< HEAD
        <module>document-loaders/langchain4j-document-loader-azure-storage-blob</module>
=======
        <module>document-loaders/langchain4j-document-loader-github</module>  
        <module>document-loaders/langchain4j-document-loader-tencent-cos</module>
>>>>>>> 7d32c149

        <!-- document parsers -->
        <module>document-parsers/langchain4j-document-parser-apache-pdfbox</module>
        <module>document-parsers/langchain4j-document-parser-apache-poi</module>

        <!-- code execution engines -->
        <module>code-execution-engines/langchain4j-code-execution-engine-graalvm-polyglot</module>

    </modules>

</project><|MERGE_RESOLUTION|>--- conflicted
+++ resolved
@@ -44,12 +44,9 @@
 
         <!-- document loaders -->
         <module>document-loaders/langchain4j-document-loader-amazon-s3</module>
-<<<<<<< HEAD
         <module>document-loaders/langchain4j-document-loader-azure-storage-blob</module>
-=======
         <module>document-loaders/langchain4j-document-loader-github</module>  
         <module>document-loaders/langchain4j-document-loader-tencent-cos</module>
->>>>>>> 7d32c149
 
         <!-- document parsers -->
         <module>document-parsers/langchain4j-document-parser-apache-pdfbox</module>
