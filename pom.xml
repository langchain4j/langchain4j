<?xml version="1.0" encoding="UTF-8"?>
<project xmlns="http://maven.apache.org/POM/4.0.0"
         xmlns:xsi="http://www.w3.org/2001/XMLSchema-instance"
         xsi:schemaLocation="http://maven.apache.org/POM/4.0.0 http://maven.apache.org/xsd/maven-4.0.0.xsd">
    <modelVersion>4.0.0</modelVersion>

    <groupId>dev.langchain4j</groupId>
    <artifactId>langchain4j-aggregator</artifactId>
    <version>0.22.0</version>
    <packaging>pom</packaging>

    <modules>

        <module>langchain4j-parent</module>

        <module>langchain4j-core</module>
        <module>langchain4j</module>
        <module>langchain4j-spring-boot-starter</module>

        <!-- model providers -->
        <module>langchain4j-dashscope</module>
<<<<<<< HEAD
=======
        <module>langchain4j-vertex-ai</module>
>>>>>>> c1cc5be1

        <!-- embedding stores -->
        <module>langchain4j-milvus</module>
        <module>langchain4j-pinecone</module>
        <module>langchain4j-weaviate</module>
        <module>langchain4j-vespa</module>

    </modules>

</project><|MERGE_RESOLUTION|>--- conflicted
+++ resolved
@@ -19,11 +19,7 @@
 
         <!-- model providers -->
         <module>langchain4j-dashscope</module>
-<<<<<<< HEAD
-=======
-        <module>langchain4j-vertex-ai</module>
->>>>>>> c1cc5be1
-
+<module>langchain4j-vertex-ai</module>
         <!-- embedding stores -->
         <module>langchain4j-milvus</module>
         <module>langchain4j-pinecone</module>
