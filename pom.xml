--- conflicted
+++ resolved
@@ -28,12 +28,7 @@
         <module>langchain4j-pinecone</module>
         <module>langchain4j-vespa</module>
         <module>langchain4j-weaviate</module>
-<<<<<<< HEAD
-        <module>langchain4j-elasticsearch</module>
         <module>langchain4j-redis</module>
-=======
-
->>>>>>> 118306fd
     </modules>
 
 </project>