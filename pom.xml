--- conflicted
+++ resolved
@@ -69,10 +69,7 @@
             <plugin>
                 <artifactId>maven-deploy-plugin</artifactId>
                 <configuration>
-<<<<<<< HEAD
-=======
                     <!-- do not deploy langchain4j-aggregator's pom.xml (this file) -->
->>>>>>> a51f455e
                     <skip>true</skip>
                 </configuration>
             </plugin>
