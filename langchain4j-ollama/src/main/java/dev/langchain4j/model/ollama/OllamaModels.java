package dev.langchain4j.model.ollama;

import dev.langchain4j.model.output.Response;

import java.time.Duration;
import java.util.List;

import static dev.langchain4j.internal.RetryUtils.withRetry;
import static dev.langchain4j.internal.Utils.getOrDefault;

public class OllamaModels {

    private final OllamaClient client;
    private final Integer maxRetries;

    public OllamaModels(String baseUrl,
                        Duration timeout,
                        Integer maxRetries,
                        Boolean logRequests,
                        Boolean logResponses
    ) {
        this.client = OllamaClient.builder()
                .baseUrl(baseUrl)
                .timeout((getOrDefault(timeout, Duration.ofSeconds(60))))
                .logRequests(logRequests)
                .logResponses(logResponses)
                .build();
        this.maxRetries = getOrDefault(maxRetries, 3);
    }

    public static OllamaModelsBuilder builder() {
        return new OllamaModelsBuilder();
    }

    public Response<List<OllamaModel>> availableModels() {
        ModelsListResponse response = withRetry(client::listModels, maxRetries);
        return Response.from(response.getModels());
    }

    public Response<OllamaModelCard> modelCard(OllamaModel ollamaModel) {
        return modelCard(ollamaModel.getName());
    }

    public Response<OllamaModelCard> modelCard(String modelName) {
        OllamaModelCard response = withRetry(() -> client.showInformation(
                ShowModelInformationRequest.builder()
                        .name(modelName)
                        .build()
        ), maxRetries);
        return Response.from(response);
    }

    public void deleteModel(OllamaModel ollamaModel) {
        deleteModel(ollamaModel.getName());
    }

    public void deleteModel(String ollamaModelName) {
        withRetry(() -> client.deleteModel(
                DeleteModelRequest.builder()
                        .name(ollamaModelName)
                        .build()
        ), maxRetries);
    }

<<<<<<< HEAD
    public static class OllamaModelsBuilder {

        private String baseUrl;
        private Duration timeout;
        private Integer maxRetries;
        private Boolean logRequests;
        private Boolean logResponses;

        OllamaModelsBuilder baseUrl(String baseUrl) {
            this.baseUrl = baseUrl;
            return this;
        }

        OllamaModelsBuilder timeout(Duration timeout) {
            this.timeout = timeout;
            return this;
        }

        OllamaModelsBuilder maxRetries(Integer maxRetries) {
            this.maxRetries = maxRetries;
            return this;
        }

        OllamaModelsBuilder logRequests(Boolean logRequests) {
            this.logRequests = logRequests;
            return this;
        }

        OllamaModelsBuilder logResponses(Boolean logResponses) {
            this.logResponses = logResponses;
            return this;
        }

        public OllamaModels build() {
            return new OllamaModels(baseUrl, timeout, maxRetries, logRequests, logResponses);
        }
=======
    public Response<List<RunningOllamaModel>> runningModels() {
        RunningModelsListResponse response = withRetry(client::listRunningModels, maxRetries);
        return Response.from(response.getModels());
>>>>>>> 421b4cd0
    }
}<|MERGE_RESOLUTION|>--- conflicted
+++ resolved
@@ -62,7 +62,11 @@
         ), maxRetries);
     }
 
-<<<<<<< HEAD
+    public Response<List<RunningOllamaModel>> runningModels() {
+        RunningModelsListResponse response = withRetry(client::listRunningModels, maxRetries);
+        return Response.from(response.getModels());
+    }
+
     public static class OllamaModelsBuilder {
 
         private String baseUrl;
@@ -99,10 +103,5 @@
         public OllamaModels build() {
             return new OllamaModels(baseUrl, timeout, maxRetries, logRequests, logResponses);
         }
-=======
-    public Response<List<RunningOllamaModel>> runningModels() {
-        RunningModelsListResponse response = withRetry(client::listRunningModels, maxRetries);
-        return Response.from(response.getModels());
->>>>>>> 421b4cd0
     }
 }