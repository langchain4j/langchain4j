package dev.langchain4j.model.ollama;

import dev.langchain4j.data.message.AiMessage;
import dev.langchain4j.data.message.ChatMessage;
import dev.langchain4j.model.chat.ChatLanguageModel;
import dev.langchain4j.model.ollama.spi.OllamaChatModelBuilderFactory;
import dev.langchain4j.model.output.Response;
import dev.langchain4j.model.output.TokenUsage;
import lombok.Builder;

import java.time.Duration;
import java.util.List;
import java.util.Map;

import static dev.langchain4j.internal.RetryUtils.withRetry;
import static dev.langchain4j.internal.Utils.getOrDefault;
import static dev.langchain4j.internal.ValidationUtils.ensureNotBlank;
import static dev.langchain4j.internal.ValidationUtils.ensureNotEmpty;
import static dev.langchain4j.model.ollama.OllamaMessagesUtils.toOllamaMessages;
import static dev.langchain4j.spi.ServiceHelper.loadFactories;
import static java.time.Duration.ofSeconds;

/**
 * <a href="https://github.com/jmorganca/ollama/blob/main/docs/api.md">Ollama API reference</a>
 * <br>
 * <a href="https://github.com/jmorganca/ollama/blob/main/docs/modelfile.md#valid-parameters-and-values">Ollama API parameters</a>.
 */
public class OllamaChatModel implements ChatLanguageModel {

    private final OllamaClient client;
    private final String modelName;
    private final Options options;
    private final String format;
    private final Integer maxRetries;

    @Builder
    public OllamaChatModel(String baseUrl,
                           String modelName,
                           Double temperature,
                           Integer topK,
                           Double topP,
                           Double repeatPenalty,
                           Integer seed,
                           Integer numPredict,
                           Integer numCtx,
                           List<String> stop,
                           String format,
                           Duration timeout,
                           Integer maxRetries,
<<<<<<< HEAD
                           Boolean logRequests,
                           Boolean logResponses) {
        this.client = OllamaClient.builder()
                .baseUrl(baseUrl)
                .timeout(getOrDefault(timeout, ofSeconds(60)))
                .logRequests(getOrDefault(logRequests, false))
                .logResponses(logResponses)
=======
                           Map<String, String> customHeaders) {
        this.client = OllamaClient.builder()
                .baseUrl(baseUrl)
                .timeout(getOrDefault(timeout, ofSeconds(60)))
                .customHeaders(customHeaders)
>>>>>>> 3746f58e
                .build();
        this.modelName = ensureNotBlank(modelName, "modelName");
        this.options = Options.builder()
                .temperature(temperature)
                .topK(topK)
                .topP(topP)
                .repeatPenalty(repeatPenalty)
                .seed(seed)
                .numPredict(numPredict)
                .numCtx(numCtx)
                .stop(stop)
                .build();
        this.format = format;
        this.maxRetries = getOrDefault(maxRetries, 3);
    }

    @Override
    public Response<AiMessage> generate(List<ChatMessage> messages) {
        ensureNotEmpty(messages, "messages");

        ChatRequest request = ChatRequest.builder()
                .model(modelName)
                .messages(toOllamaMessages(messages))
                .options(options)
                .format(format)
                .stream(false)
                .build();

        ChatResponse response = withRetry(() -> client.chat(request), maxRetries);

        return Response.from(
                AiMessage.from(response.getMessage().getContent()),
                new TokenUsage(response.getPromptEvalCount(), response.getEvalCount())
        );
    }

    public static OllamaChatModelBuilder builder() {
        for (OllamaChatModelBuilderFactory factory : loadFactories(OllamaChatModelBuilderFactory.class)) {
            return factory.get();
        }
        return new OllamaChatModelBuilder();
    }

    public static class OllamaChatModelBuilder {
        public OllamaChatModelBuilder() {
            // This is public so it can be extended
            // By default with Lombok it becomes package private
        }
    }

}<|MERGE_RESOLUTION|>--- conflicted
+++ resolved
@@ -47,21 +47,15 @@
                            String format,
                            Duration timeout,
                            Integer maxRetries,
-<<<<<<< HEAD
+                           Map<String, String> customHeaders,
                            Boolean logRequests,
                            Boolean logResponses) {
         this.client = OllamaClient.builder()
                 .baseUrl(baseUrl)
                 .timeout(getOrDefault(timeout, ofSeconds(60)))
+                .customHeaders(customHeaders)
                 .logRequests(getOrDefault(logRequests, false))
                 .logResponses(logResponses)
-=======
-                           Map<String, String> customHeaders) {
-        this.client = OllamaClient.builder()
-                .baseUrl(baseUrl)
-                .timeout(getOrDefault(timeout, ofSeconds(60)))
-                .customHeaders(customHeaders)
->>>>>>> 3746f58e
                 .build();
         this.modelName = ensureNotBlank(modelName, "modelName");
         this.options = Options.builder()
