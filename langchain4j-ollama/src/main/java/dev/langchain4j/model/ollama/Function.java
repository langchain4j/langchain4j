--- conflicted
+++ resolved
@@ -29,29 +29,6 @@
         return new Builder();
     }
 
-<<<<<<< HEAD
-    String getName() {
-        return name;
-    }
-
-    void setName(String name) {
-        this.name = name;
-    }
-
-    String getDescription() {
-        return description;
-    }
-
-    void setDescription(String description) {
-        this.description = description;
-    }
-
-    Parameters getParameters() {
-        return parameters;
-    }
-
-    void setParameters(Parameters parameters) {
-=======
     public String getName() {
         return name;
     }
@@ -73,7 +50,6 @@
     }
 
     public void setParameters(Parameters parameters) {
->>>>>>> bdd42818
         this.parameters = parameters;
     }
 
