package dev.langchain4j.model.ollama;

import com.fasterxml.jackson.annotation.JsonIgnoreProperties;
import com.fasterxml.jackson.annotation.JsonInclude;
import com.fasterxml.jackson.databind.PropertyNamingStrategies.SnakeCaseStrategy;
import com.fasterxml.jackson.databind.annotation.JsonDeserialize;
import com.fasterxml.jackson.databind.annotation.JsonNaming;

import java.time.OffsetDateTime;
import java.util.Map;

import static com.fasterxml.jackson.annotation.JsonInclude.Include.NON_NULL;

@JsonIgnoreProperties(ignoreUnknown = true)
@JsonInclude(NON_NULL)
@JsonNaming(SnakeCaseStrategy.class)
public class OllamaModelCard {

    private String license;
    private String modelfile;
    private String parameters;
    private String template;
    private OllamaModelDetails details;
<<<<<<< HEAD

    OllamaModelCard() {
    }

    OllamaModelCard(String modelfile, String parameters, String template, OllamaModelDetails details) {
        this.modelfile = modelfile;
        this.parameters = parameters;
        this.template = template;
        this.details = details;
    }

    static Builder builder() {
        return new Builder();
    }

    public String getModelfile() {
        return modelfile;
    }

    public void setModelfile(String modelfile) {
        this.modelfile = modelfile;
    }

    public String getParameters() {
        return parameters;
    }

    public void setParameters(String parameters) {
        this.parameters = parameters;
    }

    public String getTemplate() {
        return template;
    }

    public void setTemplate(String template) {
        this.template = template;
    }

    public OllamaModelDetails getDetails() {
        return details;
    }

    public void setDetails(OllamaModelDetails details) {
        this.details = details;
    }

    static class Builder {

        private String modelfile;
        private String parameters;
        private String template;
        private OllamaModelDetails details;

        Builder modelfile(String modelfile) {
            this.modelfile = modelfile;
            return this;
        }

        Builder parameters(String parameters) {
            this.parameters = parameters;
            return this;
        }

        Builder template(String template) {
            this.template = template;
            return this;
        }

        Builder details(OllamaModelDetails details) {
            this.details = details;
            return this;
        }

        OllamaModelCard build() {
            return new OllamaModelCard(modelfile, parameters, template, details);
        }
    }
=======
    private Map<String,Object> modelInfo;
    @JsonDeserialize(using = OllamaDateDeserializer.class)
    private OffsetDateTime modifiedAt;
>>>>>>> 421b4cd0
}<|MERGE_RESOLUTION|>--- conflicted
+++ resolved
@@ -21,7 +21,9 @@
     private String parameters;
     private String template;
     private OllamaModelDetails details;
-<<<<<<< HEAD
+    private Map<String, Object> modelInfo;
+    @JsonDeserialize(using = OllamaDateDeserializer.class)
+    private OffsetDateTime modifiedAt;
 
     OllamaModelCard() {
     }
@@ -35,6 +37,14 @@
 
     static Builder builder() {
         return new Builder();
+    }
+
+    public String getLicense() {
+        return license;
+    }
+
+    public void setLicense(String license) {
+        this.license = license;
     }
 
     public String getModelfile() {
@@ -69,12 +79,36 @@
         this.details = details;
     }
 
+    public Map<String, Object> getModelInfo() {
+        return modelInfo;
+    }
+
+    public void setModelInfo(Map<String, Object> modelInfo) {
+        this.modelInfo = modelInfo;
+    }
+
+    public OffsetDateTime getModifiedAt() {
+        return modifiedAt;
+    }
+
+    public void setModifiedAt(OffsetDateTime modifiedAt) {
+        this.modifiedAt = modifiedAt;
+    }
+
     static class Builder {
 
+        private String license;
         private String modelfile;
         private String parameters;
         private String template;
         private OllamaModelDetails details;
+        private Map<String, Object> modelInfo;
+        private OffsetDateTime modifiedAt;
+
+        Builder license(String license) {
+            this.license = license;
+            return this;
+        }
 
         Builder modelfile(String modelfile) {
             this.modelfile = modelfile;
@@ -96,13 +130,18 @@
             return this;
         }
 
+        Builder modelInfo(Map<String, Object> modelInfo) {
+            this.modelInfo = modelInfo;
+            return this;
+        }
+
+        Builder modifiedAt(OffsetDateTime modifiedAt) {
+            this.modifiedAt = modifiedAt;
+            return this;
+        }
+
         OllamaModelCard build() {
             return new OllamaModelCard(modelfile, parameters, template, details);
         }
     }
-=======
-    private Map<String,Object> modelInfo;
-    @JsonDeserialize(using = OllamaDateDeserializer.class)
-    private OffsetDateTime modifiedAt;
->>>>>>> 421b4cd0
 }