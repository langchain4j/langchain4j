package dev.langchain4j.model.ollama;

import dev.langchain4j.agent.tool.ToolSpecification;
import dev.langchain4j.data.message.AiMessage;
import dev.langchain4j.data.message.ChatMessage;
import dev.langchain4j.model.StreamingResponseHandler;
import dev.langchain4j.model.chat.Capability;
import dev.langchain4j.model.chat.StreamingChatLanguageModel;
import dev.langchain4j.model.chat.listener.ChatModelListener;
import dev.langchain4j.model.chat.request.ResponseFormat;
import dev.langchain4j.model.ollama.spi.OllamaStreamingChatModelBuilderFactory;

import java.time.Duration;
import java.util.ArrayList;
import java.util.HashSet;
import java.util.List;
import java.util.Map;
import java.util.Set;

import static dev.langchain4j.internal.Utils.getOrDefault;
import static dev.langchain4j.internal.ValidationUtils.ensureNotBlank;
import static dev.langchain4j.internal.ValidationUtils.ensureNotEmpty;
import static dev.langchain4j.model.ollama.OllamaMessagesUtils.toOllamaMessages;
<<<<<<< HEAD
import static dev.langchain4j.model.ollama.OllamaMessagesUtils.toOllamaTools;
=======
import static dev.langchain4j.model.ollama.OllamaMessagesUtils.toOllamaResponseFormat;
>>>>>>> 1f6e934f
import static dev.langchain4j.spi.ServiceHelper.loadFactories;
import static java.time.Duration.ofSeconds;
import static java.util.Arrays.asList;
import static java.util.Collections.emptyList;
import static java.util.Collections.emptySet;

/**
 * <a href="https://github.com/jmorganca/ollama/blob/main/docs/api.md">Ollama API reference</a>
 * <br>
 * <a href="https://github.com/jmorganca/ollama/blob/main/docs/modelfile.md#valid-parameters-and-values">Ollama API parameters</a>.
 */
public class OllamaStreamingChatModel implements StreamingChatLanguageModel {

    private final OllamaClient client;
    private final String modelName;
    private final Options options;
    private final ResponseFormat responseFormat;
    private final List<ChatModelListener> listeners;
    private final Set<Capability> supportedCapabilities;

    public OllamaStreamingChatModel(String baseUrl,
                                    String modelName,
                                    Double temperature,
                                    Integer topK,
                                    Double topP,
                                    Double repeatPenalty,
                                    Integer seed,
                                    Integer numPredict,
                                    Integer numCtx,
                                    List<String> stop,
                                    String format,
                                    ResponseFormat responseFormat,
                                    Duration timeout,
                                    Boolean logRequests,
                                    Boolean logResponses,
                                    Map<String, String> customHeaders,
                                    List<ChatModelListener> listeners,
                                    Set<Capability> supportedCapabilities
    ) {
        if (format != null && responseFormat != null) {
            throw new IllegalStateException("Cant use both 'format' and 'responseFormat' parameters");
        }

        this.client = OllamaClient.builder()
                .baseUrl(baseUrl)
                .timeout(getOrDefault(timeout, ofSeconds(60)))
                .logRequests(logRequests)
                .logStreamingResponses(logResponses)
                .customHeaders(customHeaders)
                .build();
        this.modelName = ensureNotBlank(modelName, "modelName");
        this.options = Options.builder()
                .temperature(temperature)
                .topK(topK)
                .topP(topP)
                .repeatPenalty(repeatPenalty)
                .seed(seed)
                .numPredict(numPredict)
                .numCtx(numCtx)
                .stop(stop)
                .build();
        this.responseFormat = "json".equals(format) ? ResponseFormat.JSON : responseFormat;
        this.listeners = new ArrayList<>(getOrDefault(listeners, emptyList()));
        this.supportedCapabilities = new HashSet<>(getOrDefault(supportedCapabilities, emptySet()));
    }

    public static OllamaStreamingChatModelBuilder builder() {
        for (OllamaStreamingChatModelBuilderFactory factory : loadFactories(OllamaStreamingChatModelBuilderFactory.class)) {
            return factory.get();
        }
        return new OllamaStreamingChatModelBuilder();
    }

    @Override
    public void generate(List<ChatMessage> messages, StreamingResponseHandler<AiMessage> handler) {
        ensureNotEmpty(messages, "messages");

        ChatRequest request = ChatRequest.builder()
                .model(modelName)
                .messages(toOllamaMessages(messages))
                .options(options)
                .format(toOllamaResponseFormat(responseFormat))
                .stream(true)
                .build();

        client.streamingChat(request, handler, listeners, messages);
    }

<<<<<<< HEAD
    @Override
    public void generate(final List<ChatMessage> messages, final List<ToolSpecification> toolSpecifications, final StreamingResponseHandler<AiMessage> handler) {
        ensureNotEmpty(messages, "messages");

        ChatRequest request = ChatRequest.builder()
                .model(modelName)
                .messages(toOllamaMessages(messages))
                .options(options)
                .format(format)
                .tools(toOllamaTools(toolSpecifications))
                .stream(true)
                .build();

        client.streamingChat(request, handler, listeners, messages);
=======
    public Set<Capability> supportedCapabilities() {
        return supportedCapabilities;
>>>>>>> 1f6e934f
    }

    public static class OllamaStreamingChatModelBuilder {

        private String baseUrl;
        private String modelName;
        private Double temperature;
        private Integer topK;
        private Double topP;
        private Double repeatPenalty;
        private Integer seed;
        private Integer numPredict;
        private Integer numCtx;
        private List<String> stop;
        private String format;
        private ResponseFormat responseFormat;
        private Duration timeout;
        private Map<String, String> customHeaders;
        private Boolean logRequests;
        private Boolean logResponses;
        private List<ChatModelListener> listeners;
        private Set<Capability> supportedCapabilities;

        public OllamaStreamingChatModelBuilder() {
            // This is public so it can be extended
            // By default with Lombok it becomes package private
        }

        public OllamaStreamingChatModelBuilder baseUrl(String baseUrl) {
            this.baseUrl = baseUrl;
            return this;
        }

        public OllamaStreamingChatModelBuilder modelName(String modelName) {
            this.modelName = modelName;
            return this;
        }

        public OllamaStreamingChatModelBuilder temperature(Double temperature) {
            this.temperature = temperature;
            return this;
        }

        public OllamaStreamingChatModelBuilder topK(Integer topK) {
            this.topK = topK;
            return this;
        }

        public OllamaStreamingChatModelBuilder topP(Double topP) {
            this.topP = topP;
            return this;
        }

        public OllamaStreamingChatModelBuilder repeatPenalty(Double repeatPenalty) {
            this.repeatPenalty = repeatPenalty;
            return this;
        }

        public OllamaStreamingChatModelBuilder seed(Integer seed) {
            this.seed = seed;
            return this;
        }

        public OllamaStreamingChatModelBuilder numPredict(Integer numPredict) {
            this.numPredict = numPredict;
            return this;
        }

        public OllamaStreamingChatModelBuilder numCtx(Integer numCtx) {
            this.numCtx = numCtx;
            return this;
        }

        public OllamaStreamingChatModelBuilder stop(List<String> stop) {
            this.stop = stop;
            return this;
        }

        /**
         * @deprecated Please use {@link #responseFormat(ResponseFormat)} instead.
         * For example: {@code responseFormat(ResponseFormat.JSON)}.
         * <br>
         * Instead of using JSON mode, consider using structured outputs with JSON schema instead,
         * see more info <a href="https://docs.langchain4j.dev/tutorials/structured-outputs#json-schema">here</a>.
         */
        @Deprecated
        public OllamaStreamingChatModelBuilder format(String format) {
            this.format = format;
            return this;
        }

        public OllamaStreamingChatModelBuilder responseFormat(ResponseFormat responseFormat) {
            this.responseFormat = responseFormat;
            return this;
        }

        public OllamaStreamingChatModelBuilder timeout(Duration timeout) {
            this.timeout = timeout;
            return this;
        }

        public OllamaStreamingChatModelBuilder customHeaders(Map<String, String> customHeaders) {
            this.customHeaders = customHeaders;
            return this;
        }

        public OllamaStreamingChatModelBuilder logRequests(Boolean logRequests) {
            this.logRequests = logRequests;
            return this;
        }

        public OllamaStreamingChatModelBuilder logResponses(Boolean logResponses) {
            this.logResponses = logResponses;
            return this;
        }

        public OllamaStreamingChatModelBuilder listeners(List<ChatModelListener> listeners) {
            this.listeners = listeners;
            return this;
        }

        public OllamaStreamingChatModelBuilder supportedCapabilities(Set<Capability> supportedCapabilities) {
            this.supportedCapabilities = supportedCapabilities;
            return this;
        }

        public OllamaStreamingChatModelBuilder supportedCapabilities(Capability... supportedCapabilities) {
            return supportedCapabilities(new HashSet<>(asList(supportedCapabilities)));
        }

        public OllamaStreamingChatModel build() {
            return new OllamaStreamingChatModel(
                    baseUrl,
                    modelName,
                    temperature,
                    topK,
                    topP,
                    repeatPenalty,
                    seed,
                    numPredict,
                    numCtx,
                    stop,
                    format,
                    responseFormat,
                    timeout,
                    logRequests,
                    logResponses,
                    customHeaders,
                    listeners,
                    supportedCapabilities
            );
        }
    }
}<|MERGE_RESOLUTION|>--- conflicted
+++ resolved
@@ -21,11 +21,8 @@
 import static dev.langchain4j.internal.ValidationUtils.ensureNotBlank;
 import static dev.langchain4j.internal.ValidationUtils.ensureNotEmpty;
 import static dev.langchain4j.model.ollama.OllamaMessagesUtils.toOllamaMessages;
-<<<<<<< HEAD
 import static dev.langchain4j.model.ollama.OllamaMessagesUtils.toOllamaTools;
-=======
 import static dev.langchain4j.model.ollama.OllamaMessagesUtils.toOllamaResponseFormat;
->>>>>>> 1f6e934f
 import static dev.langchain4j.spi.ServiceHelper.loadFactories;
 import static java.time.Duration.ofSeconds;
 import static java.util.Arrays.asList;
@@ -114,25 +111,24 @@
         client.streamingChat(request, handler, listeners, messages);
     }
 
-<<<<<<< HEAD
     @Override
-    public void generate(final List<ChatMessage> messages, final List<ToolSpecification> toolSpecifications, final StreamingResponseHandler<AiMessage> handler) {
+    public void generate(final List<ChatMessage> messages, List<ToolSpecification> toolSpecifications, StreamingResponseHandler<AiMessage> handler) {
         ensureNotEmpty(messages, "messages");
 
         ChatRequest request = ChatRequest.builder()
                 .model(modelName)
                 .messages(toOllamaMessages(messages))
                 .options(options)
-                .format(format)
+                .format(toOllamaResponseFormat(responseFormat))
                 .tools(toOllamaTools(toolSpecifications))
                 .stream(true)
                 .build();
 
         client.streamingChat(request, handler, listeners, messages);
-=======
+    }
+
     public Set<Capability> supportedCapabilities() {
         return supportedCapabilities;
->>>>>>> 1f6e934f
     }
 
     public static class OllamaStreamingChatModelBuilder {
