--- conflicted
+++ resolved
@@ -10,34 +10,11 @@
 import dev.langchain4j.model.chat.listener.ChatModelListener;
 import dev.langchain4j.model.chat.request.ChatRequest;
 import dev.langchain4j.model.chat.request.ChatRequestParameters;
-<<<<<<< HEAD
-=======
-import dev.langchain4j.internal.ChatRequestValidationUtils;
-import dev.langchain4j.model.chat.request.ResponseFormat;
-import dev.langchain4j.model.chat.response.ChatResponseMetadata;
->>>>>>> e19aceaf
 import dev.langchain4j.model.chat.response.StreamingChatResponseHandler;
 import dev.langchain4j.model.ollama.spi.OllamaStreamingChatModelBuilderFactory;
 import java.util.List;
 import java.util.Set;
 
-<<<<<<< HEAD
-=======
-import static dev.langchain4j.internal.Utils.getOrDefault;
-import static dev.langchain4j.internal.Utils.isNullOrEmpty;
-import static dev.langchain4j.internal.ValidationUtils.ensureNotBlank;
-import static dev.langchain4j.internal.ValidationUtils.ensureNotEmpty;
-import static dev.langchain4j.model.ModelProvider.OLLAMA;
-import static dev.langchain4j.internal.ChatRequestValidationUtils.validate;
-import static dev.langchain4j.model.ollama.OllamaMessagesUtils.toOllamaMessages;
-import static dev.langchain4j.model.ollama.OllamaMessagesUtils.toOllamaResponseFormat;
-import static dev.langchain4j.model.ollama.OllamaMessagesUtils.toOllamaTools;
-import static dev.langchain4j.spi.ServiceHelper.loadFactories;
-import static java.util.Arrays.asList;
-import static java.util.Collections.emptyList;
-import static java.util.Collections.emptySet;
-
->>>>>>> e19aceaf
 /**
  * <a href="https://github.com/jmorganca/ollama/blob/main/docs/api.md">Ollama API reference</a>
  * <br>
@@ -51,68 +28,7 @@
     }
 
     @Override
-<<<<<<< HEAD
     public void doChat(ChatRequest chatRequest, StreamingChatResponseHandler handler) {
-=======
-    public void doChat(dev.langchain4j.model.chat.request.ChatRequest chatRequest, StreamingChatResponseHandler handler) {
-
-        ChatRequestParameters parameters = chatRequest.parameters();
-        ChatRequestValidationUtils.validateParameters(parameters);
-        ChatRequestValidationUtils.validate(parameters.toolChoice());
-        validate(parameters.responseFormat());
-
-        StreamingResponseHandler<AiMessage> legacyHandler = new StreamingResponseHandler<>() {
-
-            @Override
-            public void onNext(String token) {
-                handler.onPartialResponse(token);
-            }
-
-            @Override
-            public void onComplete(Response<AiMessage> response) {
-                dev.langchain4j.model.chat.response.ChatResponse chatResponse =
-                        dev.langchain4j.model.chat.response.ChatResponse.builder()
-                                .aiMessage(response.content())
-                                .metadata(ChatResponseMetadata.builder()
-                                        .tokenUsage(response.tokenUsage())
-                                        .finishReason(response.finishReason())
-                                        .build())
-                                .build();
-                handler.onCompleteResponse(chatResponse);
-            }
-
-            @Override
-            public void onError(Throwable error) {
-                handler.onError(error);
-            }
-        };
-
-        List<ToolSpecification> toolSpecifications = parameters.toolSpecifications();
-        if (isNullOrEmpty(toolSpecifications)) {
-            generate(chatRequest.messages(), legacyHandler);
-        } else {
-            generate(chatRequest.messages(), toolSpecifications, legacyHandler);
-        }
-    }
-
-    private void generate(List<ChatMessage> messages, StreamingResponseHandler<AiMessage> handler) {
-        ensureNotEmpty(messages, "messages");
-
-        ChatRequest request = ChatRequest.builder()
-                .model(modelName)
-                .messages(toOllamaMessages(messages))
-                .options(options)
-                .format(toOllamaResponseFormat(responseFormat))
-                .stream(true)
-                .build();
-
-        client.streamingChat(request, handler, listeners, provider(), messages);
-    }
-
-    private void generate(List<ChatMessage> messages, List<ToolSpecification> toolSpecifications, StreamingResponseHandler<AiMessage> handler) {
-        ensureNotEmpty(messages, "messages");
->>>>>>> e19aceaf
-
         OllamaChatRequestParameters parameters = (OllamaChatRequestParameters) chatRequest.parameters();
         validate(parameters);
 
