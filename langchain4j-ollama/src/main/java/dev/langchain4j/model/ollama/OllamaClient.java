package dev.langchain4j.model.ollama;

import com.fasterxml.jackson.databind.ObjectMapper;
import dev.langchain4j.data.message.AiMessage;
import dev.langchain4j.model.StreamingResponseHandler;
import dev.langchain4j.model.output.Response;
import dev.langchain4j.model.output.TokenUsage;
import lombok.Builder;
import lombok.extern.slf4j.Slf4j;
import okhttp3.Interceptor;
import okhttp3.OkHttpClient;
import okhttp3.Request;
import okhttp3.ResponseBody;
import org.jetbrains.annotations.NotNull;
import retrofit2.Call;
import retrofit2.Callback;
import retrofit2.Retrofit;
import retrofit2.converter.jackson.JacksonConverterFactory;

import java.io.BufferedReader;
import java.io.IOException;
import java.io.InputStream;
import java.io.InputStreamReader;
import java.time.Duration;
import java.util.HashMap;
import java.util.Map;
import java.util.Optional;

import static com.fasterxml.jackson.databind.PropertyNamingStrategies.SNAKE_CASE;
import static com.fasterxml.jackson.databind.SerializationFeature.INDENT_OUTPUT;
import static java.lang.Boolean.TRUE;

@Slf4j
class OllamaClient {

    private static final ObjectMapper OBJECT_MAPPER = new ObjectMapper()
            .setPropertyNamingStrategy(SNAKE_CASE)
            .enable(INDENT_OUTPUT);

    private final OllamaApi ollamaApi;
    private final boolean logStreamingResponses;

    @Builder
    public OllamaClient(String baseUrl,
                        Duration timeout,
                        Boolean logRequests, Boolean logResponses, Boolean logStreamingResponses,
                        Map<String, String> customHeaders) {
        OkHttpClient.Builder okHttpClientBuilder = new OkHttpClient.Builder()
                .callTimeout(timeout)
                .connectTimeout(timeout)
                .readTimeout(timeout)
                .writeTimeout(timeout);
        if (logRequests != null && logRequests) {
            okHttpClientBuilder.addInterceptor(new OllamaRequestLoggingInterceptor());
        }
        if (logResponses != null && logResponses) {
            okHttpClientBuilder.addInterceptor(new OllamaResponseLoggingInterceptor());
        }
        this.logStreamingResponses = logStreamingResponses != null && logStreamingResponses;

        // add custom header interceptor
        if (customHeaders != null && !customHeaders.isEmpty()) {
            okHttpClientBuilder.addInterceptor(new GenericHeadersInterceptor(customHeaders));
        }
        OkHttpClient okHttpClient = okHttpClientBuilder.build();

        Retrofit retrofit = new Retrofit.Builder()
                .baseUrl(baseUrl)
                .client(okHttpClient)
                .addConverterFactory(JacksonConverterFactory.create(OBJECT_MAPPER))
                .build();

        ollamaApi = retrofit.create(OllamaApi.class);
    }

    public CompletionResponse completion(CompletionRequest request) {
        try {
            retrofit2.Response<CompletionResponse> retrofitResponse
                    = ollamaApi.completion(request).execute();

            if (retrofitResponse.isSuccessful()) {
                return retrofitResponse.body();
            } else {
                throw toException(retrofitResponse);
            }
        } catch (IOException e) {
            throw new RuntimeException(e);
        }
    }

    public ChatResponse chat(ChatRequest request) {
        try {
            retrofit2.Response<ChatResponse> retrofitResponse
                    = ollamaApi.chat(request).execute();

            if (retrofitResponse.isSuccessful()) {
                return retrofitResponse.body();
            } else {
                throw toException(retrofitResponse);
            }
        } catch (IOException e) {
            throw new RuntimeException(e);
        }
    }

    public void streamingCompletion(CompletionRequest request, StreamingResponseHandler<String> handler) {
        ollamaApi.streamingCompletion(request).enqueue(new Callback<ResponseBody>() {

            @Override
            public void onResponse(Call<ResponseBody> call, retrofit2.Response<ResponseBody> retrofitResponse) {
                try (InputStream inputStream = retrofitResponse.body().byteStream()) {
                    StringBuilder contentBuilder = new StringBuilder();
                    while (true) {
                        byte[] bytes = new byte[1024];
                        int len = inputStream.read(bytes);
                        String partialResponse = new String(bytes, 0, len);
<<<<<<< HEAD
                        CompletionResponse completionResponse = OBJECT_MAPPER.readValue(partialResponse, CompletionResponse.class);

=======
                        if (logStreamingResponses) {
                            log.debug("Streaming partial response: {}", partialResponse);
                        }
                        CompletionResponse completionResponse = GSON.fromJson(partialResponse, CompletionResponse.class);
>>>>>>> 03aaa767
                        contentBuilder.append(completionResponse.getResponse());
                        handler.onNext(completionResponse.getResponse());

                        if (TRUE.equals(completionResponse.getDone())) {
                            Response<String> response = Response.from(
                                    contentBuilder.toString(),
                                    new TokenUsage(
                                            completionResponse.getPromptEvalCount(),
                                            completionResponse.getEvalCount()
                                    )
                            );
                            handler.onComplete(response);
                            return;
                        }
                    }
                } catch (Exception e) {
                    handler.onError(e);
                }
            }

            @Override
            public void onFailure(Call<ResponseBody> call, Throwable throwable) {
                handler.onError(throwable);
            }
        });
    }

    public void streamingChat(ChatRequest request, StreamingResponseHandler<AiMessage> handler) {
        ollamaApi.streamingChat(request).enqueue(new Callback<ResponseBody>() {

            @Override
            public void onResponse(Call<ResponseBody> call, retrofit2.Response<ResponseBody> retrofitResponse) {
                try (InputStream inputStream = retrofitResponse.body().byteStream()) {
                    try (BufferedReader reader = new BufferedReader(new InputStreamReader(inputStream))) {
                        StringBuilder contentBuilder = new StringBuilder();
                        while (true) {
                            String partialResponse = reader.readLine();
<<<<<<< HEAD
                            ChatResponse chatResponse = OBJECT_MAPPER.readValue(partialResponse, ChatResponse.class);
=======

                            if (logStreamingResponses) {
                                log.debug("Streaming partial response: {}", partialResponse);
                            }

                            ChatResponse chatResponse = GSON.fromJson(partialResponse, ChatResponse.class);
>>>>>>> 03aaa767

                            String content = chatResponse.getMessage().getContent();
                            contentBuilder.append(content);
                            handler.onNext(content);

                            if (TRUE.equals(chatResponse.getDone())) {
                                Response<AiMessage> response = Response.from(
                                        AiMessage.from(contentBuilder.toString()),
                                        new TokenUsage(
                                                chatResponse.getPromptEvalCount(),
                                                chatResponse.getEvalCount()
                                        )
                                );
                                handler.onComplete(response);
                                return;
                            }
                        }
                    }
                } catch (Exception e) {
                    handler.onError(e);
                }
            }

            @Override
            public void onFailure(Call<ResponseBody> call, Throwable throwable) {
                handler.onError(throwable);
            }
        });
    }

    public EmbeddingResponse embed(EmbeddingRequest request) {
        try {
            retrofit2.Response<EmbeddingResponse> retrofitResponse = ollamaApi.embedd(request).execute();
            if (retrofitResponse.isSuccessful()) {
                return retrofitResponse.body();
            } else {
                throw toException(retrofitResponse);
            }
        } catch (IOException e) {
            throw new RuntimeException(e);
        }
    }

    public ModelsListResponse listModels() {
        try {
            retrofit2.Response<ModelsListResponse> retrofitResponse = ollamaApi.listModels().execute();
            if (retrofitResponse.isSuccessful()) {
                return retrofitResponse.body();
            } else {
                throw toException(retrofitResponse);
            }
        } catch (IOException e) {
            throw new RuntimeException(e);
        }
    }

    public OllamaModelCard showInformation(ShowModelInformationRequest showInformationRequest) {
        try {
            retrofit2.Response<OllamaModelCard> retrofitResponse = ollamaApi.showInformation(showInformationRequest).execute();
            if (retrofitResponse.isSuccessful()) {
                return retrofitResponse.body();
            } else {
                throw toException(retrofitResponse);
            }
        } catch (IOException e) {
            throw new RuntimeException(e);
        }
    }

    private RuntimeException toException(retrofit2.Response<?> response) throws IOException {
        int code = response.code();
        String body = response.errorBody().string();

        String errorMessage = String.format("status code: %s; body: %s", code, body);
        return new RuntimeException(errorMessage);
    }

    static class GenericHeadersInterceptor implements Interceptor {

        private final Map<String, String> headers = new HashMap<>();

        GenericHeadersInterceptor(Map<String, String> headers) {
            Optional.ofNullable(headers)
                    .ifPresent(this.headers::putAll);
        }

        @NotNull
        @Override
        public okhttp3.Response intercept(Chain chain) throws IOException {
            Request.Builder builder = chain.request().newBuilder();

            // Add headers
            this.headers.forEach(builder::addHeader);

            return chain.proceed(builder.build());
        }
    }
}<|MERGE_RESOLUTION|>--- conflicted
+++ resolved
@@ -114,15 +114,12 @@
                         byte[] bytes = new byte[1024];
                         int len = inputStream.read(bytes);
                         String partialResponse = new String(bytes, 0, len);
-<<<<<<< HEAD
-                        CompletionResponse completionResponse = OBJECT_MAPPER.readValue(partialResponse, CompletionResponse.class);
-
-=======
+                      
                         if (logStreamingResponses) {
                             log.debug("Streaming partial response: {}", partialResponse);
                         }
-                        CompletionResponse completionResponse = GSON.fromJson(partialResponse, CompletionResponse.class);
->>>>>>> 03aaa767
+                      
+                        CompletionResponse completionResponse = OBJECT_MAPPER.readValue(partialResponse, CompletionResponse.class);
                         contentBuilder.append(completionResponse.getResponse());
                         handler.onNext(completionResponse.getResponse());
 
@@ -160,17 +157,12 @@
                         StringBuilder contentBuilder = new StringBuilder();
                         while (true) {
                             String partialResponse = reader.readLine();
-<<<<<<< HEAD
-                            ChatResponse chatResponse = OBJECT_MAPPER.readValue(partialResponse, ChatResponse.class);
-=======
-
+                          
                             if (logStreamingResponses) {
                                 log.debug("Streaming partial response: {}", partialResponse);
                             }
-
-                            ChatResponse chatResponse = GSON.fromJson(partialResponse, ChatResponse.class);
->>>>>>> 03aaa767
-
+                          
+                            ChatResponse chatResponse = OBJECT_MAPPER.readValue(partialResponse, ChatResponse.class);
                             String content = chatResponse.getMessage().getContent();
                             contentBuilder.append(content);
                             handler.onNext(content);
