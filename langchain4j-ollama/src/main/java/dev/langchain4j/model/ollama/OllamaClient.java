package dev.langchain4j.model.ollama;

import dev.langchain4j.data.message.AiMessage;
import dev.langchain4j.internal.Utils;
import dev.langchain4j.model.StreamingResponseHandler;
import dev.langchain4j.model.output.Response;
import dev.langchain4j.model.output.TokenUsage;
import okhttp3.Interceptor;
import okhttp3.OkHttpClient;
import okhttp3.Request;
import okhttp3.ResponseBody;
import org.jetbrains.annotations.NotNull;
import org.slf4j.Logger;
import org.slf4j.LoggerFactory;
import retrofit2.Call;
import retrofit2.Callback;
import retrofit2.Retrofit;
import retrofit2.converter.jackson.JacksonConverterFactory;

import java.io.BufferedReader;
import java.io.IOException;
import java.io.InputStream;
import java.io.InputStreamReader;
import java.time.Duration;
import java.util.HashMap;
import java.util.Map;
import java.util.Optional;

import static dev.langchain4j.model.ollama.OllamaJsonUtils.getObjectMapper;
import static dev.langchain4j.model.ollama.OllamaJsonUtils.toObject;
import static java.lang.Boolean.TRUE;

class OllamaClient {

<<<<<<< HEAD
    private static final Logger log = LoggerFactory.getLogger(OllamaClient.class);

    private static final ObjectMapper OBJECT_MAPPER = new ObjectMapper()
            .enable(INDENT_OUTPUT);

=======
>>>>>>> ff243b0c
    private final OllamaApi ollamaApi;
    private final boolean logStreamingResponses;

    public OllamaClient(String baseUrl,
                        Duration timeout,
                        Boolean logRequests, Boolean logResponses, Boolean logStreamingResponses,
                        Map<String, String> customHeaders) {
        OkHttpClient.Builder okHttpClientBuilder = new OkHttpClient.Builder()
                .callTimeout(timeout)
                .connectTimeout(timeout)
                .readTimeout(timeout)
                .writeTimeout(timeout);
        if (logRequests != null && logRequests) {
            okHttpClientBuilder.addInterceptor(new OllamaRequestLoggingInterceptor());
        }
        if (logResponses != null && logResponses) {
            okHttpClientBuilder.addInterceptor(new OllamaResponseLoggingInterceptor());
        }
        this.logStreamingResponses = logStreamingResponses != null && logStreamingResponses;

        // add custom header interceptor
        if (customHeaders != null && !customHeaders.isEmpty()) {
            okHttpClientBuilder.addInterceptor(new GenericHeadersInterceptor(customHeaders));
        }
        OkHttpClient okHttpClient = okHttpClientBuilder.build();

        Retrofit retrofit = new Retrofit.Builder()
                .baseUrl(Utils.ensureTrailingForwardSlash(baseUrl))
                .client(okHttpClient)
                .addConverterFactory(JacksonConverterFactory.create(getObjectMapper()))
                .build();

        ollamaApi = retrofit.create(OllamaApi.class);
    }

    static Builder builder() {
        return new Builder();
    }

    public CompletionResponse completion(CompletionRequest request) {
        try {
            retrofit2.Response<CompletionResponse> retrofitResponse
                    = ollamaApi.completion(request).execute();

            if (retrofitResponse.isSuccessful()) {
                return retrofitResponse.body();
            } else {
                throw toException(retrofitResponse);
            }
        } catch (IOException e) {
            throw new RuntimeException(e);
        }
    }

    public ChatResponse chat(ChatRequest request) {
        try {
            retrofit2.Response<ChatResponse> retrofitResponse
                    = ollamaApi.chat(request).execute();

            if (retrofitResponse.isSuccessful()) {
                return retrofitResponse.body();
            } else {
                throw toException(retrofitResponse);
            }
        } catch (IOException e) {
            throw new RuntimeException(e);
        }
    }

    public void streamingCompletion(CompletionRequest request, StreamingResponseHandler<String> handler) {
        ollamaApi.streamingCompletion(request).enqueue(new Callback<ResponseBody>() {

            @Override
            public void onResponse(Call<ResponseBody> call, retrofit2.Response<ResponseBody> retrofitResponse) {
                try (InputStream inputStream = retrofitResponse.body().byteStream()) {
                    StringBuilder contentBuilder = new StringBuilder();
                    while (true) {
                        byte[] bytes = new byte[1024];
                        int len = inputStream.read(bytes);
                        String partialResponse = new String(bytes, 0, len);

                        if (logStreamingResponses) {
                            log.debug("Streaming partial response: {}", partialResponse);
                        }

                        CompletionResponse completionResponse = toObject(partialResponse, CompletionResponse.class);
                        contentBuilder.append(completionResponse.getResponse());
                        handler.onNext(completionResponse.getResponse());

                        if (TRUE.equals(completionResponse.getDone())) {
                            Response<String> response = Response.from(
                                    contentBuilder.toString(),
                                    new TokenUsage(
                                            completionResponse.getPromptEvalCount(),
                                            completionResponse.getEvalCount()
                                    )
                            );
                            handler.onComplete(response);
                            return;
                        }
                    }
                } catch (Exception e) {
                    handler.onError(e);
                }
            }

            @Override
            public void onFailure(Call<ResponseBody> call, Throwable throwable) {
                handler.onError(throwable);
            }
        });
    }

    public void streamingChat(ChatRequest request, StreamingResponseHandler<AiMessage> handler) {
        ollamaApi.streamingChat(request).enqueue(new Callback<ResponseBody>() {

            @Override
            public void onResponse(Call<ResponseBody> call, retrofit2.Response<ResponseBody> retrofitResponse) {
                try (InputStream inputStream = retrofitResponse.body().byteStream()) {
                    try (BufferedReader reader = new BufferedReader(new InputStreamReader(inputStream))) {
                        StringBuilder contentBuilder = new StringBuilder();
                        while (true) {
                            String partialResponse = reader.readLine();

                            if (logStreamingResponses) {
                                log.debug("Streaming partial response: {}", partialResponse);
                            }

                            ChatResponse chatResponse = toObject(partialResponse, ChatResponse.class);
                            String content = chatResponse.getMessage().getContent();
                            contentBuilder.append(content);
                            handler.onNext(content);

                            if (TRUE.equals(chatResponse.getDone())) {
                                Response<AiMessage> response = Response.from(
                                        AiMessage.from(contentBuilder.toString()),
                                        new TokenUsage(
                                                chatResponse.getPromptEvalCount(),
                                                chatResponse.getEvalCount()
                                        )
                                );
                                handler.onComplete(response);
                                return;
                            }
                        }
                    }
                } catch (Exception e) {
                    handler.onError(e);
                }
            }

            @Override
            public void onFailure(Call<ResponseBody> call, Throwable throwable) {
                handler.onError(throwable);
            }
        });
    }

    public EmbeddingResponse embed(EmbeddingRequest request) {
        try {
            retrofit2.Response<EmbeddingResponse> retrofitResponse = ollamaApi.embed(request).execute();
            if (retrofitResponse.isSuccessful()) {
                return retrofitResponse.body();
            } else {
                throw toException(retrofitResponse);
            }
        } catch (IOException e) {
            throw new RuntimeException(e);
        }
    }

    public ModelsListResponse listModels() {
        try {
            retrofit2.Response<ModelsListResponse> retrofitResponse = ollamaApi.listModels().execute();
            if (retrofitResponse.isSuccessful()) {
                return retrofitResponse.body();
            } else {
                throw toException(retrofitResponse);
            }
        } catch (IOException e) {
            throw new RuntimeException(e);
        }
    }

    public OllamaModelCard showInformation(ShowModelInformationRequest showInformationRequest) {
        try {
            retrofit2.Response<OllamaModelCard> retrofitResponse = ollamaApi.showInformation(showInformationRequest).execute();
            if (retrofitResponse.isSuccessful()) {
                return retrofitResponse.body();
            } else {
                throw toException(retrofitResponse);
            }
        } catch (IOException e) {
            throw new RuntimeException(e);
        }
    }

    public RunningModelsListResponse listRunningModels() {
        try {
            retrofit2.Response<RunningModelsListResponse> retrofitResponse = ollamaApi.listRunningModels().execute();
            if (retrofitResponse.isSuccessful()) {
                return retrofitResponse.body();
            } else {
                throw toException(retrofitResponse);
            }
        } catch (IOException e) {
            throw new RuntimeException(e);
        }
    }

    public Void deleteModel(DeleteModelRequest deleteModelRequest) {
        try {
            retrofit2.Response<Void> retrofitResponse = ollamaApi.deleteModel(deleteModelRequest).execute();
            if (retrofitResponse.isSuccessful()) {
                return retrofitResponse.body();
            } else {
                throw toException(retrofitResponse);
            }
        } catch (IOException e) {
            throw new RuntimeException(e);
        }
    }

    private RuntimeException toException(retrofit2.Response<?> response) throws IOException {
        int code = response.code();
        String body = response.errorBody().string();

        String errorMessage = String.format("status code: %s; body: %s", code, body);
        return new RuntimeException(errorMessage);
    }

    static class GenericHeadersInterceptor implements Interceptor {

        private final Map<String, String> headers = new HashMap<>();

        GenericHeadersInterceptor(Map<String, String> headers) {
            Optional.ofNullable(headers)
                    .ifPresent(this.headers::putAll);
        }

        @NotNull
        @Override
        public okhttp3.Response intercept(Chain chain) throws IOException {
            Request.Builder builder = chain.request().newBuilder();

            // Add headers
            this.headers.forEach(builder::addHeader);

            return chain.proceed(builder.build());
        }
    }

    static class Builder {

        private String baseUrl;
        private Duration timeout;
        private Boolean logRequests;
        private Boolean logResponses;
        private Boolean logStreamingResponses;
        private Map<String, String> customHeaders;

        Builder baseUrl(String baseUrl) {
            this.baseUrl = baseUrl;
            return this;
        }

        Builder timeout(Duration timeout) {
            this.timeout = timeout;
            return this;
        }

        Builder logRequests(Boolean logRequests) {
            this.logRequests = logRequests;
            return this;
        }

        Builder logResponses(Boolean logResponses) {
            this.logResponses = logResponses;
            return this;
        }

        Builder logStreamingResponses(Boolean logStreamingResponses) {
            this.logStreamingResponses = logStreamingResponses;
            return this;
        }

        Builder customHeaders(Map<String, String> customHeaders) {
            this.customHeaders = customHeaders;
            return this;
        }

        OllamaClient build() {
            return new OllamaClient(baseUrl, timeout, logRequests, logResponses, logStreamingResponses, customHeaders);
        }
    }
}<|MERGE_RESOLUTION|>--- conflicted
+++ resolved
@@ -32,14 +32,8 @@
 
 class OllamaClient {
 
-<<<<<<< HEAD
     private static final Logger log = LoggerFactory.getLogger(OllamaClient.class);
 
-    private static final ObjectMapper OBJECT_MAPPER = new ObjectMapper()
-            .enable(INDENT_OUTPUT);
-
-=======
->>>>>>> ff243b0c
     private final OllamaApi ollamaApi;
     private final boolean logStreamingResponses;
 
