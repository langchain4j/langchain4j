package dev.langchain4j.model.ollama;

import com.google.gson.Gson;
import com.google.gson.GsonBuilder;
import dev.langchain4j.data.message.AiMessage;
import dev.langchain4j.model.StreamingResponseHandler;
import dev.langchain4j.model.output.Response;
import dev.langchain4j.model.output.TokenUsage;
import lombok.Builder;
<<<<<<< HEAD
import lombok.extern.slf4j.Slf4j;
=======
import okhttp3.Interceptor;
>>>>>>> 3746f58e
import okhttp3.OkHttpClient;
import okhttp3.Request;
import okhttp3.ResponseBody;
import org.jetbrains.annotations.NotNull;
import retrofit2.Call;
import retrofit2.Callback;
import retrofit2.Retrofit;
import retrofit2.converter.gson.GsonConverterFactory;

import java.io.BufferedReader;
import java.io.IOException;
import java.io.InputStream;
import java.io.InputStreamReader;
import java.time.Duration;
import java.util.HashMap;
import java.util.Map;
import java.util.Optional;

import static com.google.gson.FieldNamingPolicy.LOWER_CASE_WITH_UNDERSCORES;
import static java.lang.Boolean.TRUE;

@Slf4j
class OllamaClient {

    private static final Gson GSON = new GsonBuilder()
            .setFieldNamingPolicy(LOWER_CASE_WITH_UNDERSCORES)
            .create();

    private final OllamaApi ollamaApi;
    private final boolean logStreamingResponses;

    @Builder
<<<<<<< HEAD
    public OllamaClient(String baseUrl, Duration timeout, Boolean logRequests, Boolean logResponses, Boolean logStreamingResponses) {
        OkHttpClient.Builder builder = new OkHttpClient.Builder()
=======
    public OllamaClient(String baseUrl,
                        Duration timeout,
                        Map<String, String> customHeaders) {
        OkHttpClient.Builder okHttpClientBuilder = new OkHttpClient.Builder()
>>>>>>> 3746f58e
                .callTimeout(timeout)
                .connectTimeout(timeout)
                .readTimeout(timeout)
                .writeTimeout(timeout);
<<<<<<< HEAD

        if (logRequests != null && logRequests) {
            builder.addInterceptor(new OllamaRequestLoggingInterceptor());
        }
        if (logResponses != null && logResponses) {
            builder.addInterceptor(new OllamaResponseLoggingInterceptor());
        }
        this.logStreamingResponses = logStreamingResponses != null && logStreamingResponses;

        OkHttpClient okHttpClient = builder.build();
=======
        // add custom header interceptor
        if (customHeaders != null && !customHeaders.isEmpty()) {
            okHttpClientBuilder.addInterceptor(new GenericHeadersInterceptor(customHeaders));
        }
        OkHttpClient okHttpClient = okHttpClientBuilder.build();
>>>>>>> 3746f58e

        Retrofit retrofit = new Retrofit.Builder()
                .baseUrl(baseUrl)
                .client(okHttpClient)
                .addConverterFactory(GsonConverterFactory.create(GSON))
                .build();

        ollamaApi = retrofit.create(OllamaApi.class);
    }

    public CompletionResponse completion(CompletionRequest request) {
        try {
            retrofit2.Response<CompletionResponse> retrofitResponse
                    = ollamaApi.completion(request).execute();

            if (retrofitResponse.isSuccessful()) {
                return retrofitResponse.body();
            } else {
                throw toException(retrofitResponse);
            }
        } catch (IOException e) {
            throw new RuntimeException(e);
        }
    }

    public ChatResponse chat(ChatRequest request) {
        try {
            retrofit2.Response<ChatResponse> retrofitResponse
                    = ollamaApi.chat(request).execute();

            if (retrofitResponse.isSuccessful()) {
                return retrofitResponse.body();
            } else {
                throw toException(retrofitResponse);
            }
        } catch (IOException e) {
            throw new RuntimeException(e);
        }
    }

    public void streamingCompletion(CompletionRequest request, StreamingResponseHandler<String> handler) {
        ollamaApi.streamingCompletion(request).enqueue(new Callback<ResponseBody>() {

            @Override
            public void onResponse(Call<ResponseBody> call, retrofit2.Response<ResponseBody> retrofitResponse) {
                try (InputStream inputStream = retrofitResponse.body().byteStream()) {
                    StringBuilder contentBuilder = new StringBuilder();
                    while (true) {
                        byte[] bytes = new byte[1024];
                        int len = inputStream.read(bytes);
                        String partialResponse = new String(bytes, 0, len);
                        CompletionResponse completionResponse = GSON.fromJson(partialResponse, CompletionResponse.class);
                        if (logStreamingResponses) {
                            log.debug("Streaming completion response: {}", completionResponse);
                        }
                        contentBuilder.append(completionResponse.getResponse());
                        handler.onNext(completionResponse.getResponse());

                        if (TRUE.equals(completionResponse.getDone())) {
                            Response<String> response = Response.from(
                                    contentBuilder.toString(),
                                    new TokenUsage(
                                            completionResponse.getPromptEvalCount(),
                                            completionResponse.getEvalCount()
                                    )
                            );
                            handler.onComplete(response);
                            return;
                        }
                    }
                } catch (Exception e) {
                    handler.onError(e);
                }
            }

            @Override
            public void onFailure(Call<ResponseBody> call, Throwable throwable) {
                handler.onError(throwable);
            }
        });
    }

    public void streamingChat(ChatRequest request, StreamingResponseHandler<AiMessage> handler) {
        ollamaApi.streamingChat(request).enqueue(new Callback<ResponseBody>() {

            @Override
            public void onResponse(Call<ResponseBody> call, retrofit2.Response<ResponseBody> retrofitResponse) {
                try (InputStream inputStream = retrofitResponse.body().byteStream()) {
                    try (BufferedReader reader = new BufferedReader(new InputStreamReader(inputStream))) {
                        StringBuilder contentBuilder = new StringBuilder();
                        while (true) {
                            String partialResponse = reader.readLine();
                            ChatResponse chatResponse = GSON.fromJson(partialResponse, ChatResponse.class);

                        if (logStreamingResponses) {
                            log.debug("Streaming chat response: {}", chatResponse);
                        }
                        String content = chatResponse.getMessage().getContent();
                        contentBuilder.append(content);
                        handler.onNext(content);

                            if (TRUE.equals(chatResponse.getDone())) {
                                Response<AiMessage> response = Response.from(
                                        AiMessage.from(contentBuilder.toString()),
                                        new TokenUsage(
                                                chatResponse.getPromptEvalCount(),
                                                chatResponse.getEvalCount()
                                        )
                                );
                                handler.onComplete(response);
                                return;
                            }
                        }
                    }
                } catch (Exception e) {
                    handler.onError(e);
                }
            }

            @Override
            public void onFailure(Call<ResponseBody> call, Throwable throwable) {
                handler.onError(throwable);
            }
        });
    }

    public EmbeddingResponse embed(EmbeddingRequest request) {
        try {
            retrofit2.Response<EmbeddingResponse> retrofitResponse = ollamaApi.embedd(request).execute();
            if (retrofitResponse.isSuccessful()) {
                return retrofitResponse.body();
            } else {
                throw toException(retrofitResponse);
            }
        } catch (IOException e) {
            throw new RuntimeException(e);
        }
    }

    public ModelsListResponse listModels() {
        try {
            retrofit2.Response<ModelsListResponse> retrofitResponse = ollamaApi.listModels().execute();
            if (retrofitResponse.isSuccessful()) {
                return retrofitResponse.body();
            } else {
                throw toException(retrofitResponse);
            }
        } catch (IOException e) {
            throw new RuntimeException(e);
        }
    }

    public OllamaModelCard showInformation(ShowModelInformationRequest showInformationRequest) {
        try {
            retrofit2.Response<OllamaModelCard> retrofitResponse = ollamaApi.showInformation(showInformationRequest).execute();
            if (retrofitResponse.isSuccessful()) {
                return retrofitResponse.body();
            } else {
                throw toException(retrofitResponse);
            }
        } catch (IOException e) {
            throw new RuntimeException(e);
        }
    }

    private RuntimeException toException(retrofit2.Response<?> response) throws IOException {
        int code = response.code();
        String body = response.errorBody().string();

        String errorMessage = String.format("status code: %s; body: %s", code, body);
        return new RuntimeException(errorMessage);
    }

    static class GenericHeadersInterceptor implements Interceptor {

        private final Map<String, String> headers = new HashMap<>();

        GenericHeadersInterceptor(Map<String, String> headers) {
            Optional.ofNullable(headers)
                    .ifPresent(this.headers::putAll);
        }

        @NotNull
        @Override
        public okhttp3.Response intercept(Chain chain) throws IOException {
            Request.Builder builder = chain.request().newBuilder();

            // Add headers
            this.headers.forEach(builder::addHeader);

            return chain.proceed(builder.build());
        }
    }
}<|MERGE_RESOLUTION|>--- conflicted
+++ resolved
@@ -7,11 +7,8 @@
 import dev.langchain4j.model.output.Response;
 import dev.langchain4j.model.output.TokenUsage;
 import lombok.Builder;
-<<<<<<< HEAD
+import okhttp3.Interceptor;
 import lombok.extern.slf4j.Slf4j;
-=======
-import okhttp3.Interceptor;
->>>>>>> 3746f58e
 import okhttp3.OkHttpClient;
 import okhttp3.Request;
 import okhttp3.ResponseBody;
@@ -44,37 +41,28 @@
     private final boolean logStreamingResponses;
 
     @Builder
-<<<<<<< HEAD
-    public OllamaClient(String baseUrl, Duration timeout, Boolean logRequests, Boolean logResponses, Boolean logStreamingResponses) {
-        OkHttpClient.Builder builder = new OkHttpClient.Builder()
-=======
     public OllamaClient(String baseUrl,
                         Duration timeout,
+                        Boolean logRequests, Boolean logResponses, Boolean logStreamingResponses,
                         Map<String, String> customHeaders) {
         OkHttpClient.Builder okHttpClientBuilder = new OkHttpClient.Builder()
->>>>>>> 3746f58e
                 .callTimeout(timeout)
                 .connectTimeout(timeout)
                 .readTimeout(timeout)
                 .writeTimeout(timeout);
-<<<<<<< HEAD
-
         if (logRequests != null && logRequests) {
-            builder.addInterceptor(new OllamaRequestLoggingInterceptor());
+            okHttpClientBuilder.addInterceptor(new OllamaRequestLoggingInterceptor());
         }
         if (logResponses != null && logResponses) {
-            builder.addInterceptor(new OllamaResponseLoggingInterceptor());
+            okHttpClientBuilder.addInterceptor(new OllamaResponseLoggingInterceptor());
         }
         this.logStreamingResponses = logStreamingResponses != null && logStreamingResponses;
 
-        OkHttpClient okHttpClient = builder.build();
-=======
         // add custom header interceptor
         if (customHeaders != null && !customHeaders.isEmpty()) {
             okHttpClientBuilder.addInterceptor(new GenericHeadersInterceptor(customHeaders));
         }
         OkHttpClient okHttpClient = okHttpClientBuilder.build();
->>>>>>> 3746f58e
 
         Retrofit retrofit = new Retrofit.Builder()
                 .baseUrl(baseUrl)
