package dev.langchain4j.model.ollama;

<<<<<<< HEAD
public class AbstractOllamaLanguageModelInfrastructure {

    public static final String LOCAL_OLLAMA_IMAGE = String.format("tc-%s-%s", OllamaImage.OLLAMA_IMAGE, OllamaImage.TINY_DOLPHIN_MODEL);
=======
import static dev.langchain4j.internal.Utils.isNullOrEmpty;

class AbstractOllamaLanguageModelInfrastructure {

    static final String OLLAMA_BASE_URL = System.getenv("OLLAMA_BASE_URL");

    private static final String LOCAL_OLLAMA_IMAGE = String.format("tc-%s-%s", OllamaImage.OLLAMA_IMAGE, OllamaImage.TINY_DOLPHIN_MODEL);
>>>>>>> 95b069ca

    static LC4jOllamaContainer ollama;

    static {
<<<<<<< HEAD
        ollama = new LC4jOllamaContainer(OllamaImage.resolve(OllamaImage.OLLAMA_IMAGE, LOCAL_OLLAMA_IMAGE))
=======
        if (isNullOrEmpty(OLLAMA_BASE_URL)) {
            ollama = new LangChain4jOllamaContainer(OllamaImage.resolve(OllamaImage.OLLAMA_IMAGE, LOCAL_OLLAMA_IMAGE))
>>>>>>> 95b069ca
                .withModel(OllamaImage.TINY_DOLPHIN_MODEL);
            ollama.start();
            ollama.commitToImage(LOCAL_OLLAMA_IMAGE);
        }
    }

    public static String ollamaBaseUrl() {
        if (isNullOrEmpty(OLLAMA_BASE_URL)) {
            return ollama.getEndpoint();
        } else {
            return OLLAMA_BASE_URL;
        }
    }
}<|MERGE_RESOLUTION|>--- conflicted
+++ resolved
@@ -1,10 +1,5 @@
 package dev.langchain4j.model.ollama;
 
-<<<<<<< HEAD
-public class AbstractOllamaLanguageModelInfrastructure {
-
-    public static final String LOCAL_OLLAMA_IMAGE = String.format("tc-%s-%s", OllamaImage.OLLAMA_IMAGE, OllamaImage.TINY_DOLPHIN_MODEL);
-=======
 import static dev.langchain4j.internal.Utils.isNullOrEmpty;
 
 class AbstractOllamaLanguageModelInfrastructure {
@@ -12,17 +7,12 @@
     static final String OLLAMA_BASE_URL = System.getenv("OLLAMA_BASE_URL");
 
     private static final String LOCAL_OLLAMA_IMAGE = String.format("tc-%s-%s", OllamaImage.OLLAMA_IMAGE, OllamaImage.TINY_DOLPHIN_MODEL);
->>>>>>> 95b069ca
 
     static LC4jOllamaContainer ollama;
 
     static {
-<<<<<<< HEAD
-        ollama = new LC4jOllamaContainer(OllamaImage.resolve(OllamaImage.OLLAMA_IMAGE, LOCAL_OLLAMA_IMAGE))
-=======
         if (isNullOrEmpty(OLLAMA_BASE_URL)) {
-            ollama = new LangChain4jOllamaContainer(OllamaImage.resolve(OllamaImage.OLLAMA_IMAGE, LOCAL_OLLAMA_IMAGE))
->>>>>>> 95b069ca
+            ollama = new LC4jOllamaContainer(OllamaImage.resolve(OllamaImage.OLLAMA_IMAGE, LOCAL_OLLAMA_IMAGE))
                 .withModel(OllamaImage.TINY_DOLPHIN_MODEL);
             ollama.start();
             ollama.commitToImage(LOCAL_OLLAMA_IMAGE);
