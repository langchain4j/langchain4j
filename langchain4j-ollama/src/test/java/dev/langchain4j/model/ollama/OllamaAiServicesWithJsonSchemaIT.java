package dev.langchain4j.model.ollama;

import dev.langchain4j.model.chat.ChatLanguageModel;
import dev.langchain4j.service.AiServicesWithJsonSchemaIT;
import org.junit.jupiter.api.Disabled;
import org.junit.jupiter.api.Test;

import java.util.List;

import static dev.langchain4j.internal.Utils.isNullOrEmpty;
import static dev.langchain4j.model.chat.Capability.RESPONSE_FORMAT_JSON_SCHEMA;
import static dev.langchain4j.model.ollama.AbstractOllamaLanguageModelInfrastructure.OLLAMA_BASE_URL;
import static dev.langchain4j.model.ollama.AbstractOllamaLanguageModelInfrastructure.ollamaBaseUrl;
import static dev.langchain4j.model.ollama.OllamaImage.LLAMA_3_1;
import static dev.langchain4j.model.ollama.OllamaImage.OLLAMA_IMAGE;
import static dev.langchain4j.model.ollama.OllamaImage.localOllamaImage;
import static dev.langchain4j.model.ollama.OllamaImage.resolve;

class OllamaAiServicesWithJsonSchemaIT extends AiServicesWithJsonSchemaIT {

    private static final String MODEL = LLAMA_3_1;
    private static LC4jOllamaContainer ollama;

    static {
        if (isNullOrEmpty(OLLAMA_BASE_URL)) {
            String localOllamaImageWithTools = localOllamaImage(MODEL);
            ollama = new LC4jOllamaContainer(resolve(OLLAMA_IMAGE, localOllamaImageWithTools)).withModel(MODEL);
            ollama.start();
            ollama.commitToImage(localOllamaImageWithTools);
        }
    }

    @Override
    protected List<ChatLanguageModel> models() {
        return List.of(OllamaChatModel.builder()
                .baseUrl(ollamaBaseUrl(ollama))
                .modelName(LLAMA_3_1)
                .supportedCapabilities(RESPONSE_FORMAT_JSON_SCHEMA)
                .temperature(0.0)
                .logRequests(true)
                .logResponses(true)
                .build());
    }

    @Test
    @Disabled("llama 3.1 is cannot do it properly")
    @Override
    protected void should_extract_pojo_with_nested_pojo() {
    }

    @Test
    @Disabled("llama 3.1 is cannot do it properly")
    @Override
    protected void should_extract_pojo_with_list_of_pojos() {
    }

    @Test
    @Disabled("llama 3.1 is cannot do it properly")
    @Override
    protected void should_extract_pojo_with_array_of_pojos() {
    }

    @Test
    @Disabled("llama 3.1 is cannot do it properly")
    @Override
<<<<<<< HEAD
    protected void should_extract_pojo_with_set_of_pojos() {}

    @Test
    @Disabled("llama 3.1 is cannot do it properly")
    @Override
    protected void should_extract_set_of_pojo() {}

    @Test
    @Disabled("llama 3.1 is cannot do it properly")
    @Override
    protected void should_extract_list_of_pojo() {}

    @Test
    @Disabled("llama 3.1 is cannot do it properly")
    @Override
    protected void should_extract_enum() {}
=======
    protected void should_extract_pojo_with_set_of_pojos() {
    }
>>>>>>> 205e53a2
}<|MERGE_RESOLUTION|>--- conflicted
+++ resolved
@@ -63,8 +63,8 @@
     @Test
     @Disabled("llama 3.1 is cannot do it properly")
     @Override
-<<<<<<< HEAD
-    protected void should_extract_pojo_with_set_of_pojos() {}
+    protected void should_extract_pojo_with_set_of_pojos() {
+    }
 
     @Test
     @Disabled("llama 3.1 is cannot do it properly")
@@ -80,8 +80,4 @@
     @Disabled("llama 3.1 is cannot do it properly")
     @Override
     protected void should_extract_enum() {}
-=======
-    protected void should_extract_pojo_with_set_of_pojos() {
-    }
->>>>>>> 205e53a2
 }