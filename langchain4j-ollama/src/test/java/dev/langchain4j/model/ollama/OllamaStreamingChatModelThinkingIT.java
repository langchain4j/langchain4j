--- conflicted
+++ resolved
@@ -201,12 +201,8 @@
         assertThat(aiMessage.thinking()).isNotEmpty();
 
         InOrder inOrder = inOrder(spyHandler);
-<<<<<<< HEAD
+        inOrder.verify(spyHandler, atLeastOnce()).onPartialThinking(any(), any());
         inOrder.verify(spyHandler, atLeastOnce()).onPartialResponse(any(), any());
-=======
-        inOrder.verify(spyHandler, atLeastOnce()).onPartialThinking(any());
-        inOrder.verify(spyHandler, atLeastOnce()).onPartialResponse(any());
->>>>>>> d0ad32c4
         inOrder.verify(spyHandler).onCompleteResponse(any());
         inOrder.verifyNoMoreInteractions();
         verify(spyHandler).get();
