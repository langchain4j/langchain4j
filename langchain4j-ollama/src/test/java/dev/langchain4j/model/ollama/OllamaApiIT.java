package dev.langchain4j.model.ollama;

import com.fasterxml.jackson.core.JsonProcessingException;
import com.fasterxml.jackson.databind.ObjectMapper;
import okhttp3.mockwebserver.Dispatcher;
import okhttp3.mockwebserver.MockResponse;
import okhttp3.mockwebserver.MockWebServer;
import okhttp3.mockwebserver.RecordedRequest;
import org.junit.jupiter.api.AfterAll;
import org.junit.jupiter.api.BeforeAll;
import org.junit.jupiter.api.Test;

import java.io.IOException;
import java.time.Duration;

import static org.assertj.core.api.Assertions.assertThat;

public class OllamaApiIT {

    private static MockWebServer mockWebServer;

    private static final ObjectMapper OBJECT_MAPPER = new ObjectMapper();

    @BeforeAll
    public static void init() throws IOException {
        mockWebServer = new MockWebServer();
        Dispatcher dispatcher = new Dispatcher() {
            @Override
            public MockResponse dispatch(RecordedRequest recordedRequest) {

                Message message = Message.builder()
                        .content(recordedRequest.getRequestUrl().toString())
                        .build();

                ChatResponse chatResponse = ChatResponse.builder()
                        .message(message)
                        .build();

<<<<<<< HEAD
                try {
                    return new MockResponse()
                            .setResponseCode(200)
                            .setBody(OBJECT_MAPPER.writeValueAsString(chatResponse));
                } catch (JsonProcessingException e) {
                    throw new RuntimeException(e);
                }
=======
                String jsonBody;
                try {
                    jsonBody = OBJECT_MAPPER.writeValueAsString(chatResponse);
                } catch (JsonProcessingException e) {
                    throw new RuntimeException(e);
                }

                return new MockResponse()
                        .setResponseCode(200)
                        .setBody(jsonBody);
>>>>>>> ff243b0c
            }
        };
        mockWebServer.setDispatcher(dispatcher);
        mockWebServer.start();
    }

    @AfterAll
    public static void afterAll() throws IOException {
        mockWebServer.close();
    }

    @Test
    void base_url_with_trailing_slash_without_addition_path() {
        OllamaClient ollamaClient = OllamaClient.builder()
                .baseUrl("http://localhost:" + mockWebServer.getPort() + "/")
                .logRequests(true)
                .logResponses(true)
                .timeout(Duration.ofSeconds(5))
                .build();

        ChatResponse chatResponse = ollamaClient.chat(ChatRequest.builder().build());

        assertThat(chatResponse.getMessage().getContent()).endsWith(mockWebServer.getPort() + "/api/chat");
    }

    @Test
    void base_url_without_trailing_slash_without_addition_path() {
        OllamaClient ollamaClient = OllamaClient.builder()
                .baseUrl("http://localhost:" + mockWebServer.getPort())
                .logRequests(true)
                .logResponses(true)
                .timeout(Duration.ofSeconds(5))
                .build();

        ChatResponse chatResponse = ollamaClient.chat(ChatRequest.builder().build());

        assertThat(chatResponse.getMessage().getContent()).endsWith(mockWebServer.getPort() + "/api/chat");

    }

    @Test
    void base_url_with_trailing_slash_with_addition_path() {
        OllamaClient ollamaClient = OllamaClient.builder()
                .baseUrl("http://localhost:" + mockWebServer.getPort() + "/additional/")
                .logRequests(true)
                .logResponses(true)
                .timeout(Duration.ofSeconds(5))
                .build();

        ChatResponse chatResponse = ollamaClient.chat(ChatRequest.builder().build());

        assertThat(chatResponse.getMessage().getContent()).endsWith(mockWebServer.getPort() + "/additional/api/chat");
    }

    @Test
    void base_url_without_trailing_slash_with_addition_path() {
        OllamaClient ollamaClient = OllamaClient.builder()
                .baseUrl("http://localhost:" + mockWebServer.getPort() + "/additional")
                .logRequests(true)
                .logResponses(true)
                .timeout(Duration.ofSeconds(5))
                .build();

        ChatResponse chatResponse = ollamaClient.chat(ChatRequest.builder().build());

        assertThat(chatResponse.getMessage().getContent()).endsWith(mockWebServer.getPort() + "/additional/api/chat");
    }
}<|MERGE_RESOLUTION|>--- conflicted
+++ resolved
@@ -36,15 +36,6 @@
                         .message(message)
                         .build();
 
-<<<<<<< HEAD
-                try {
-                    return new MockResponse()
-                            .setResponseCode(200)
-                            .setBody(OBJECT_MAPPER.writeValueAsString(chatResponse));
-                } catch (JsonProcessingException e) {
-                    throw new RuntimeException(e);
-                }
-=======
                 String jsonBody;
                 try {
                     jsonBody = OBJECT_MAPPER.writeValueAsString(chatResponse);
@@ -55,7 +46,6 @@
                 return new MockResponse()
                         .setResponseCode(200)
                         .setBody(jsonBody);
->>>>>>> ff243b0c
             }
         };
         mockWebServer.setDispatcher(dispatcher);
