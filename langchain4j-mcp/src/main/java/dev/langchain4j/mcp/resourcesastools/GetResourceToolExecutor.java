package dev.langchain4j.mcp.resourcesastools;

import java.util.List;
import java.util.Optional;
import com.fasterxml.jackson.databind.node.ObjectNode;
import dev.langchain4j.agent.tool.ToolExecutionRequest;
import dev.langchain4j.internal.Json;
import dev.langchain4j.mcp.client.McpClient;
import dev.langchain4j.mcp.client.McpResourceContents;
import dev.langchain4j.mcp.client.McpTextResourceContents;
import dev.langchain4j.exception.ToolArgumentsException;
import dev.langchain4j.exception.ToolExecutionException;
import dev.langchain4j.service.tool.ToolExecutor;

/**
 * Default executor for the 'get_resource' synthetic tool that can retrieve a resource from an MCP server.
 * It expects two arguments: mcpServer and uri.
 */
class GetResourceToolExecutor implements ToolExecutor {

    private final List<McpClient> mcpClients;

    GetResourceToolExecutor(List<McpClient> mcpClients) {
        this.mcpClients = mcpClients;
    }

    @Override
<<<<<<< HEAD
    public String execute(ToolExecutionRequest request, Object memoryId) {
        ObjectNode arguments = Json.fromJson(request.arguments(), ObjectNode.class);
=======
    public String execute(ToolExecutionRequest toolExecutionRequest, Object memoryId) {
        ObjectNode arguments = parseArguments(toolExecutionRequest);
>>>>>>> e900f3f7
        if (!arguments.has("mcpServer")) {
            throw new ToolArgumentsException("ERROR: missing argument 'mcpServer'");
        }
        String mcpServerKey = arguments.get("mcpServer").asText();
        if (!arguments.has("uri")) {
            throw new ToolArgumentsException("ERROR: missing argument 'uri'");
        }
        String uri = arguments.get("uri").asText();
        Optional<McpClient> client = mcpClients.stream()
                .filter(mcpClient -> mcpClient.key().equals(mcpServerKey))
                .findFirst();
        if (client.isEmpty()) {
            throw new ToolArgumentsException("ERROR: unknown MCP server: " + mcpServerKey);
        } else {
            StringBuilder result = new StringBuilder();
            List<McpResourceContents> contents = client.get().readResource(uri).contents();
            for (McpResourceContents content : contents) {
                if (content instanceof McpTextResourceContents) {
                    result.append(((McpTextResourceContents) content).text());
                } else {
                    throw new ToolExecutionException("ERROR: binary content was requested, this is not supported yet");
                }
            }
            return result.toString();
        }
    }

    private static ObjectNode parseArguments(ToolExecutionRequest toolExecutionRequest) {
        try {
            return Json.fromJson(toolExecutionRequest.arguments(), ObjectNode.class);
        } catch (Exception e) {
            throw new ToolArgumentsException(e.getCause());
        }
    }
}<|MERGE_RESOLUTION|>--- conflicted
+++ resolved
@@ -25,13 +25,8 @@
     }
 
     @Override
-<<<<<<< HEAD
-    public String execute(ToolExecutionRequest request, Object memoryId) {
-        ObjectNode arguments = Json.fromJson(request.arguments(), ObjectNode.class);
-=======
     public String execute(ToolExecutionRequest toolExecutionRequest, Object memoryId) {
         ObjectNode arguments = parseArguments(toolExecutionRequest);
->>>>>>> e900f3f7
         if (!arguments.has("mcpServer")) {
             throw new ToolArgumentsException("ERROR: missing argument 'mcpServer'");
         }
