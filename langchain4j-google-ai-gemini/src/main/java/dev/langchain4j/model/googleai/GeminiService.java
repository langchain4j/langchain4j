--- conflicted
+++ resolved
@@ -92,13 +92,7 @@
                 String errorBody = httpResponse.body()
                         .collect(Collectors.joining("\n"));
 
-<<<<<<< HEAD
-                throw new IOException(String.format("HTTP error (%d): %s",
-                        httpResponse.statusCode(),
-                        errorBody));
-=======
                 throw new RuntimeException(String.format("HTTP error (%d): %s", httpResponse.statusCode(), errorBody));
->>>>>>> ae217984
             }
 
             Stream<T> responseStream = httpResponse.body()
