--- conflicted
+++ resolved
@@ -117,12 +117,7 @@
                 GeminiGenerateContentResponse response = fromJson(event.data(), GeminiGenerateContentResponse.class);
                 GeminiStreamingResponseBuilder.TextAndTools textAndTools = responseBuilder.append(response);
                 textAndTools.maybeText().ifPresent(text -> {
-<<<<<<< HEAD
-                    try {
-                        handler.onPartialResponse(text);
-                    } catch (Exception e) {
-                        withLoggingExceptions(() -> handler.onError(e)); // TODO
-                    }
+                    onPartialResponse(handler, text);
                 });
                 textAndTools.maybeThought().ifPresent(thought -> {
                     try {
@@ -130,11 +125,7 @@
                     } catch (Exception e) {
                         withLoggingExceptions(() -> handler.onError(e)); // TODO
                     }
-=======
-                    onPartialResponse(handler, text);
->>>>>>> 85de6221
                 });
-
                 for (ToolExecutionRequest tool : textAndTools.tools()) {
                     CompleteToolCall completeToolCall = new CompleteToolCall(toolIndex.get(), tool);
                     onCompleteToolCall(handler, completeToolCall);
