package dev.langchain4j.model.googleai;

import com.fasterxml.jackson.annotation.JsonIgnoreProperties;
import java.util.List;

@JsonIgnoreProperties(ignoreUnknown = true)
record GeminiGenerateContentRequest(
        List<GeminiContent> contents,
        GeminiTool tools,
        GeminiToolConfig toolConfig,
        List<GeminiSafetySetting> safetySettings,
        GeminiContent systemInstruction,
        GeminiGenerationConfig generationConfig) {

    static GeminiGenerateContentRequestBuilder builder() {
        return new GeminiGenerateContentRequestBuilder();
    }

    static class GeminiGenerateContentRequestBuilder {
        private List<GeminiContent> contents;
        private GeminiTool tools;
        private GeminiToolConfig toolConfig;
        private List<GeminiSafetySetting> safetySettings;
        private GeminiContent systemInstruction;
        private GeminiGenerationConfig generationConfig;

        GeminiGenerateContentRequestBuilder() {
        }

        GeminiGenerateContentRequestBuilder contents(List<GeminiContent> contents) {
            this.contents = contents;
            return this;
        }

        GeminiGenerateContentRequestBuilder tools(GeminiTool tools) {
            this.tools = tools;
            return this;
        }

        GeminiGenerateContentRequestBuilder toolConfig(GeminiToolConfig toolConfig) {
            this.toolConfig = toolConfig;
            return this;
        }

        GeminiGenerateContentRequestBuilder safetySettings(List<GeminiSafetySetting> safetySettings) {
            this.safetySettings = safetySettings;
            return this;
        }

        GeminiGenerateContentRequestBuilder systemInstruction(GeminiContent systemInstruction) {
            this.systemInstruction = systemInstruction;
            return this;
        }

        GeminiGenerateContentRequestBuilder generationConfig(GeminiGenerationConfig generationConfig) {
            this.generationConfig = generationConfig;
            return this;
        }

        public GeminiGenerateContentRequest build() {
            return new GeminiGenerateContentRequest(
                    this.contents,
                    this.tools,
                    this.toolConfig,
                    this.safetySettings,
                    this.systemInstruction,
                    this.generationConfig);
        }
    }

    @JsonIgnoreProperties(ignoreUnknown = true)
    record GeminiTool(List<GeminiFunctionDeclaration> functionDeclarations, GeminiCodeExecution codeExecution) {
        @JsonIgnoreProperties(ignoreUnknown = true)
<<<<<<< HEAD
        record GeminiCodeExecution() {
        }
    }

    @JsonIgnoreProperties(ignoreUnknown = true)
    record GeminiToolConfig(GeminiFunctionCallingConfig functionCallingConfig) {
=======
        record GeminiCodeExecution() {}
>>>>>>> 100e27ab
    }
}<|MERGE_RESOLUTION|>--- conflicted
+++ resolved
@@ -1,16 +1,18 @@
 package dev.langchain4j.model.googleai;
 
 import com.fasterxml.jackson.annotation.JsonIgnoreProperties;
+import com.fasterxml.jackson.annotation.JsonProperty;
 import java.util.List;
 
 @JsonIgnoreProperties(ignoreUnknown = true)
 record GeminiGenerateContentRequest(
-        List<GeminiContent> contents,
-        GeminiTool tools,
-        GeminiToolConfig toolConfig,
-        List<GeminiSafetySetting> safetySettings,
-        GeminiContent systemInstruction,
-        GeminiGenerationConfig generationConfig) {
+        @JsonProperty List<GeminiContent> contents,
+        @JsonProperty GeminiTool tools,
+        @JsonProperty GeminiToolConfig toolConfig,
+        @JsonProperty List<GeminiSafetySetting> safetySettings,
+        @JsonProperty GeminiContent systemInstruction,
+        @JsonProperty GeminiGenerationConfig generationConfig,
+        @JsonProperty String cachedContent) {
 
     static GeminiGenerateContentRequestBuilder builder() {
         return new GeminiGenerateContentRequestBuilder();
@@ -23,6 +25,7 @@
         private List<GeminiSafetySetting> safetySettings;
         private GeminiContent systemInstruction;
         private GeminiGenerationConfig generationConfig;
+        private String cachedContent;
 
         GeminiGenerateContentRequestBuilder() {
         }
@@ -57,6 +60,11 @@
             return this;
         }
 
+        GeminiGenerateContentRequestBuilder cachedContent(String cachedContent) {
+            this.cachedContent = cachedContent;
+            return this;
+        }
+
         public GeminiGenerateContentRequest build() {
             return new GeminiGenerateContentRequest(
                     this.contents,
@@ -64,22 +72,19 @@
                     this.toolConfig,
                     this.safetySettings,
                     this.systemInstruction,
-                    this.generationConfig);
+                    this.generationConfig,
+                    this.cachedContent);
         }
     }
 
     @JsonIgnoreProperties(ignoreUnknown = true)
     record GeminiTool(List<GeminiFunctionDeclaration> functionDeclarations, GeminiCodeExecution codeExecution) {
         @JsonIgnoreProperties(ignoreUnknown = true)
-<<<<<<< HEAD
         record GeminiCodeExecution() {
         }
+
     }
 
     @JsonIgnoreProperties(ignoreUnknown = true)
-    record GeminiToolConfig(GeminiFunctionCallingConfig functionCallingConfig) {
-=======
-        record GeminiCodeExecution() {}
->>>>>>> 100e27ab
-    }
+    record GeminiToolConfig(GeminiFunctionCallingConfig functionCallingConfig) {}
 }