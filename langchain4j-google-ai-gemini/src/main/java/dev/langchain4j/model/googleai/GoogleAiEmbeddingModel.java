--- conflicted
+++ resolved
@@ -66,16 +66,7 @@
     public Response<Embedding> embed(TextSegment textSegment) {
         GoogleAiEmbeddingRequest embeddingRequest = getGoogleAiEmbeddingRequest(textSegment);
 
-<<<<<<< HEAD
-        GoogleAiEmbeddingResponse geminiResponse;
-        try {
-            geminiResponse = withRetry(() -> this.geminiService.embed(this.modelName, this.apiKey, embeddingRequest), this.maxRetries);
-        } catch (RuntimeException e) {
-            throw new RuntimeException("An error occurred when calling the Gemini API endpoint (embed).", e);
-        }
-=======
         GoogleAiEmbeddingResponse geminiResponse = withRetry(() -> this.geminiService.embed(this.modelName, this.apiKey, embeddingRequest), this.maxRetries);
->>>>>>> f85e8696
 
         if (geminiResponse != null) {
             return Response.from(Embedding.from(geminiResponse.getEmbedding().getValues()));
@@ -108,16 +99,7 @@
             GoogleAiBatchEmbeddingRequest batchEmbeddingRequest = new GoogleAiBatchEmbeddingRequest();
             batchEmbeddingRequest.setRequests(embeddingRequests.subList(startIndex, lastIndex));
 
-<<<<<<< HEAD
-            GoogleAiBatchEmbeddingResponse geminiResponse;
-            try {
-                geminiResponse = withRetry(() -> this.geminiService.batchEmbed(this.modelName, this.apiKey, batchEmbeddingRequest));
-            } catch (RuntimeException e) {
-                throw new RuntimeException("An error occurred when calling the Gemini API endpoint (embedAll).", e);
-            }
-=======
             GoogleAiBatchEmbeddingResponse geminiResponse = withRetry(() -> this.geminiService.batchEmbed(this.modelName, this.apiKey, batchEmbeddingRequest));
->>>>>>> f85e8696
 
             if (geminiResponse != null) {
                 allEmbeddings.addAll(geminiResponse.getEmbeddings().stream()
