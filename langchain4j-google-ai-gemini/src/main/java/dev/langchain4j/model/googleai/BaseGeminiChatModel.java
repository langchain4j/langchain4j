--- conflicted
+++ resolved
@@ -1,23 +1,14 @@
 package dev.langchain4j.model.googleai;
 
-<<<<<<< HEAD
+import static dev.langchain4j.internal.Utils.copy;
 import static dev.langchain4j.internal.Utils.copyIfNotNull;
 import static dev.langchain4j.internal.Utils.getOrDefault;
 import static dev.langchain4j.internal.ValidationUtils.ensureNotBlank;
+import static dev.langchain4j.model.googleai.FunctionMapper.fromToolSepcsToGTool;
 import static dev.langchain4j.model.googleai.PartsAndContentsMapper.fromMessageToGContent;
 import static dev.langchain4j.model.googleai.SchemaMapper.fromJsonSchemaToGSchema;
-import static java.time.Duration.ofSeconds;
-import static java.util.Collections.emptyList;
 
-import dev.langchain4j.Experimental;
-import dev.langchain4j.agent.tool.ToolSpecification;
-import dev.langchain4j.data.message.AiMessage;
-import dev.langchain4j.data.message.ChatMessage;
-import dev.langchain4j.model.ModelProvider;
-import dev.langchain4j.model.chat.listener.ChatModelErrorContext;
-=======
 import dev.langchain4j.http.client.HttpClientBuilder;
->>>>>>> efde6554
 import dev.langchain4j.model.chat.listener.ChatModelListener;
 import dev.langchain4j.model.chat.request.ChatRequest;
 import dev.langchain4j.model.chat.request.ChatRequestParameters;
@@ -26,53 +17,22 @@
 import dev.langchain4j.model.chat.request.ResponseFormatType;
 import dev.langchain4j.model.chat.request.ToolChoice;
 import dev.langchain4j.model.chat.request.json.JsonEnumSchema;
-<<<<<<< HEAD
-import dev.langchain4j.model.chat.response.ChatResponse;
-import dev.langchain4j.model.chat.response.ChatResponseMetadata;
-import dev.langchain4j.model.output.Response;
-=======
-
->>>>>>> efde6554
 import java.time.Duration;
 import java.util.List;
-<<<<<<< HEAD
-import java.util.Map;
-import org.slf4j.Logger;
-=======
 import java.util.Optional;
-
-import static dev.langchain4j.internal.Utils.copy;
-import static dev.langchain4j.internal.Utils.copyIfNotNull;
-import static dev.langchain4j.internal.Utils.getOrDefault;
-import static dev.langchain4j.internal.ValidationUtils.ensureNotBlank;
-import static dev.langchain4j.model.googleai.FunctionMapper.fromToolSepcsToGTool;
-import static dev.langchain4j.model.googleai.PartsAndContentsMapper.fromMessageToGContent;
-import static dev.langchain4j.model.googleai.SchemaMapper.fromJsonSchemaToGSchema;
->>>>>>> efde6554
 
 abstract class BaseGeminiChatModel {
 
     protected final GeminiService geminiService;
     protected final String apiKey;
-<<<<<<< HEAD
-    protected final String modelName;
-    protected final Double temperature;
-    protected final Integer topK;
-    protected final Integer seed;
-    protected final Double topP;
-    protected final Integer maxOutputTokens;
-    protected final List<String> stopSequences;
-    protected final ResponseFormat responseFormat;
-    protected final GeminiFunctionCallingConfig toolConfig;
-=======
     protected final GeminiFunctionCallingConfig functionCallingConfig;
->>>>>>> efde6554
     protected final boolean allowCodeExecution;
     protected final boolean includeCodeExecutionOutput;
     protected final List<GeminiSafetySetting> safetySettings;
     protected final List<ChatModelListener> listeners;
     protected final Integer maxRetries;
     protected final GeminiThinkingConfig thinkingConfig;
+    protected final Integer seed;
 
     protected final ChatRequestParameters defaultRequestParameters;
 
@@ -96,46 +56,20 @@
             Boolean logRequestsAndResponses,
             List<GeminiSafetySetting> safetySettings,
             List<ChatModelListener> listeners,
-<<<<<<< HEAD
-            Integer maxRetries) {
-        this.apiKey = ensureNotBlank(apiKey, "apiKey");
-        this.modelName = ensureNotBlank(modelName, "modelName");
-        this.temperature = temperature;
-        this.topK = topK;
-        this.seed = seed;
-        this.topP = topP;
-        this.maxOutputTokens = maxOutputTokens;
-        this.stopSequences = getOrDefault(stopSequences, emptyList());
-        this.toolConfig = toolConfig;
-=======
             Integer maxRetries,
             GeminiThinkingConfig thinkingConfig,
-            ChatRequestParameters defaultRequestParameters
-    ) {
+            ChatRequestParameters defaultRequestParameters) {
         this.apiKey = ensureNotBlank(apiKey, "apiKey");
         this.functionCallingConfig = functionCallingConfig;
->>>>>>> efde6554
         this.allowCodeExecution = getOrDefault(allowCodeExecution, false);
         this.includeCodeExecutionOutput = getOrDefault(includeCodeExecutionOutput, false);
         this.safetySettings = copyIfNotNull(safetySettings);
         this.listeners = copy(listeners);
         this.maxRetries = getOrDefault(maxRetries, 2);
         this.thinkingConfig = thinkingConfig;
-        this.geminiService = new GeminiService(
-<<<<<<< HEAD
-                getOrDefault(logRequestsAndResponses, false) ? log : null, getOrDefault(timeout, ofSeconds(60)));
-    }
-
-    protected GeminiGenerateContentRequest createGenerateContentRequest(
-            List<ChatMessage> messages,
-            List<ToolSpecification> toolSpecifications,
-            ResponseFormat responseFormat,
-            ChatRequestParameters requestParameters) {
-=======
-                httpClientBuilder,
-                getOrDefault(logRequestsAndResponses, false),
-                timeout
-        );
+        this.seed = seed;
+        this.geminiService =
+                new GeminiService(httpClientBuilder, getOrDefault(logRequestsAndResponses, false), timeout);
 
         ChatRequestParameters parameters;
         if (defaultRequestParameters != null) {
@@ -162,7 +96,6 @@
     protected GeminiGenerateContentRequest createGenerateContentRequest(ChatRequest chatRequest) {
         ChatRequestParameters parameters = chatRequest.parameters();
 
->>>>>>> efde6554
         GeminiContent systemInstruction = new GeminiContent(GeminiRole.MODEL.toString());
         List<GeminiContent> geminiContentList = fromMessageToGContent(chatRequest.messages(), systemInstruction);
 
@@ -181,21 +114,14 @@
                         .maxOutputTokens(parameters.maxOutputTokens())
                         .responseMimeType(computeMimeType(responseFormat))
                         .responseSchema(schema)
-<<<<<<< HEAD
-                        .stopSequences(getOrDefault(requestParameters.stopSequences(), this.stopSequences))
-                        .temperature(getOrDefault(requestParameters.temperature(), this.temperature))
-                        .topK(getOrDefault(requestParameters.topK(), this.topK))
-                        .seed(this.seed)
-                        .topP(getOrDefault(requestParameters.topP(), this.topP))
-=======
                         .stopSequences(parameters.stopSequences())
                         .temperature(parameters.temperature())
                         .topK(parameters.topK())
+                        .seed(seed)
                         .topP(parameters.topP())
                         .presencePenalty(parameters.presencePenalty())
                         .frequencyPenalty(parameters.frequencyPenalty())
                         .thinkingConfig(this.thinkingConfig)
->>>>>>> efde6554
                         .build())
                 .safetySettings(this.safetySettings)
                 .tools(fromToolSepcsToGTool(chatRequest.toolSpecifications(), this.allowCodeExecution))
@@ -203,30 +129,14 @@
                 .build();
     }
 
-<<<<<<< HEAD
-    protected ChatRequest createListenerRequest(
-            String modelName,
-            List<ChatMessage> messages,
-            List<ToolSpecification> toolSpecifications,
-            ChatRequestParameters requestParameters) {
-        return ChatRequest.builder()
-                .messages(messages)
-                .parameters(ChatRequestParameters.builder()
-                        .modelName(getOrDefault(modelName, this.modelName))
-                        .temperature(getOrDefault(requestParameters.temperature(), this.temperature))
-                        .topP(getOrDefault(requestParameters.topP(), this.topP))
-                        .maxOutputTokens(getOrDefault(requestParameters.maxOutputTokens(), this.maxOutputTokens))
-                        .toolSpecifications(toolSpecifications)
-                        .build())
-                .build();
-=======
     private GeminiToolConfig toToolConfig(ToolChoice toolChoice, GeminiFunctionCallingConfig functionCallingConfig) {
         if (toolChoice == null && functionCallingConfig == null) {
             return null;
         }
 
         GeminiMode geminiMode = Optional.ofNullable(functionCallingConfig)
-                .map(GeminiFunctionCallingConfig::getMode).orElse(null);
+                .map(GeminiFunctionCallingConfig::getMode)
+                .orElse(null);
         List<String> allowedFunctionNames = Optional.ofNullable(functionCallingConfig)
                 .map(GeminiFunctionCallingConfig::getAllowedFunctionNames)
                 .orElse(null);
@@ -236,7 +146,6 @@
         }
 
         return new GeminiToolConfig(new GeminiFunctionCallingConfig(geminiMode, allowedFunctionNames));
->>>>>>> efde6554
     }
 
     protected static String computeMimeType(ResponseFormat responseFormat) {
@@ -261,47 +170,6 @@
         };
     }
 
-<<<<<<< HEAD
-    protected void notifyListenersOnResponse(
-            Response<AiMessage> response,
-            ChatRequest listenerRequest,
-            ModelProvider modelProvider,
-            Map<Object, Object> attributes) {
-        ChatResponse LISTENERResponse = ChatResponse.builder()
-                .aiMessage(response.content())
-                .metadata(ChatResponseMetadata.builder()
-                        // TODO take actual modelName from response or return null?
-                        .modelName(listenerRequest.parameters().modelName())
-                        .tokenUsage(response.tokenUsage())
-                        .finishReason(response.finishReason())
-                        .build())
-                .build();
-        ChatModelResponseContext context =
-                new ChatModelResponseContext(LISTENERResponse, listenerRequest, modelProvider, attributes);
-        listeners.forEach((listener) -> {
-            try {
-                listener.onResponse(context);
-            } catch (Exception e) {
-                log.warn("Exception while calling model listener (onResponse)", e);
-            }
-        });
-    }
-
-    protected void notifyListenersOnError(
-            Exception exception,
-            ChatRequest listenerRequest,
-            ModelProvider modelProvider,
-            Map<Object, Object> attributes) {
-        listeners.forEach((listener) -> {
-            try {
-                ChatModelErrorContext context =
-                        new ChatModelErrorContext(exception, listenerRequest, modelProvider, attributes);
-                listener.onError(context);
-            } catch (Exception e) {
-                log.warn("Exception while calling model listener (onError)", e);
-            }
-        });
-=======
     private static ToolChoice toToolChoice(GeminiFunctionCallingConfig config) {
         if (config == null || config.getMode() == null) {
             return null;
@@ -312,6 +180,5 @@
             case ANY -> ToolChoice.REQUIRED;
             case NONE -> null;
         };
->>>>>>> efde6554
     }
 }