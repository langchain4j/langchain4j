--- conflicted
+++ resolved
@@ -22,15 +22,13 @@
 import dev.langchain4j.model.chat.request.ToolChoice;
 import dev.langchain4j.model.chat.request.json.JsonEnumSchema;
 import dev.langchain4j.model.googleai.GeminiGenerateContentRequest.GeminiToolConfig;
-<<<<<<< HEAD
 import dev.langchain4j.model.chat.response.ChatResponse;
 import dev.langchain4j.model.chat.response.ChatResponseMetadata;
 import dev.langchain4j.model.googleai.GeminiGenerateContentResponse.GeminiCandidate;
 import dev.langchain4j.model.googleai.GeminiGenerateContentResponse.GeminiUsageMetadata;
 import dev.langchain4j.model.output.FinishReason;
 import dev.langchain4j.model.output.TokenUsage;
-=======
->>>>>>> d2b8ee81
+import dev.langchain4j.model.googleai.GeminiGenerateContentRequest.GeminiToolConfig;
 import java.time.Duration;
 import java.util.Arrays;
 import java.util.List;
@@ -196,39 +194,6 @@
             case ANY -> ToolChoice.REQUIRED;
             case NONE -> null;
         };
-    }
-
-    protected ChatResponse processResponse(GeminiGenerateContentResponse geminiResponse) {
-        GeminiCandidate firstCandidate = geminiResponse.candidates().get(0);
-        AiMessage aiMessage = createAiMessage(firstCandidate);
-
-        FinishReason finishReason = fromGFinishReasonToFinishReason(firstCandidate.finishReason());
-        if (aiMessage != null && aiMessage.hasToolExecutionRequests()) {
-            finishReason = TOOL_EXECUTION;
-        }
-
-        return ChatResponse.builder()
-                .aiMessage(aiMessage)
-                .metadata(ChatResponseMetadata.builder()
-                        .id(geminiResponse.responseId())
-                        .modelName(geminiResponse.modelVersion())
-                        .tokenUsage(createTokenUsage(geminiResponse.usageMetadata()))
-                        .finishReason(finishReason)
-                        .build())
-                .build();
-    }
-
-    protected AiMessage createAiMessage(GeminiCandidate candidate) {
-        if (candidate == null || candidate.content() == null) {
-            return fromGPartsToAiMessage(List.of(), includeCodeExecutionOutput, returnThinking);
-        }
-
-        return fromGPartsToAiMessage(candidate.content().parts(), includeCodeExecutionOutput, returnThinking);
-    }
-
-    protected TokenUsage createTokenUsage(GeminiUsageMetadata tokenCounts) {
-        return new TokenUsage(
-                tokenCounts.promptTokenCount(), tokenCounts.candidatesTokenCount(), tokenCounts.totalTokenCount());
     }
 
     /**
