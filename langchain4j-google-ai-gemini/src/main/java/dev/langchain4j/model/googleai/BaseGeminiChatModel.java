--- conflicted
+++ resolved
@@ -1,12 +1,4 @@
 package dev.langchain4j.model.googleai;
-
-import static dev.langchain4j.internal.Utils.copyIfNotNull;
-import static dev.langchain4j.internal.Utils.getOrDefault;
-import static dev.langchain4j.internal.ValidationUtils.ensureNotBlank;
-import static dev.langchain4j.model.googleai.PartsAndContentsMapper.fromMessageToGContent;
-import static dev.langchain4j.model.googleai.SchemaMapper.fromJsonSchemaToGSchema;
-import static java.time.Duration.ofSeconds;
-import static java.util.Collections.emptyList;
 
 import dev.langchain4j.Experimental;
 import dev.langchain4j.model.chat.listener.ChatModelListener;
@@ -17,18 +9,11 @@
 import dev.langchain4j.model.chat.request.ResponseFormatType;
 import dev.langchain4j.model.chat.request.ToolChoice;
 import dev.langchain4j.model.chat.request.json.JsonEnumSchema;
-<<<<<<< HEAD
 import org.slf4j.Logger;
 import org.slf4j.LoggerFactory;
 
-=======
-import dev.langchain4j.model.chat.response.ChatResponse;
-import dev.langchain4j.model.chat.response.ChatResponseMetadata;
-import dev.langchain4j.model.output.Response;
->>>>>>> fb02039d
 import java.time.Duration;
 import java.util.List;
-<<<<<<< HEAD
 import java.util.Optional;
 
 import static dev.langchain4j.internal.Utils.copy;
@@ -39,10 +24,6 @@
 import static dev.langchain4j.model.googleai.PartsAndContentsMapper.fromMessageToGContent;
 import static dev.langchain4j.model.googleai.SchemaMapper.fromJsonSchemaToGSchema;
 import static java.time.Duration.ofSeconds;
-=======
-import java.util.Map;
-import org.slf4j.Logger;
->>>>>>> fb02039d
 
 @Experimental
 abstract class BaseGeminiChatModel {
@@ -80,12 +61,9 @@
             List<GeminiSafetySetting> safetySettings,
             List<ChatModelListener> listeners,
             Integer maxRetries,
-<<<<<<< HEAD
+            GeminiThinkingConfig thinkingConfig,
             ChatRequestParameters defaultRequestParameters
     ) {
-=======
-            GeminiThinkingConfig thinkingConfig) {
->>>>>>> fb02039d
         this.apiKey = ensureNotBlank(apiKey, "apiKey");
         this.functionCallingConfig = functionCallingConfig;
         this.allowCodeExecution = getOrDefault(allowCodeExecution, false);
@@ -93,8 +71,8 @@
         this.safetySettings = copyIfNotNull(safetySettings);
         this.listeners = copy(listeners);
         this.maxRetries = getOrDefault(maxRetries, 2);
+        this.thinkingConfig = thinkingConfig;
         this.geminiService = new GeminiService(
-<<<<<<< HEAD
                 getOrDefault(logRequestsAndResponses, false) ? log : null,
                 getOrDefault(timeout, ofSeconds(60))
         );
@@ -124,17 +102,6 @@
     protected GeminiGenerateContentRequest createGenerateContentRequest(ChatRequest chatRequest) {
         ChatRequestParameters parameters = chatRequest.parameters();
 
-=======
-                getOrDefault(logRequestsAndResponses, false) ? log : null, getOrDefault(timeout, ofSeconds(60)));
-        this.thinkingConfig = thinkingConfig;
-    }
-
-    protected GeminiGenerateContentRequest createGenerateContentRequest(
-            List<ChatMessage> messages,
-            List<ToolSpecification> toolSpecifications,
-            ResponseFormat responseFormat,
-            ChatRequestParameters requestParameters) {
->>>>>>> fb02039d
         GeminiContent systemInstruction = new GeminiContent(GeminiRole.MODEL.toString());
         List<GeminiContent> geminiContentList = fromMessageToGContent(chatRequest.messages(), systemInstruction);
 
@@ -166,7 +133,6 @@
                 .build();
     }
 
-<<<<<<< HEAD
     private GeminiToolConfig toToolConfig(ToolChoice toolChoice, GeminiFunctionCallingConfig functionCallingConfig) {
         if (toolChoice == null && functionCallingConfig == null) {
             return null;
@@ -183,23 +149,6 @@
         }
 
         return new GeminiToolConfig(new GeminiFunctionCallingConfig(geminiMode, allowedFunctionNames));
-=======
-    protected ChatRequest createListenerRequest(
-            String modelName,
-            List<ChatMessage> messages,
-            List<ToolSpecification> toolSpecifications,
-            ChatRequestParameters requestParameters) {
-        return ChatRequest.builder()
-                .messages(messages)
-                .parameters(ChatRequestParameters.builder()
-                        .modelName(getOrDefault(modelName, this.modelName))
-                        .temperature(getOrDefault(requestParameters.temperature(), this.temperature))
-                        .topP(getOrDefault(requestParameters.topP(), this.topP))
-                        .maxOutputTokens(getOrDefault(requestParameters.maxOutputTokens(), this.maxOutputTokens))
-                        .toolSpecifications(toolSpecifications)
-                        .build())
-                .build();
->>>>>>> fb02039d
     }
 
     protected static String computeMimeType(ResponseFormat responseFormat) {
@@ -207,10 +156,10 @@
             return "text/plain";
         }
 
-        if (ResponseFormatType.JSON.equals(responseFormat.type())
-                && responseFormat.jsonSchema() != null
-                && responseFormat.jsonSchema().rootElement() != null
-                && responseFormat.jsonSchema().rootElement() instanceof JsonEnumSchema) {
+        if (ResponseFormatType.JSON.equals(responseFormat.type()) &&
+                responseFormat.jsonSchema() != null &&
+                responseFormat.jsonSchema().rootElement() != null &&
+                responseFormat.jsonSchema().rootElement() instanceof JsonEnumSchema) {
             return "text/x.enum";
         }
 
@@ -224,7 +173,6 @@
         };
     }
 
-<<<<<<< HEAD
     private static ToolChoice toToolChoice(GeminiFunctionCallingConfig config) {
         if (config == null || config.getMode() == null) {
             return null;
@@ -235,46 +183,5 @@
             case ANY -> ToolChoice.REQUIRED;
             case NONE -> null;
         };
-=======
-    protected void notifyListenersOnResponse(
-            Response<AiMessage> response,
-            ChatRequest listenerRequest,
-            ModelProvider modelProvider,
-            Map<Object, Object> attributes) {
-        ChatResponse LISTENERResponse = ChatResponse.builder()
-                .aiMessage(response.content())
-                .metadata(ChatResponseMetadata.builder()
-                        // TODO take actual modelName from response or return null?
-                        .modelName(listenerRequest.parameters().modelName())
-                        .tokenUsage(response.tokenUsage())
-                        .finishReason(response.finishReason())
-                        .build())
-                .build();
-        ChatModelResponseContext context =
-                new ChatModelResponseContext(LISTENERResponse, listenerRequest, modelProvider, attributes);
-        listeners.forEach((listener) -> {
-            try {
-                listener.onResponse(context);
-            } catch (Exception e) {
-                log.warn("Exception while calling model listener (onResponse)", e);
-            }
-        });
     }
-
-    protected void notifyListenersOnError(
-            Exception exception,
-            ChatRequest listenerRequest,
-            ModelProvider modelProvider,
-            Map<Object, Object> attributes) {
-        listeners.forEach((listener) -> {
-            try {
-                ChatModelErrorContext context =
-                        new ChatModelErrorContext(exception, listenerRequest, modelProvider, attributes);
-                listener.onError(context);
-            } catch (Exception e) {
-                log.warn("Exception while calling model listener (onError)", e);
-            }
-        });
->>>>>>> fb02039d
-    }
-}+}
