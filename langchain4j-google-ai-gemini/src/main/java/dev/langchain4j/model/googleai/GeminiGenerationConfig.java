--- conflicted
+++ resolved
@@ -2,72 +2,47 @@
 
 import com.fasterxml.jackson.annotation.JsonInclude;
 import com.fasterxml.jackson.annotation.JsonProperty;
-<<<<<<< HEAD
-=======
 import com.fasterxml.jackson.databind.PropertyNamingStrategies;
 import com.fasterxml.jackson.databind.annotation.JsonNaming;
-
->>>>>>> efde6554
 import java.util.List;
 
 @JsonInclude(JsonInclude.Include.NON_EMPTY)
 @JsonNaming(PropertyNamingStrategies.SnakeCaseStrategy.class)
 class GeminiGenerationConfig {
-<<<<<<< HEAD
-    private List<String> stopSequences;
-    private String responseMimeType;
-    private GeminiSchema responseSchema;
-    private Integer candidateCount = 1;
-    private Integer maxOutputTokens = 8192;
-    private Double temperature = 1.0;
-    private Integer topK = 64;
-    private Integer seed;
-    private Double topP = 0.95;
-
-    @JsonCreator
-    GeminiGenerationConfig(
-            @JsonProperty("stopSequences") List<String> stopSequences,
-            @JsonProperty("responseMimeType") String responseMimeType,
-            @JsonProperty("responseSchema") GeminiSchema responseSchema,
-            @JsonProperty("candidateCount") Integer candidateCount,
-            @JsonProperty("maxOutputTokens") Integer maxOutputTokens,
-            @JsonProperty("temperature") Double temperature,
-            @JsonProperty("topK") Integer topK,
-            @JsonProperty("seed") Integer seed,
-            @JsonProperty("topP") Double topP) {
-        this.stopSequences = stopSequences;
-        this.responseMimeType = responseMimeType;
-        this.responseSchema = responseSchema;
-        this.candidateCount = candidateCount;
-        this.maxOutputTokens = maxOutputTokens;
-        this.temperature = temperature;
-        this.topK = topK;
-        this.seed = seed;
-        this.topP = topP;
-    }
-=======
->>>>>>> efde6554
 
     @JsonProperty
     private final List<String> stopSequences;
+
     @JsonProperty
     private final String responseMimeType;
+
     @JsonProperty
     private final GeminiSchema responseSchema;
+
     @JsonProperty
     private final Integer candidateCount;
+
     @JsonProperty
     private final Integer maxOutputTokens;
+
     @JsonProperty
     private final Double temperature;
+
     @JsonProperty
     private final Integer topK;
+
+    @JsonProperty
+    private Integer seed;
+
     @JsonProperty
     private final Double topP;
+
     @JsonProperty
     private final Double presencePenalty;
+
     @JsonProperty
     private final Double frequencyPenalty;
+
     @JsonProperty
     private final GeminiThinkingConfig thinkingConfig;
 
@@ -79,6 +54,7 @@
         this.maxOutputTokens = builder.maxOutputTokens;
         this.temperature = builder.temperature;
         this.topK = builder.topK;
+        this.seed = builder.seed;
         this.topP = builder.topP;
         this.presencePenalty = builder.presencePenalty;
         this.frequencyPenalty = builder.frequencyPenalty;
@@ -89,165 +65,8 @@
         return new GeminiGenerationConfigBuilder();
     }
 
-<<<<<<< HEAD
-    public List<String> getStopSequences() {
-        return this.stopSequences;
-    }
-
-    public String getResponseMimeType() {
-        return this.responseMimeType;
-    }
-
-    public GeminiSchema getResponseSchema() {
-        return this.responseSchema;
-    }
-
-    public Integer getCandidateCount() {
-        return this.candidateCount;
-    }
-
-    public Integer getMaxOutputTokens() {
-        return this.maxOutputTokens;
-    }
-
-    public Double getTemperature() {
-        return this.temperature;
-    }
-
-    public Integer getTopK() {
-        return this.topK;
-    }
-
-    public Integer getSeed() {
-        return this.seed;
-    }
-
-    public Double getTopP() {
-        return this.topP;
-    }
-
-    public void setStopSequences(List<String> stopSequences) {
-        this.stopSequences = stopSequences;
-    }
-
-    public void setResponseMimeType(String responseMimeType) {
-        this.responseMimeType = responseMimeType;
-    }
-
-    public void setResponseSchema(GeminiSchema responseSchema) {
-        this.responseSchema = responseSchema;
-    }
-
-    public void setCandidateCount(Integer candidateCount) {
-        this.candidateCount = candidateCount;
-    }
-
-    public void setMaxOutputTokens(Integer maxOutputTokens) {
-        this.maxOutputTokens = maxOutputTokens;
-    }
-
-    public void setTemperature(Double temperature) {
-        this.temperature = temperature;
-    }
-
-    public void setTopK(Integer topK) {
-        this.topK = topK;
-    }
-
-    public void setSeed(Integer seed) {
-        this.seed = seed;
-    }
-
-    public void setTopP(Double topP) {
-        this.topP = topP;
-    }
-
-    public boolean equals(final Object o) {
-        if (o == this) return true;
-        if (!(o instanceof GeminiGenerationConfig)) return false;
-        final GeminiGenerationConfig other = (GeminiGenerationConfig) o;
-        if (!other.canEqual((Object) this)) return false;
-        final Object this$stopSequences = this.getStopSequences();
-        final Object other$stopSequences = other.getStopSequences();
-        if (this$stopSequences == null ? other$stopSequences != null : !this$stopSequences.equals(other$stopSequences))
-            return false;
-        final Object this$responseMimeType = this.getResponseMimeType();
-        final Object other$responseMimeType = other.getResponseMimeType();
-        if (this$responseMimeType == null
-                ? other$responseMimeType != null
-                : !this$responseMimeType.equals(other$responseMimeType)) return false;
-        final Object this$responseSchema = this.getResponseSchema();
-        final Object other$responseSchema = other.getResponseSchema();
-        if (this$responseSchema == null
-                ? other$responseSchema != null
-                : !this$responseSchema.equals(other$responseSchema)) return false;
-        final Object this$candidateCount = this.getCandidateCount();
-        final Object other$candidateCount = other.getCandidateCount();
-        if (this$candidateCount == null
-                ? other$candidateCount != null
-                : !this$candidateCount.equals(other$candidateCount)) return false;
-        final Object this$maxOutputTokens = this.getMaxOutputTokens();
-        final Object other$maxOutputTokens = other.getMaxOutputTokens();
-        if (this$maxOutputTokens == null
-                ? other$maxOutputTokens != null
-                : !this$maxOutputTokens.equals(other$maxOutputTokens)) return false;
-        final Object this$temperature = this.getTemperature();
-        final Object other$temperature = other.getTemperature();
-        if (this$temperature == null ? other$temperature != null : !this$temperature.equals(other$temperature))
-            return false;
-        final Object this$topK = this.getTopK();
-        final Object other$topK = other.getTopK();
-        if (this$topK == null ? other$topK != null : !this$topK.equals(other$topK)) return false;
-        final Object this$seed = this.getSeed();
-        final Object other$seed = other.getSeed();
-        if (this$seed == null ? other$seed != null : !this$seed.equals(other$seed)) return false;
-        final Object this$topP = this.getTopP();
-        final Object other$topP = other.getTopP();
-        if (this$topP == null ? other$topP != null : !this$topP.equals(other$topP)) return false;
-        return true;
-    }
-
-    protected boolean canEqual(final Object other) {
-        return other instanceof GeminiGenerationConfig;
-    }
-
-    public int hashCode() {
-        final int PRIME = 59;
-        int result = 1;
-        final Object $stopSequences = this.getStopSequences();
-        result = result * PRIME + ($stopSequences == null ? 43 : $stopSequences.hashCode());
-        final Object $responseMimeType = this.getResponseMimeType();
-        result = result * PRIME + ($responseMimeType == null ? 43 : $responseMimeType.hashCode());
-        final Object $responseSchema = this.getResponseSchema();
-        result = result * PRIME + ($responseSchema == null ? 43 : $responseSchema.hashCode());
-        final Object $candidateCount = this.getCandidateCount();
-        result = result * PRIME + ($candidateCount == null ? 43 : $candidateCount.hashCode());
-        final Object $maxOutputTokens = this.getMaxOutputTokens();
-        result = result * PRIME + ($maxOutputTokens == null ? 43 : $maxOutputTokens.hashCode());
-        final Object $temperature = this.getTemperature();
-        result = result * PRIME + ($temperature == null ? 43 : $temperature.hashCode());
-        final Object $topK = this.getTopK();
-        result = result * PRIME + ($topK == null ? 43 : $topK.hashCode());
-        final Object $seed = this.getSeed();
-        result = result * PRIME + ($seed == null ? 43 : $seed.hashCode());
-        final Object $topP = this.getTopP();
-        result = result * PRIME + ($topP == null ? 43 : $topP.hashCode());
-        return result;
-    }
-
-    public String toString() {
-        return "GeminiGenerationConfig(stopSequences=" + this.getStopSequences() + ", responseMimeType="
-                + this.getResponseMimeType() + ", responseSchema=" + this.getResponseSchema() + ", candidateCount="
-                + this.getCandidateCount() + ", maxOutputTokens=" + this.getMaxOutputTokens() + ", temperature="
-                + this.getTemperature() + ", topK=" + this.getTopK() + ", seed=" + this.getSeed() + ", topP="
-                + this.getTopP() + ")";
-    }
-
-    public static class GeminiGenerationConfigBuilder {
-=======
     static class GeminiGenerationConfigBuilder {
 
->>>>>>> efde6554
         private List<String> stopSequences;
         private String responseMimeType;
         private GeminiSchema responseSchema;
@@ -298,41 +117,16 @@
             return this;
         }
 
-<<<<<<< HEAD
-        public GeminiGenerationConfigBuilder seed(Integer seed) {
+        GeminiGenerationConfigBuilder seed(Integer seed) {
             this.seed = seed;
             return this;
         }
 
-        public GeminiGenerationConfigBuilder topP(Double topP) {
-=======
         GeminiGenerationConfigBuilder topP(Double topP) {
->>>>>>> efde6554
             this.topP = topP;
             return this;
         }
 
-<<<<<<< HEAD
-        public GeminiGenerationConfig build() {
-            return new GeminiGenerationConfig(
-                    this.stopSequences,
-                    this.responseMimeType,
-                    this.responseSchema,
-                    this.candidateCount,
-                    this.maxOutputTokens,
-                    this.temperature,
-                    this.topK,
-                    this.seed,
-                    this.topP);
-        }
-
-        public String toString() {
-            return "GeminiGenerationConfig.GeminiGenerationConfigBuilder(stopSequences=" + this.stopSequences
-                    + ", responseMimeType=" + this.responseMimeType + ", responseSchema=" + this.responseSchema
-                    + ", candidateCount=" + this.candidateCount + ", maxOutputTokens=" + this.maxOutputTokens
-                    + ", temperature=" + this.temperature + ", topK=" + this.topK + ", seed=" + this.seed + ", topP="
-                    + this.topP + ")";
-=======
         GeminiGenerationConfigBuilder presencePenalty(Double presencePenalty) {
             this.presencePenalty = presencePenalty;
             return this;
@@ -350,7 +144,6 @@
 
         GeminiGenerationConfig build() {
             return new GeminiGenerationConfig(this);
->>>>>>> efde6554
         }
     }
 }