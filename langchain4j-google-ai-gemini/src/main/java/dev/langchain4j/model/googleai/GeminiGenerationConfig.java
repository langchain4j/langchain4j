--- conflicted
+++ resolved
@@ -2,52 +2,14 @@
 
 import com.fasterxml.jackson.annotation.JsonInclude;
 import com.fasterxml.jackson.annotation.JsonProperty;
-<<<<<<< HEAD
 import com.fasterxml.jackson.databind.PropertyNamingStrategies;
 import com.fasterxml.jackson.databind.annotation.JsonNaming;
 
-=======
->>>>>>> fb02039d
 import java.util.List;
 
 @JsonInclude(JsonInclude.Include.NON_EMPTY)
 @JsonNaming(PropertyNamingStrategies.SnakeCaseStrategy.class)
 class GeminiGenerationConfig {
-<<<<<<< HEAD
-=======
-    private List<String> stopSequences;
-    private String responseMimeType;
-    private GeminiSchema responseSchema;
-    private Integer candidateCount = 1;
-    private Integer maxOutputTokens = 8192;
-    private Double temperature = 1.0;
-    private Integer topK = 64;
-    private Double topP = 0.95;
-
-    private GeminiThinkingConfig thinkingConfig;
-
-    @JsonCreator
-    GeminiGenerationConfig(
-            @JsonProperty("stopSequences") List<String> stopSequences,
-            @JsonProperty("responseMimeType") String responseMimeType,
-            @JsonProperty("responseSchema") GeminiSchema responseSchema,
-            @JsonProperty("candidateCount") Integer candidateCount,
-            @JsonProperty("maxOutputTokens") Integer maxOutputTokens,
-            @JsonProperty("temperature") Double temperature,
-            @JsonProperty("topK") Integer topK,
-            @JsonProperty("topP") Double topP,
-            @JsonProperty("thinkingConfig") GeminiThinkingConfig thinkingConfig) {
-        this.stopSequences = stopSequences;
-        this.responseMimeType = responseMimeType;
-        this.responseSchema = responseSchema;
-        this.candidateCount = candidateCount;
-        this.maxOutputTokens = maxOutputTokens;
-        this.temperature = temperature;
-        this.topK = topK;
-        this.topP = topP;
-        this.thinkingConfig = thinkingConfig;
-    }
->>>>>>> fb02039d
 
     @JsonProperty
     private final List<String> stopSequences;
@@ -69,6 +31,8 @@
     private final Double presencePenalty;
     @JsonProperty
     private final Double frequencyPenalty;
+    @JsonProperty
+    private final GeminiThinkingConfig thinkingConfig;
 
     GeminiGenerationConfig(GeminiGenerationConfigBuilder builder) {
         this.stopSequences = builder.stopSequences;
@@ -81,174 +45,15 @@
         this.topP = builder.topP;
         this.presencePenalty = builder.presencePenalty;
         this.frequencyPenalty = builder.frequencyPenalty;
+        this.thinkingConfig = builder.thinkingConfig;
     }
 
     static GeminiGenerationConfigBuilder builder() {
         return new GeminiGenerationConfigBuilder();
     }
 
-<<<<<<< HEAD
     static class GeminiGenerationConfigBuilder {
 
-=======
-    public List<String> getStopSequences() {
-        return this.stopSequences;
-    }
-
-    public String getResponseMimeType() {
-        return this.responseMimeType;
-    }
-
-    public GeminiSchema getResponseSchema() {
-        return this.responseSchema;
-    }
-
-    public Integer getCandidateCount() {
-        return this.candidateCount;
-    }
-
-    public Integer getMaxOutputTokens() {
-        return this.maxOutputTokens;
-    }
-
-    public Double getTemperature() {
-        return this.temperature;
-    }
-
-    public Integer getTopK() {
-        return this.topK;
-    }
-
-    public Double getTopP() {
-        return this.topP;
-    }
-
-    public GeminiThinkingConfig getThinkingConfig() {
-        return thinkingConfig;
-    }
-
-    public void setStopSequences(List<String> stopSequences) {
-        this.stopSequences = stopSequences;
-    }
-
-    public void setResponseMimeType(String responseMimeType) {
-        this.responseMimeType = responseMimeType;
-    }
-
-    public void setResponseSchema(GeminiSchema responseSchema) {
-        this.responseSchema = responseSchema;
-    }
-
-    public void setCandidateCount(Integer candidateCount) {
-        this.candidateCount = candidateCount;
-    }
-
-    public void setMaxOutputTokens(Integer maxOutputTokens) {
-        this.maxOutputTokens = maxOutputTokens;
-    }
-
-    public void setTemperature(Double temperature) {
-        this.temperature = temperature;
-    }
-
-    public void setTopK(Integer topK) {
-        this.topK = topK;
-    }
-
-    public void setTopP(Double topP) {
-        this.topP = topP;
-    }
-
-    public void setThinkingConfig(GeminiThinkingConfig thinkingConfig) {
-        this.thinkingConfig = thinkingConfig;
-    }
-
-    public boolean equals(final Object o) {
-        if (o == this) return true;
-        if (!(o instanceof GeminiGenerationConfig)) return false;
-        final GeminiGenerationConfig other = (GeminiGenerationConfig) o;
-        if (!other.canEqual((Object) this)) return false;
-        final Object this$stopSequences = this.getStopSequences();
-        final Object other$stopSequences = other.getStopSequences();
-        if (this$stopSequences == null ? other$stopSequences != null : !this$stopSequences.equals(other$stopSequences))
-            return false;
-        final Object this$responseMimeType = this.getResponseMimeType();
-        final Object other$responseMimeType = other.getResponseMimeType();
-        if (this$responseMimeType == null
-                ? other$responseMimeType != null
-                : !this$responseMimeType.equals(other$responseMimeType)) return false;
-        final Object this$responseSchema = this.getResponseSchema();
-        final Object other$responseSchema = other.getResponseSchema();
-        if (this$responseSchema == null
-                ? other$responseSchema != null
-                : !this$responseSchema.equals(other$responseSchema)) return false;
-        final Object this$candidateCount = this.getCandidateCount();
-        final Object other$candidateCount = other.getCandidateCount();
-        if (this$candidateCount == null
-                ? other$candidateCount != null
-                : !this$candidateCount.equals(other$candidateCount)) return false;
-        final Object this$maxOutputTokens = this.getMaxOutputTokens();
-        final Object other$maxOutputTokens = other.getMaxOutputTokens();
-        if (this$maxOutputTokens == null
-                ? other$maxOutputTokens != null
-                : !this$maxOutputTokens.equals(other$maxOutputTokens)) return false;
-        final Object this$temperature = this.getTemperature();
-        final Object other$temperature = other.getTemperature();
-        if (this$temperature == null ? other$temperature != null : !this$temperature.equals(other$temperature))
-            return false;
-        final Object this$topK = this.getTopK();
-        final Object other$topK = other.getTopK();
-        if (this$topK == null ? other$topK != null : !this$topK.equals(other$topK)) return false;
-        final Object this$topP = this.getTopP();
-        final Object other$topP = other.getTopP();
-        if (this$topP == null ? other$topP != null : !this$topP.equals(other$topP)) return false;
-
-        final Object this$thinkingConfig = this.getThinkingConfig();
-        final Object other$thinkingConfig = other.getThinkingConfig();
-        if (this$thinkingConfig == null
-                ? other$thinkingConfig != null
-                : !this$thinkingConfig.equals(other$thinkingConfig)) return false;
-        return true;
-    }
-
-    protected boolean canEqual(final Object other) {
-        return other instanceof GeminiGenerationConfig;
-    }
-
-    public int hashCode() {
-        final int PRIME = 59;
-        int result = 1;
-        final Object $stopSequences = this.getStopSequences();
-        result = result * PRIME + ($stopSequences == null ? 43 : $stopSequences.hashCode());
-        final Object $responseMimeType = this.getResponseMimeType();
-        result = result * PRIME + ($responseMimeType == null ? 43 : $responseMimeType.hashCode());
-        final Object $responseSchema = this.getResponseSchema();
-        result = result * PRIME + ($responseSchema == null ? 43 : $responseSchema.hashCode());
-        final Object $candidateCount = this.getCandidateCount();
-        result = result * PRIME + ($candidateCount == null ? 43 : $candidateCount.hashCode());
-        final Object $maxOutputTokens = this.getMaxOutputTokens();
-        result = result * PRIME + ($maxOutputTokens == null ? 43 : $maxOutputTokens.hashCode());
-        final Object $temperature = this.getTemperature();
-        result = result * PRIME + ($temperature == null ? 43 : $temperature.hashCode());
-        final Object $topK = this.getTopK();
-        result = result * PRIME + ($topK == null ? 43 : $topK.hashCode());
-        final Object $topP = this.getTopP();
-        result = result * PRIME + ($topP == null ? 43 : $topP.hashCode());
-        final Object $thinkingConfig = this.getThinkingConfig();
-        result = result * PRIME + ($thinkingConfig == null ? 43 : $thinkingConfig.hashCode());
-        return result;
-    }
-
-    public String toString() {
-        return "GeminiGenerationConfig(stopSequences=" + this.getStopSequences() + ", responseMimeType="
-                + this.getResponseMimeType() + ", responseSchema=" + this.getResponseSchema() + ", candidateCount="
-                + this.getCandidateCount() + ", maxOutputTokens=" + this.getMaxOutputTokens() + ", temperature="
-                + this.getTemperature() + ", topK=" + this.getTopK() + ", topP=" + this.getTopP() + ", thinkingConfig="
-                + this.getThinkingConfig() + ")";
-    }
-
-    public static class GeminiGenerationConfigBuilder {
->>>>>>> fb02039d
         private List<String> stopSequences;
         private String responseMimeType;
         private GeminiSchema responseSchema;
@@ -259,10 +64,10 @@
         private Double topP;
         private Double presencePenalty;
         private Double frequencyPenalty;
-
         private GeminiThinkingConfig thinkingConfig;
 
-        GeminiGenerationConfigBuilder() {}
+        GeminiGenerationConfigBuilder() {
+        }
 
         GeminiGenerationConfigBuilder stopSequences(List<String> stopSequences) {
             this.stopSequences = stopSequences;
@@ -304,7 +109,6 @@
             return this;
         }
 
-<<<<<<< HEAD
         GeminiGenerationConfigBuilder presencePenalty(Double presencePenalty) {
             this.presencePenalty = presencePenalty;
             return this;
@@ -315,34 +119,13 @@
             return this;
         }
 
-        GeminiGenerationConfig build() {
-            return new GeminiGenerationConfig(this);
-=======
-        public GeminiGenerationConfigBuilder thinkingConfig(GeminiThinkingConfig thinkingConfig) {
+        GeminiGenerationConfigBuilder thinkingConfig(GeminiThinkingConfig thinkingConfig) {
             this.thinkingConfig = thinkingConfig;
             return this;
         }
 
-        public GeminiGenerationConfig build() {
-            return new GeminiGenerationConfig(
-                    this.stopSequences,
-                    this.responseMimeType,
-                    this.responseSchema,
-                    this.candidateCount,
-                    this.maxOutputTokens,
-                    this.temperature,
-                    this.topK,
-                    this.topP,
-                    this.thinkingConfig);
-        }
-
-        public String toString() {
-            return "GeminiGenerationConfig.GeminiGenerationConfigBuilder(stopSequences=" + this.stopSequences
-                    + ", responseMimeType=" + this.responseMimeType + ", responseSchema=" + this.responseSchema
-                    + ", candidateCount=" + this.candidateCount + ", maxOutputTokens=" + this.maxOutputTokens
-                    + ", temperature=" + this.temperature + ", topK=" + this.topK + ", topP=" + this.topP
-                    + ", thinkingConfig=" + this.thinkingConfig + ")";
->>>>>>> fb02039d
+        GeminiGenerationConfig build() {
+            return new GeminiGenerationConfig(this);
         }
     }
 }