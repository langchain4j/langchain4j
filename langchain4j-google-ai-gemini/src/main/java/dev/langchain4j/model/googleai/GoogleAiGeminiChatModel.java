--- conflicted
+++ resolved
@@ -228,11 +228,6 @@
         try {
             geminiResponse = withRetry(() -> this.geminiService.generateContent(this.modelName, this.apiKey, request), this.maxRetries);
         } catch (RuntimeException e) {
-<<<<<<< HEAD
-            RuntimeException runtimeException = new RuntimeException("An error occurred when calling the Gemini API endpoint.", e);
-
-=======
->>>>>>> f85e8696
             ChatModelErrorContext chatModelErrorContext = new ChatModelErrorContext(
                     e, chatModelRequest, null, listenerAttributes
             );
