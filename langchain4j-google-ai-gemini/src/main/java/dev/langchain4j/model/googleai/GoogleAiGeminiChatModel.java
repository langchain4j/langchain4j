package dev.langchain4j.model.googleai;

<<<<<<< HEAD
import static dev.langchain4j.internal.RetryUtils.withRetryMappingExceptions;
import static dev.langchain4j.internal.Utils.getOrDefault;
import static dev.langchain4j.model.ModelProvider.GOOGLE_AI_GEMINI;
import static dev.langchain4j.model.chat.Capability.RESPONSE_FORMAT_JSON_SCHEMA;
import static dev.langchain4j.model.googleai.FinishReasonMapper.fromGFinishReasonToFinishReason;
import static dev.langchain4j.model.googleai.PartsAndContentsMapper.fromGPartsToAiMessage;

import dev.langchain4j.Experimental;
import dev.langchain4j.data.message.AiMessage;
import dev.langchain4j.exception.UnsupportedFeatureException;
import dev.langchain4j.internal.ChatRequestValidationUtils;
=======
import dev.langchain4j.data.message.AiMessage;
import dev.langchain4j.http.client.HttpClientBuilder;
>>>>>>> efde6554
import dev.langchain4j.model.ModelProvider;
import dev.langchain4j.model.chat.Capability;
import dev.langchain4j.model.chat.ChatModel;
import dev.langchain4j.model.chat.listener.ChatModelListener;
import dev.langchain4j.model.chat.request.ChatRequest;
import dev.langchain4j.model.chat.request.ChatRequestParameters;
import dev.langchain4j.model.chat.request.ResponseFormat;
import dev.langchain4j.model.chat.request.ResponseFormatType;
import dev.langchain4j.model.chat.response.ChatResponse;
import dev.langchain4j.model.chat.response.ChatResponseMetadata;
import dev.langchain4j.model.output.FinishReason;
import dev.langchain4j.model.output.TokenUsage;
import java.time.Duration;
import java.util.Arrays;
import java.util.HashSet;
import java.util.List;
import java.util.Map;
import java.util.Set;
import java.util.stream.Collectors;

<<<<<<< HEAD
@Experimental
=======
import static dev.langchain4j.internal.RetryUtils.withRetryMappingExceptions;
import static dev.langchain4j.internal.Utils.copy;
import static dev.langchain4j.model.ModelProvider.GOOGLE_AI_GEMINI;
import static dev.langchain4j.model.chat.Capability.RESPONSE_FORMAT_JSON_SCHEMA;
import static dev.langchain4j.model.googleai.FinishReasonMapper.fromGFinishReasonToFinishReason;
import static dev.langchain4j.model.googleai.PartsAndContentsMapper.fromGPartsToAiMessage;
import static dev.langchain4j.model.output.FinishReason.TOOL_EXECUTION;
import static java.util.Arrays.asList;

>>>>>>> efde6554
public class GoogleAiGeminiChatModel extends BaseGeminiChatModel implements ChatModel {

    private final Set<Capability> supportedCapabilities;

    public GoogleAiGeminiChatModel(GoogleAiGeminiChatModelBuilder builder) {
        super(
                builder.httpClientBuilder,
                builder.apiKey,
                builder.modelName,
                builder.temperature,
                builder.topK,
                builder.topP,
                builder.frequencyPenalty,
                builder.presencePenalty,
                builder.maxOutputTokens,
                builder.timeout,
                builder.responseFormat,
                builder.stopSequences,
                builder.functionCallingConfig,
                builder.allowCodeExecution,
                builder.includeCodeExecutionOutput,
                builder.logRequestsAndResponses,
                builder.safetySettings,
                builder.listeners,
                builder.maxRetries,
                builder.thinkingConfig,
                builder.defaultRequestParameters
        );
        this.supportedCapabilities = copy(builder.supportedCapabilities);
    }

    /**
     * @deprecated please use {@link #GoogleAiGeminiChatModel(GoogleAiGeminiChatModelBuilder)} instead
     */
    @Deprecated(forRemoval = true, since = "1.1.0-beta7")
    public GoogleAiGeminiChatModel(
            String apiKey,
            String modelName,
            Integer maxRetries,
            Double temperature,
            Integer topK,
            Integer seed,
            Double topP,
            Integer maxOutputTokens,
            Duration timeout,
            ResponseFormat responseFormat,
            List<String> stopSequences,
            GeminiFunctionCallingConfig toolConfig,
            Boolean allowCodeExecution,
            Boolean includeCodeExecutionOutput,
            Boolean logRequestsAndResponses,
            List<GeminiSafetySetting> safetySettings,
<<<<<<< HEAD
            List<ChatModelListener> listeners) {
        super(
                apiKey,
                modelName,
                temperature,
                topK,
                seed,
                topP,
                maxOutputTokens,
                timeout,
                responseFormat,
                stopSequences,
                toolConfig,
                allowCodeExecution,
                includeCodeExecutionOutput,
                logRequestsAndResponses,
                safetySettings,
                listeners,
                maxRetries);
=======
            List<ChatModelListener> listeners
    ) {
        super(null, apiKey, modelName, temperature, topK, topP, null, null, maxOutputTokens, timeout,
                responseFormat, stopSequences, toolConfig, allowCodeExecution,
                includeCodeExecutionOutput, logRequestsAndResponses, safetySettings,
                listeners, maxRetries, null, null);
        this.supportedCapabilities = Set.of();
>>>>>>> efde6554
    }

    public static GoogleAiGeminiChatModelBuilder builder() {
        return new GoogleAiGeminiChatModelBuilder();
    }

    @Override
<<<<<<< HEAD
    public ChatResponse chat(ChatRequest chatRequest) {

        ChatRequestParameters parameters = chatRequest.parameters();
        validate(parameters);
        ChatRequestValidationUtils.validate(parameters.toolChoice());

        GeminiGenerateContentRequest request = createGenerateContentRequest(
                chatRequest.messages(),
                parameters.toolSpecifications(),
                getOrDefault(parameters.responseFormat(), this.responseFormat),
                chatRequest.parameters());

        ChatRequest listenerRequest = createListenerRequest(
                parameters.modelName(),
                chatRequest.messages(),
                parameters.toolSpecifications(),
                chatRequest.parameters());
=======
    public ChatRequestParameters defaultRequestParameters() {
        return defaultRequestParameters;
    }

    @Override
    public ChatResponse doChat(ChatRequest chatRequest) {
>>>>>>> efde6554

        GeminiGenerateContentRequest request = createGenerateContentRequest(chatRequest);

<<<<<<< HEAD
        try {
            GeminiGenerateContentResponse geminiResponse = withRetryMappingExceptions(
                    () -> this.geminiService.generateContent(this.modelName, this.apiKey, request), this.maxRetries);
=======
        GeminiGenerateContentResponse geminiResponse = withRetryMappingExceptions(() ->
                        geminiService.generateContent(chatRequest.modelName(), apiKey, request), maxRetries);
>>>>>>> efde6554

        return processResponse(geminiResponse);
    }

<<<<<<< HEAD
    private static void validate(ChatRequestParameters parameters) {
        if (parameters.frequencyPenalty() != null) {
            throw new UnsupportedFeatureException("'frequencyPenalty' parameter is not supported by Google AI Gemini");
        }
        if (parameters.presencePenalty() != null) {
            throw new UnsupportedFeatureException("'presencePenalty' parameter is not supported by Google AI Gemini");
        }
    }

    private ChatResponse processResponse(
            GeminiGenerateContentResponse geminiResponse,
            ChatRequest listenerRequest,
            ConcurrentHashMap<Object, Object> listenerAttributes) {
        if (geminiResponse == null) {
            throw new RuntimeException("Gemini response was null");
        }

=======
    private ChatResponse processResponse(GeminiGenerateContentResponse geminiResponse) {
>>>>>>> efde6554
        GeminiCandidate firstCandidate = geminiResponse.getCandidates().get(0);
        AiMessage aiMessage = createAiMessage(firstCandidate);

        FinishReason finishReason = fromGFinishReasonToFinishReason(firstCandidate.getFinishReason());
        if (aiMessage != null && aiMessage.hasToolExecutionRequests()) {
            finishReason = TOOL_EXECUTION;
        }

        return ChatResponse.builder()
                .aiMessage(aiMessage)
                .metadata(ChatResponseMetadata.builder()
                        .id(geminiResponse.getResponseId())
                        .modelName(geminiResponse.getModelVersion())
                        .tokenUsage(createTokenUsage(geminiResponse.getUsageMetadata()))
                        .finishReason(finishReason)
                        .build())
                .build();
    }

<<<<<<< HEAD
    private AiMessage createAiMessage(GeminiCandidate candidate, FinishReason finishReason) {
        if (candidate.getContent() == null) {
            return AiMessage.from("No text was returned by the model. "
                    + "The model finished generating because of the following reason: " + finishReason);
=======
    private AiMessage createAiMessage(GeminiCandidate candidate) {
        if (candidate == null || candidate.getContent() == null) {
            return null;
>>>>>>> efde6554
        }

        return fromGPartsToAiMessage(candidate.getContent().getParts(), this.includeCodeExecutionOutput);
    }

    private TokenUsage createTokenUsage(GeminiUsageMetadata tokenCounts) {
        return new TokenUsage(
                tokenCounts.getPromptTokenCount(),
                tokenCounts.getCandidatesTokenCount(),
                tokenCounts.getTotalTokenCount());
    }

    @Override
    public Set<Capability> supportedCapabilities() {
        Set<Capability> capabilities = new HashSet<>(supportedCapabilities);
        // when response format is not null, it's JSON, either application/json or text/x.enum
        ResponseFormat responseFormat = this.defaultRequestParameters.responseFormat();
        if (responseFormat != null && ResponseFormatType.JSON.equals(responseFormat.type())) {
            capabilities.add(RESPONSE_FORMAT_JSON_SCHEMA);
        }
        return capabilities;
    }

    @Override
    public List<ChatModelListener> listeners() {
        return listeners;
    }

    @Override
    public ModelProvider provider() {
        return GOOGLE_AI_GEMINI;
    }

    public static class GoogleAiGeminiChatModelBuilder {

        private HttpClientBuilder httpClientBuilder;
        private ChatRequestParameters defaultRequestParameters;
        private String apiKey;
        private String modelName;
        private Integer maxRetries;
        private Double temperature;
        private Integer topK;
        private Integer seed;
        private Double topP;
        private Double frequencyPenalty;
        private Double presencePenalty;
        private Integer maxOutputTokens;
        private Duration timeout;
        private ResponseFormat responseFormat;
        private List<String> stopSequences;
        private GeminiFunctionCallingConfig functionCallingConfig;
        private Boolean allowCodeExecution;
        private Boolean includeCodeExecutionOutput;
        private Boolean logRequestsAndResponses;
        private List<GeminiSafetySetting> safetySettings;
        private GeminiThinkingConfig thinkingConfig;
        private List<ChatModelListener> listeners;
        private Set<Capability> supportedCapabilities;

        GoogleAiGeminiChatModelBuilder() {}

        public GoogleAiGeminiChatModelBuilder httpClientBuilder(HttpClientBuilder httpClientBuilder) {
            this.httpClientBuilder = httpClientBuilder;
            return this;
        }

        public GoogleAiGeminiChatModelBuilder defaultRequestParameters(ChatRequestParameters defaultRequestParameters) {
            this.defaultRequestParameters = defaultRequestParameters;
            return this;
        }

        public GoogleAiGeminiChatModelBuilder toolConfig(GeminiMode mode, String... allowedFunctionNames) {
            this.functionCallingConfig = new GeminiFunctionCallingConfig(mode, Arrays.asList(allowedFunctionNames));
            return this;
        }

        public GoogleAiGeminiChatModelBuilder safetySettings(
                Map<GeminiHarmCategory, GeminiHarmBlockThreshold> safetySettingMap) {
            this.safetySettings = safetySettingMap.entrySet().stream()
                    .map(entry -> new GeminiSafetySetting(entry.getKey(), entry.getValue()))
                    .collect(Collectors.toList());
            return this;
        }

        public GoogleAiGeminiChatModelBuilder apiKey(String apiKey) {
            this.apiKey = apiKey;
            return this;
        }

        public GoogleAiGeminiChatModelBuilder modelName(String modelName) {
            this.modelName = modelName;
            return this;
        }

        public GoogleAiGeminiChatModelBuilder maxRetries(Integer maxRetries) {
            this.maxRetries = maxRetries;
            return this;
        }

        public GoogleAiGeminiChatModelBuilder temperature(Double temperature) {
            this.temperature = temperature;
            return this;
        }

        public GoogleAiGeminiChatModelBuilder topK(Integer topK) {
            this.topK = topK;
            return this;
        }

        public GoogleAiGeminiChatModelBuilder seed(Integer seed) {
            this.seed = seed;
            return this;
        }

        public GoogleAiGeminiChatModelBuilder topP(Double topP) {
            this.topP = topP;
            return this;
        }

        public GoogleAiGeminiChatModelBuilder frequencyPenalty(Double frequencyPenalty) {
            this.frequencyPenalty = frequencyPenalty;
            return this;
        }

        public GoogleAiGeminiChatModelBuilder presencePenalty(Double presencePenalty) {
            this.presencePenalty = presencePenalty;
            return this;
        }

        public GoogleAiGeminiChatModelBuilder maxOutputTokens(Integer maxOutputTokens) {
            this.maxOutputTokens = maxOutputTokens;
            return this;
        }

        public GoogleAiGeminiChatModelBuilder timeout(Duration timeout) {
            this.timeout = timeout;
            return this;
        }

        public GoogleAiGeminiChatModelBuilder responseFormat(ResponseFormat responseFormat) {
            this.responseFormat = responseFormat;
            return this;
        }

        public GoogleAiGeminiChatModelBuilder stopSequences(List<String> stopSequences) {
            this.stopSequences = stopSequences;
            return this;
        }

        public GoogleAiGeminiChatModelBuilder toolConfig(GeminiFunctionCallingConfig toolConfig) {
            this.functionCallingConfig = toolConfig;
            return this;
        }

        public GoogleAiGeminiChatModelBuilder allowCodeExecution(Boolean allowCodeExecution) {
            this.allowCodeExecution = allowCodeExecution;
            return this;
        }

        public GoogleAiGeminiChatModelBuilder includeCodeExecutionOutput(Boolean includeCodeExecutionOutput) {
            this.includeCodeExecutionOutput = includeCodeExecutionOutput;
            return this;
        }

        public GoogleAiGeminiChatModelBuilder logRequestsAndResponses(Boolean logRequestsAndResponses) {
            this.logRequestsAndResponses = logRequestsAndResponses;
            return this;
        }

        public GoogleAiGeminiChatModelBuilder safetySettings(List<GeminiSafetySetting> safetySettings) {
            this.safetySettings = safetySettings;
            return this;
        }

        public GoogleAiGeminiChatModelBuilder thinkingConfig(GeminiThinkingConfig thinkingConfig) {
            this.thinkingConfig = thinkingConfig;
            return this;
        }

        public GoogleAiGeminiChatModelBuilder listeners(List<ChatModelListener> listeners) {
            this.listeners = listeners;
            return this;
        }

        public GoogleAiGeminiChatModelBuilder supportedCapabilities(Set<Capability> supportedCapabilities) {
            this.supportedCapabilities = supportedCapabilities;
            return this;
        }

        public GoogleAiGeminiChatModelBuilder supportedCapabilities(Capability... supportedCapabilities) {
            return supportedCapabilities(new HashSet<>(asList(supportedCapabilities)));
        }

        public GoogleAiGeminiChatModel build() {
<<<<<<< HEAD
            return new GoogleAiGeminiChatModel(
                    this.apiKey,
                    this.modelName,
                    this.maxRetries,
                    this.temperature,
                    this.topK,
                    this.seed,
                    this.topP,
                    this.maxOutputTokens,
                    this.timeout,
                    this.responseFormat,
                    this.stopSequences,
                    this.toolConfig,
                    this.allowCodeExecution,
                    this.includeCodeExecutionOutput,
                    this.logRequestsAndResponses,
                    this.safetySettings,
                    this.listeners);
=======
            return new GoogleAiGeminiChatModel(this);
>>>>>>> efde6554
        }
    }
}<|MERGE_RESOLUTION|>--- conflicted
+++ resolved
@@ -1,21 +1,16 @@
 package dev.langchain4j.model.googleai;
 
-<<<<<<< HEAD
 import static dev.langchain4j.internal.RetryUtils.withRetryMappingExceptions;
-import static dev.langchain4j.internal.Utils.getOrDefault;
+import static dev.langchain4j.internal.Utils.copy;
 import static dev.langchain4j.model.ModelProvider.GOOGLE_AI_GEMINI;
 import static dev.langchain4j.model.chat.Capability.RESPONSE_FORMAT_JSON_SCHEMA;
 import static dev.langchain4j.model.googleai.FinishReasonMapper.fromGFinishReasonToFinishReason;
 import static dev.langchain4j.model.googleai.PartsAndContentsMapper.fromGPartsToAiMessage;
-
-import dev.langchain4j.Experimental;
-import dev.langchain4j.data.message.AiMessage;
-import dev.langchain4j.exception.UnsupportedFeatureException;
-import dev.langchain4j.internal.ChatRequestValidationUtils;
-=======
+import static dev.langchain4j.model.output.FinishReason.TOOL_EXECUTION;
+import static java.util.Arrays.asList;
+
 import dev.langchain4j.data.message.AiMessage;
 import dev.langchain4j.http.client.HttpClientBuilder;
->>>>>>> efde6554
 import dev.langchain4j.model.ModelProvider;
 import dev.langchain4j.model.chat.Capability;
 import dev.langchain4j.model.chat.ChatModel;
@@ -36,19 +31,6 @@
 import java.util.Set;
 import java.util.stream.Collectors;
 
-<<<<<<< HEAD
-@Experimental
-=======
-import static dev.langchain4j.internal.RetryUtils.withRetryMappingExceptions;
-import static dev.langchain4j.internal.Utils.copy;
-import static dev.langchain4j.model.ModelProvider.GOOGLE_AI_GEMINI;
-import static dev.langchain4j.model.chat.Capability.RESPONSE_FORMAT_JSON_SCHEMA;
-import static dev.langchain4j.model.googleai.FinishReasonMapper.fromGFinishReasonToFinishReason;
-import static dev.langchain4j.model.googleai.PartsAndContentsMapper.fromGPartsToAiMessage;
-import static dev.langchain4j.model.output.FinishReason.TOOL_EXECUTION;
-import static java.util.Arrays.asList;
-
->>>>>>> efde6554
 public class GoogleAiGeminiChatModel extends BaseGeminiChatModel implements ChatModel {
 
     private final Set<Capability> supportedCapabilities;
@@ -60,6 +42,7 @@
                 builder.modelName,
                 builder.temperature,
                 builder.topK,
+                builder.seed,
                 builder.topP,
                 builder.frequencyPenalty,
                 builder.presencePenalty,
@@ -75,8 +58,7 @@
                 builder.listeners,
                 builder.maxRetries,
                 builder.thinkingConfig,
-                builder.defaultRequestParameters
-        );
+                builder.defaultRequestParameters);
         this.supportedCapabilities = copy(builder.supportedCapabilities);
     }
 
@@ -101,15 +83,17 @@
             Boolean includeCodeExecutionOutput,
             Boolean logRequestsAndResponses,
             List<GeminiSafetySetting> safetySettings,
-<<<<<<< HEAD
             List<ChatModelListener> listeners) {
         super(
+                null,
                 apiKey,
                 modelName,
                 temperature,
                 topK,
                 seed,
                 topP,
+                null,
+                null,
                 maxOutputTokens,
                 timeout,
                 responseFormat,
@@ -120,16 +104,10 @@
                 logRequestsAndResponses,
                 safetySettings,
                 listeners,
-                maxRetries);
-=======
-            List<ChatModelListener> listeners
-    ) {
-        super(null, apiKey, modelName, temperature, topK, topP, null, null, maxOutputTokens, timeout,
-                responseFormat, stopSequences, toolConfig, allowCodeExecution,
-                includeCodeExecutionOutput, logRequestsAndResponses, safetySettings,
-                listeners, maxRetries, null, null);
+                maxRetries,
+                null,
+                null);
         this.supportedCapabilities = Set.of();
->>>>>>> efde6554
     }
 
     public static GoogleAiGeminiChatModelBuilder builder() {
@@ -137,68 +115,22 @@
     }
 
     @Override
-<<<<<<< HEAD
-    public ChatResponse chat(ChatRequest chatRequest) {
-
-        ChatRequestParameters parameters = chatRequest.parameters();
-        validate(parameters);
-        ChatRequestValidationUtils.validate(parameters.toolChoice());
-
-        GeminiGenerateContentRequest request = createGenerateContentRequest(
-                chatRequest.messages(),
-                parameters.toolSpecifications(),
-                getOrDefault(parameters.responseFormat(), this.responseFormat),
-                chatRequest.parameters());
-
-        ChatRequest listenerRequest = createListenerRequest(
-                parameters.modelName(),
-                chatRequest.messages(),
-                parameters.toolSpecifications(),
-                chatRequest.parameters());
-=======
     public ChatRequestParameters defaultRequestParameters() {
         return defaultRequestParameters;
     }
 
     @Override
     public ChatResponse doChat(ChatRequest chatRequest) {
->>>>>>> efde6554
 
         GeminiGenerateContentRequest request = createGenerateContentRequest(chatRequest);
 
-<<<<<<< HEAD
-        try {
-            GeminiGenerateContentResponse geminiResponse = withRetryMappingExceptions(
-                    () -> this.geminiService.generateContent(this.modelName, this.apiKey, request), this.maxRetries);
-=======
-        GeminiGenerateContentResponse geminiResponse = withRetryMappingExceptions(() ->
-                        geminiService.generateContent(chatRequest.modelName(), apiKey, request), maxRetries);
->>>>>>> efde6554
+        GeminiGenerateContentResponse geminiResponse = withRetryMappingExceptions(
+                () -> geminiService.generateContent(chatRequest.modelName(), apiKey, request), maxRetries);
 
         return processResponse(geminiResponse);
     }
 
-<<<<<<< HEAD
-    private static void validate(ChatRequestParameters parameters) {
-        if (parameters.frequencyPenalty() != null) {
-            throw new UnsupportedFeatureException("'frequencyPenalty' parameter is not supported by Google AI Gemini");
-        }
-        if (parameters.presencePenalty() != null) {
-            throw new UnsupportedFeatureException("'presencePenalty' parameter is not supported by Google AI Gemini");
-        }
-    }
-
-    private ChatResponse processResponse(
-            GeminiGenerateContentResponse geminiResponse,
-            ChatRequest listenerRequest,
-            ConcurrentHashMap<Object, Object> listenerAttributes) {
-        if (geminiResponse == null) {
-            throw new RuntimeException("Gemini response was null");
-        }
-
-=======
     private ChatResponse processResponse(GeminiGenerateContentResponse geminiResponse) {
->>>>>>> efde6554
         GeminiCandidate firstCandidate = geminiResponse.getCandidates().get(0);
         AiMessage aiMessage = createAiMessage(firstCandidate);
 
@@ -218,16 +150,9 @@
                 .build();
     }
 
-<<<<<<< HEAD
-    private AiMessage createAiMessage(GeminiCandidate candidate, FinishReason finishReason) {
-        if (candidate.getContent() == null) {
-            return AiMessage.from("No text was returned by the model. "
-                    + "The model finished generating because of the following reason: " + finishReason);
-=======
     private AiMessage createAiMessage(GeminiCandidate candidate) {
         if (candidate == null || candidate.getContent() == null) {
             return null;
->>>>>>> efde6554
         }
 
         return fromGPartsToAiMessage(candidate.getContent().getParts(), this.includeCodeExecutionOutput);
@@ -422,28 +347,7 @@
         }
 
         public GoogleAiGeminiChatModel build() {
-<<<<<<< HEAD
-            return new GoogleAiGeminiChatModel(
-                    this.apiKey,
-                    this.modelName,
-                    this.maxRetries,
-                    this.temperature,
-                    this.topK,
-                    this.seed,
-                    this.topP,
-                    this.maxOutputTokens,
-                    this.timeout,
-                    this.responseFormat,
-                    this.stopSequences,
-                    this.toolConfig,
-                    this.allowCodeExecution,
-                    this.includeCodeExecutionOutput,
-                    this.logRequestsAndResponses,
-                    this.safetySettings,
-                    this.listeners);
-=======
             return new GoogleAiGeminiChatModel(this);
->>>>>>> efde6554
         }
     }
 }