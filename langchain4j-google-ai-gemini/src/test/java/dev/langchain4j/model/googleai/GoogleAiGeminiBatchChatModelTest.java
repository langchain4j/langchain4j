package dev.langchain4j.model.googleai;

import static dev.langchain4j.model.googleai.BatchRequestResponse.BatchJobState.BATCH_STATE_CANCELLED;
import static dev.langchain4j.model.googleai.BatchRequestResponse.BatchJobState.BATCH_STATE_FAILED;
import static dev.langchain4j.model.googleai.BatchRequestResponse.BatchJobState.BATCH_STATE_PENDING;
import static dev.langchain4j.model.googleai.BatchRequestResponse.BatchJobState.BATCH_STATE_RUNNING;
import static dev.langchain4j.model.googleai.BatchRequestResponse.BatchJobState.BATCH_STATE_SUCCEEDED;
import static dev.langchain4j.model.googleai.GeminiService.BatchOperationType.BATCH_GENERATE_CONTENT;
import static org.assertj.core.api.Assertions.assertThat;
import static org.assertj.core.api.Assertions.assertThatThrownBy;
import static org.mockito.ArgumentMatchers.any;
import static org.mockito.ArgumentMatchers.eq;
import static org.mockito.Mockito.verify;
import static org.mockito.Mockito.when;

import com.fasterxml.jackson.core.type.TypeReference;
import com.fasterxml.jackson.databind.ObjectMapper;
import dev.langchain4j.data.message.AiMessage;
import dev.langchain4j.data.message.UserMessage;
import dev.langchain4j.model.chat.request.ChatRequest;
import dev.langchain4j.model.chat.response.ChatResponse;
import dev.langchain4j.model.chat.response.ChatResponseMetadata;
<<<<<<< HEAD
import dev.langchain4j.model.googleai.BatchRequestResponse.BatchCreateRequest;
import dev.langchain4j.model.googleai.BatchRequestResponse.BatchCreateResponse;
import dev.langchain4j.model.googleai.BatchRequestResponse.BatchError;
=======
import dev.langchain4j.model.googleai.BatchRequestResponse.BatchCreateFileRequest;
import dev.langchain4j.model.googleai.BatchRequestResponse.BatchCreateRequest;
import dev.langchain4j.model.googleai.BatchRequestResponse.BatchCreateResponse;
import dev.langchain4j.model.googleai.BatchRequestResponse.BatchError;
import dev.langchain4j.model.googleai.BatchRequestResponse.BatchFileRequest;
>>>>>>> 9bb2f45e
import dev.langchain4j.model.googleai.BatchRequestResponse.BatchIncomplete;
import dev.langchain4j.model.googleai.BatchRequestResponse.BatchJobState;
import dev.langchain4j.model.googleai.BatchRequestResponse.BatchList;
import dev.langchain4j.model.googleai.BatchRequestResponse.BatchName;
import dev.langchain4j.model.googleai.BatchRequestResponse.BatchSuccess;
import dev.langchain4j.model.googleai.BatchRequestResponse.ListOperationsResponse;
import dev.langchain4j.model.googleai.BatchRequestResponse.Operation;
import dev.langchain4j.model.googleai.GeminiContent.GeminiPart;
import dev.langchain4j.model.googleai.GeminiFiles.GeminiFile;
import dev.langchain4j.model.googleai.GeminiGenerateContentResponse.GeminiCandidate;
import dev.langchain4j.model.googleai.GeminiGenerateContentResponse.GeminiCandidate.GeminiFinishReason;
import dev.langchain4j.model.googleai.GeminiGenerateContentResponse.GeminiUsageMetadata;
<<<<<<< HEAD
=======
import dev.langchain4j.model.googleai.jsonl.JsonLinesWriters;
>>>>>>> 9bb2f45e
import dev.langchain4j.model.output.FinishReason;
import dev.langchain4j.model.output.TokenUsage;
import java.io.BufferedReader;
import java.io.IOException;
import java.nio.file.Files;
import java.nio.file.Path;
import java.util.ArrayList;
import java.util.List;
import java.util.Map;
import org.junit.jupiter.api.AfterEach;
import org.junit.jupiter.api.BeforeEach;
import org.junit.jupiter.api.Nested;
import org.junit.jupiter.api.Test;
import org.junit.jupiter.api.extension.ExtendWith;
import org.junit.jupiter.params.ParameterizedTest;
import org.junit.jupiter.params.provider.CsvSource;
import org.mockito.ArgumentCaptor;
import org.mockito.ArgumentMatchers;
import org.mockito.Captor;
import org.mockito.Mock;
import org.mockito.junit.jupiter.MockitoExtension;

@ExtendWith(MockitoExtension.class)
class GoogleAiGeminiBatchChatModelTest {
    private static final String MODEL_NAME = "gemini-2.5-flash-lite";

    @Mock
    private GeminiService mockGeminiService;

    @Captor
    private ArgumentCaptor<BatchCreateRequest<GeminiGenerateContentRequest>> batchRequestCaptor;

    private GoogleAiGeminiBatchChatModel subject;

    @BeforeEach
    void setUp() {
        subject = createSubject();
    }

    @Nested
    class CreateBatchInline {

        @Test
        void should_create_batch_with_valid_requests() {
            // given
            var displayName = "Test Batch";
            var priority = 1L;
            var requests = List.of(
                    createChatRequest(MODEL_NAME, "What is the capital of France?"),
                    createChatRequest(MODEL_NAME, "What is the capital of Germany?"));
            var expectedOperation = createPendingOperation("batches/test-123", BATCH_STATE_PENDING);
            when(mockGeminiService.<GeminiGenerateContentRequest, GeminiGenerateContentResponse>batchCreate(
                            any(),
                            ArgumentMatchers.<BatchCreateRequest<GeminiGenerateContentRequest>>any(),
                            eq(BATCH_GENERATE_CONTENT)))
                    .thenReturn(expectedOperation);

            // when
            var result = subject.createBatchInline(displayName, priority, requests);

            // then
            assertThat(result)
                    .isInstanceOf(BatchIncomplete.class)
                    .isEqualTo(new BatchIncomplete<>(new BatchName("batches/test-123"), BATCH_STATE_PENDING));

            verify(mockGeminiService)
<<<<<<< HEAD
                    .batchCreate(eq("gemini-2.5-flash-lite"), batchRequestCaptor.capture(), eq(BATCH_GENERATE_CONTENT));
=======
                    .batchCreate(eq(MODEL_NAME), batchRequestCaptor.capture(), eq(BATCH_GENERATE_CONTENT));
>>>>>>> 9bb2f45e

            var capturedRequest = batchRequestCaptor.getValue();
            assertThat(capturedRequest.batch().displayName()).isEqualTo(displayName);
            assertThat(capturedRequest.batch().priority()).isEqualTo(priority);
            assertThat(capturedRequest.batch().inputConfig().requests().requests())
                    .hasSize(2);
        }

        @Test
        void should_create_batch_with_null_priority_defaulting_to_zero() {
            // given
            var displayName = "Test Batch";
            var requests = List.of(createChatRequest(MODEL_NAME, "What is the capital of Italy?"));
            var expectedOperation = createPendingOperation("batches/test-456", BATCH_STATE_PENDING);
            when(mockGeminiService.<GeminiGenerateContentRequest, GeminiGenerateContentResponse>batchCreate(
                            any(),
                            ArgumentMatchers.<BatchCreateRequest<GeminiGenerateContentRequest>>any(),
                            eq(BATCH_GENERATE_CONTENT)))
                    .thenReturn(expectedOperation);

            // when
            var result = subject.createBatchInline(displayName, null, requests);

            // then
            assertThat(result)
                    .isInstanceOf(BatchIncomplete.class)
                    .isEqualTo(new BatchIncomplete<>(new BatchName("batches/test-456"), BATCH_STATE_PENDING));

            verify(mockGeminiService)
<<<<<<< HEAD
                    .batchCreate(eq("gemini-2.5-flash-lite"), batchRequestCaptor.capture(), eq(BATCH_GENERATE_CONTENT));
=======
                    .batchCreate(eq(MODEL_NAME), batchRequestCaptor.capture(), eq(BATCH_GENERATE_CONTENT));
>>>>>>> 9bb2f45e

            var capturedRequest = batchRequestCaptor.getValue();
            assertThat(capturedRequest.batch().displayName()).isEqualTo(displayName);
            assertThat(capturedRequest.batch().priority()).isZero();
        }

        @Test
        void should_create_batch_with_single_request() {
            // given
            var displayName = "Single Request Batch";
            var priority = 5L;
            var requests = List.of(createChatRequest(MODEL_NAME, "Explain quantum computing"));
            var expectedOperation = createPendingOperation("batches/test-789", BATCH_STATE_PENDING);
            when(mockGeminiService.<GeminiGenerateContentRequest, GeminiGenerateContentResponse>batchCreate(
                            any(),
                            ArgumentMatchers.<BatchCreateRequest<GeminiGenerateContentRequest>>any(),
                            eq(BATCH_GENERATE_CONTENT)))
                    .thenReturn(expectedOperation);

            // when
            var result = subject.createBatchInline(displayName, priority, requests);

            // then
            assertThat(result)
                    .isInstanceOf(BatchIncomplete.class)
                    .isEqualTo(new BatchIncomplete<>(new BatchName("batches/test-789"), BATCH_STATE_PENDING));

            verify(mockGeminiService)
<<<<<<< HEAD
                    .batchCreate(eq("gemini-2.5-pro"), batchRequestCaptor.capture(), eq(BATCH_GENERATE_CONTENT));
=======
                    .batchCreate(eq(MODEL_NAME), batchRequestCaptor.capture(), eq(BATCH_GENERATE_CONTENT));
>>>>>>> 9bb2f45e

            var capturedRequest = batchRequestCaptor.getValue();
            assertThat(capturedRequest.batch().inputConfig().requests().requests())
                    .hasSize(1);
        }

        @Test
        void should_throw_exception_when_requests_have_different_models() {
            // given
            var displayName = "Mixed Models Batch";
            var priority = 1L;
            var requests = List.of(
                    createChatRequest("gemini-2.5-flash", "Question 1"),
                    createChatRequest("gemini-2.5-pro", "Question 2"));

            // when & then
            assertThatThrownBy(() -> subject.createBatchInline(displayName, priority, requests))
                    .isInstanceOf(IllegalArgumentException.class)
                    .hasMessageContaining("Batch requests cannot contain ChatRequest objects with different models");
        }

        @Test
        void should_create_batch_with_negative_priority() {
            // given
            var displayName = "Low Priority Batch";
            var priority = -10L;
            var requests = List.of(createChatRequest(MODEL_NAME, "What is AI?"));
            var expectedOperation = createPendingOperation("batches/test-negative", BATCH_STATE_PENDING);
            when(mockGeminiService.<GeminiGenerateContentRequest, GeminiGenerateContentResponse>batchCreate(
                            any(),
                            ArgumentMatchers.<BatchCreateRequest<GeminiGenerateContentRequest>>any(),
                            eq(BATCH_GENERATE_CONTENT)))
                    .thenReturn(expectedOperation);

            // when
            var result = subject.createBatchInline(displayName, priority, requests);

            // then
            assertThat(result)
                    .isInstanceOf(BatchIncomplete.class)
                    .isEqualTo(new BatchIncomplete<>(new BatchName("batches/test-negative"), BATCH_STATE_PENDING));

            verify(mockGeminiService)
<<<<<<< HEAD
                    .batchCreate(eq("gemini-2.5-flash-lite"), batchRequestCaptor.capture(), eq(BATCH_GENERATE_CONTENT));
=======
                    .batchCreate(eq(MODEL_NAME), batchRequestCaptor.capture(), eq(BATCH_GENERATE_CONTENT));
>>>>>>> 9bb2f45e

            var capturedRequest = batchRequestCaptor.getValue();
            assertThat(capturedRequest.batch().priority()).isEqualTo(-10L);
        }

        @Test
        void should_extract_correct_model_name_from_requests() {
            // given
            var displayName = "Model Extraction Test";
            var priority = 1L;
            var requests = List.of(
                    createChatRequest(MODEL_NAME, "Question 1"),
                    createChatRequest(MODEL_NAME, "Question 2"),
                    createChatRequest(MODEL_NAME, "Question 3"));
            var expectedOperation = createPendingOperation("batches/test-model", BATCH_STATE_PENDING);
            when(mockGeminiService.<GeminiGenerateContentRequest, GeminiGenerateContentResponse>batchCreate(
                            any(),
                            ArgumentMatchers.<BatchCreateRequest<GeminiGenerateContentRequest>>any(),
                            eq(BATCH_GENERATE_CONTENT)))
                    .thenReturn(expectedOperation);

            // when
            var result = subject.createBatchInline(displayName, priority, requests);

            // then
            assertThat(result).isInstanceOf(BatchIncomplete.class);

            verify(mockGeminiService)
                    .batchCreate(
<<<<<<< HEAD
                            eq("gemini-2.5-pro"),
=======
                            eq(MODEL_NAME),
>>>>>>> 9bb2f45e
                            ArgumentMatchers.<BatchCreateRequest<GeminiGenerateContentRequest>>any(),
                            eq(BATCH_GENERATE_CONTENT));
        }

        @Test
        void should_wrap_requests_in_inlined_request_with_empty_metadata() {
            // given
            var displayName = "Metadata Test";
            var priority = 1L;
            var requests = List.of(createChatRequest(MODEL_NAME, "Test message"));
            var expectedOperation = createPendingOperation("batches/test-metadata", BATCH_STATE_PENDING);
            when(mockGeminiService.<GeminiGenerateContentRequest, GeminiGenerateContentResponse>batchCreate(
                            any(),
                            ArgumentMatchers.<BatchCreateRequest<GeminiGenerateContentRequest>>any(),
                            eq(BATCH_GENERATE_CONTENT)))
                    .thenReturn(expectedOperation);

            // when
            var result = subject.createBatchInline(displayName, priority, requests);

            // then
            assertThat(result).isInstanceOf(BatchIncomplete.class);

            verify(mockGeminiService).batchCreate(any(), batchRequestCaptor.capture(), eq(BATCH_GENERATE_CONTENT));

            var capturedRequest = batchRequestCaptor.getValue();
            var inlinedRequests =
                    capturedRequest.batch().inputConfig().requests().requests();
            assertThat(inlinedRequests).hasSize(1);
            assertThat(inlinedRequests.get(0).metadata()).isEmpty();
        }

        @Test
        void should_create_batch_with_multiple_requests() {
            // given
            var displayName = "Multiple Requests Batch";
            var priority = 2L;
            var requests = List.of(
                    createChatRequest(MODEL_NAME, "Question 1"),
                    createChatRequest(MODEL_NAME, "Question 2"),
                    createChatRequest(MODEL_NAME, "Question 3"),
                    createChatRequest(MODEL_NAME, "Question 4"),
                    createChatRequest(MODEL_NAME, "Question 5"));
            var expectedOperation = createPendingOperation("batches/test-multiple", BATCH_STATE_PENDING);
            when(mockGeminiService.<GeminiGenerateContentRequest, GeminiGenerateContentResponse>batchCreate(
                            any(),
                            ArgumentMatchers.<BatchCreateRequest<GeminiGenerateContentRequest>>any(),
                            eq(BATCH_GENERATE_CONTENT)))
                    .thenReturn(expectedOperation);

            // when
            var result = subject.createBatchInline(displayName, priority, requests);

            // then
            assertThat(result)
                    .isInstanceOf(BatchIncomplete.class)
                    .isEqualTo(new BatchIncomplete<>(new BatchName("batches/test-multiple"), BATCH_STATE_PENDING));

            verify(mockGeminiService)
<<<<<<< HEAD
                    .batchCreate(eq("gemini-2.5-flash-lite"), batchRequestCaptor.capture(), eq(BATCH_GENERATE_CONTENT));
=======
                    .batchCreate(eq(MODEL_NAME), batchRequestCaptor.capture(), eq(BATCH_GENERATE_CONTENT));
>>>>>>> 9bb2f45e

            var capturedRequest = batchRequestCaptor.getValue();
            assertThat(capturedRequest.batch().inputConfig().requests().requests())
                    .hasSize(5);
        }
    }

    @Nested
    class CreateBatchFromFile {
        @Captor
        private ArgumentCaptor<BatchCreateFileRequest> batchRequestCaptor;

        @Mock
        private GeminiFile mockGeminiFile;

        @Test
        void should_create_batch_from_file_with_valid_parameters() {
            // given
            String displayName = "Batch from File";
            when(mockGeminiFile.name()).thenReturn("files/test-file-123");
            var expectedOperation = createPendingOperation("batches/chat-file-test-123", BATCH_STATE_PENDING);
            when(mockGeminiService.<GeminiGenerateContentRequest, GeminiGenerateContentResponse>batchCreate(
                            eq(MODEL_NAME), any(BatchCreateFileRequest.class), eq(BATCH_GENERATE_CONTENT)))
                    .thenReturn(expectedOperation);

            // when
            var result = subject.createBatchFromFile(displayName, mockGeminiFile);

            // then
            assertThat(result)
                    .isInstanceOf(BatchIncomplete.class)
                    .isEqualTo(new BatchIncomplete<>(new BatchName("batches/chat-file-test-123"), BATCH_STATE_PENDING));

            verify(mockGeminiService)
                    .<GeminiGenerateContentRequest, GeminiGenerateContentResponse>batchCreate(
                            eq(MODEL_NAME), batchRequestCaptor.capture(), eq(BATCH_GENERATE_CONTENT));

            var capturedRequest = batchRequestCaptor.getValue();
            assertThat(capturedRequest.batch().displayName()).isEqualTo(displayName);
            assertThat(capturedRequest.batch().inputConfig().fileName()).isEqualTo("files/test-file-123");
        }

        @Test
        void should_create_batch_from_file_with_null_priority() {
            // given
            String displayName = "Batch from File with Null Priority";
            when(mockGeminiFile.name()).thenReturn("files/test-file-456");
            var expectedOperation = createPendingOperation("batches/chat-file-test-456", BATCH_STATE_PENDING);
            when(mockGeminiService.<GeminiGenerateContentRequest, GeminiGenerateContentResponse>batchCreate(
                            eq(MODEL_NAME), any(BatchCreateFileRequest.class), eq(BATCH_GENERATE_CONTENT)))
                    .thenReturn(expectedOperation);

            // when
            var result = subject.createBatchFromFile(displayName, mockGeminiFile);

            // then
            assertThat(result)
                    .isInstanceOf(BatchIncomplete.class)
                    .isEqualTo(new BatchIncomplete<>(new BatchName("batches/chat-file-test-456"), BATCH_STATE_PENDING));

            verify(mockGeminiService)
                    .<GeminiGenerateContentRequest, GeminiGenerateContentResponse>batchCreate(
                            eq(MODEL_NAME), batchRequestCaptor.capture(), eq(BATCH_GENERATE_CONTENT));

            var capturedRequest = batchRequestCaptor.getValue();
            assertThat(capturedRequest.batch().displayName()).isEqualTo(displayName);
            assertThat(capturedRequest.batch().inputConfig().fileName()).isEqualTo("files/test-file-456");
        }

        @Test
        void should_throw_exception_when_creating_batch_from_file_fails() {
            // given
            String displayName = "Batch from File";
            when(mockGeminiFile.name()).thenReturn("files/test-file-error");
            when(mockGeminiService.<GeminiGenerateContentRequest, GeminiGenerateContentResponse>batchCreate(
                            eq(MODEL_NAME), any(BatchCreateFileRequest.class), eq(BATCH_GENERATE_CONTENT)))
                    .thenThrow(new RuntimeException("Error creating batch from file"));

            // when & then
            assertThatThrownBy(() -> subject.createBatchFromFile(displayName, mockGeminiFile))
                    .isInstanceOf(RuntimeException.class)
                    .hasMessageContaining("Error creating batch from file");
        }

        @Test
        void should_use_correct_model_name_when_creating_batch_from_file() {
            // given
            String displayName = "Model Name Test";
            when(mockGeminiFile.name()).thenReturn("files/test-file-model");
            var expectedOperation = createPendingOperation("batches/chat-file-model", BATCH_STATE_PENDING);
            when(mockGeminiService.<GeminiGenerateContentRequest, GeminiGenerateContentResponse>batchCreate(
                            eq(MODEL_NAME), any(BatchCreateFileRequest.class), eq(BATCH_GENERATE_CONTENT)))
                    .thenReturn(expectedOperation);

            // when
            subject.createBatchFromFile(displayName, mockGeminiFile);

            // then
            verify(mockGeminiService)
                    .<GeminiGenerateContentRequest, GeminiGenerateContentResponse>batchCreate(
                            eq(MODEL_NAME), any(BatchCreateFileRequest.class), eq(BATCH_GENERATE_CONTENT));
        }
    }

    @Nested
    class WriteBatchToFile {
        private Path tempFile;

        @BeforeEach
        void setUp() throws IOException {
            tempFile = Files.createTempFile("testBatchFile", ".jsonl");
        }

        @AfterEach
        void tearDown() throws IOException {
            Files.deleteIfExists(tempFile);
        }

        @Test
        void should_write_single_request_to_file() throws Exception {
            // given
            var chatRequest = createChatRequest(MODEL_NAME, "Sample question");
            var request = new BatchFileRequest<>("key-1", chatRequest);
            var requests = List.of(request);

            // when
            try (var writer = JsonLinesWriters.streaming(tempFile)) {
                subject.writeBatchToFile(writer, requests);
            }

            // then
            List<GeminiGenerateContentRequest> writtenRequests = readRequestsFromFile(tempFile);
            var capturedRequest = writtenRequests.get(0);
            assertThat(capturedRequest.contents()).hasSize(1);
            assertThat(capturedRequest.contents().get(0).parts().get(0).text()).isEqualTo("Sample question");
        }

        @Test
        void should_write_multiple_requests_to_file() throws Exception {
            // given
            var chatRequest1 = createChatRequest(MODEL_NAME, "First question");
            var chatRequest2 = createChatRequest(MODEL_NAME, "Second question");
            var chatRequest3 = createChatRequest(MODEL_NAME, "Third question");
            var requests = List.of(
                    new BatchFileRequest<>("key-1", chatRequest1),
                    new BatchFileRequest<>("key-2", chatRequest2),
                    new BatchFileRequest<>("key-3", chatRequest3));

            // when
            try (var writer = JsonLinesWriters.streaming(tempFile)) {
                subject.writeBatchToFile(writer, requests);
            }

            // then
            List<GeminiGenerateContentRequest> writtenRequests = readRequestsFromFile(tempFile);
            assertThat(writtenRequests).hasSize(3);
            assertThat(writtenRequests.get(0).contents().get(0).parts().get(0).text())
                    .isEqualTo("First question");
            assertThat(writtenRequests.get(1).contents().get(0).parts().get(0).text())
                    .isEqualTo("Second question");
            assertThat(writtenRequests.get(2).contents().get(0).parts().get(0).text())
                    .isEqualTo("Third question");
        }

        @Test
        void should_handle_empty_requests_list() throws Exception {
            // given
            List<BatchFileRequest<ChatRequest>> requests = List.of();

            // when
            try (var writer = JsonLinesWriters.streaming(tempFile)) {
                subject.writeBatchToFile(writer, requests);
            }

            // then
            List<GeminiGenerateContentRequest> writtenRequests = readRequestsFromFile(tempFile);
            assertThat(writtenRequests).isEmpty();
        }

        @Test
        void should_write_requests_with_different_text_lengths() throws Exception {
            // given
            var shortRequest = createChatRequest(MODEL_NAME, "Short");
            var mediumRequest = createChatRequest(MODEL_NAME, "This is a medium length question for testing");
            var longRequest = createChatRequest(
                    MODEL_NAME,
                    "This is a very long question that contains much more content "
                            + "and is designed to test how the writer handles larger text inputs "
                            + "with multiple sentences and various punctuation marks.");
            var requests = List.of(
                    new BatchFileRequest<>("key-1", shortRequest),
                    new BatchFileRequest<>("key-2", mediumRequest),
                    new BatchFileRequest<>("key-3", longRequest));

            // when
            try (var writer = JsonLinesWriters.streaming(tempFile)) {
                subject.writeBatchToFile(writer, requests);
            }

            // then
            List<GeminiGenerateContentRequest> writtenRequests = readRequestsFromFile(tempFile);
            assertThat(writtenRequests).hasSize(3);
            assertThat(writtenRequests.get(0).contents().get(0).parts().get(0).text())
                    .isEqualTo("Short");
            assertThat(writtenRequests.get(1).contents().get(0).parts().get(0).text())
                    .isEqualTo("This is a medium length question for testing");
            assertThat(writtenRequests.get(2).contents().get(0).parts().get(0).text())
                    .contains("very long question");
        }

        private List<GeminiGenerateContentRequest> readRequestsFromFile(Path file) throws IOException {
            List<GeminiGenerateContentRequest> requests = new ArrayList<>();
            ObjectMapper testMapper = new ObjectMapper();

            try (BufferedReader reader = Files.newBufferedReader(file)) {
                String line;
                while ((line = reader.readLine()) != null) {
                    BatchFileRequest<GeminiGenerateContentRequest> batchRequest =
                            testMapper.readValue(line, new TypeReference<>() {});

                    requests.add(batchRequest.request());
                }
            }
            return requests;
        }
    }

    @Nested
    class RetrieveBatchResults {

        @Test
        void should_throw_when_invalid_batch_name() {
            assertThatThrownBy(() -> new BatchName("test-pending"))
                    .isInstanceOf(IllegalArgumentException.class)
                    .hasMessageContaining("Batch name must start with 'batches/'");
        }

        @Test
        void should_return_pending_when_batch_is_still_processing() {
            // given
            var batchName = new BatchName("batches/test-pending");
            var pendingOperation = createPendingOperation("batches/test-pending", BATCH_STATE_PENDING);
            when(mockGeminiService.<GeminiGenerateContentResponse>batchRetrieveBatch(batchName.value()))
                    .thenReturn(pendingOperation);

            // when
            var result = subject.retrieveBatchResults(batchName);

            // then
            assertThat(result)
                    .isInstanceOf(BatchIncomplete.class)
                    .isEqualTo(new BatchIncomplete<>(batchName, BATCH_STATE_PENDING));
        }

        @Test
        void should_return_pending_when_batch_is_running() {
            // given
            var batchName = new BatchName("batches/test-running");
            var runningOperation = createPendingOperation("batches/test-running", BATCH_STATE_RUNNING);
            when(mockGeminiService.<GeminiGenerateContentResponse>batchRetrieveBatch(batchName.value()))
                    .thenReturn(runningOperation);

            // when
            var result = subject.retrieveBatchResults(batchName);

            // then
            assertThat(result)
                    .isInstanceOf(BatchIncomplete.class)
                    .isEqualTo(new BatchIncomplete<>(batchName, BATCH_STATE_RUNNING));
        }

        @Test
        void should_return_success_when_batch_processing_is_completed() {
            // given
            var batchName = new BatchName("batches/test-success");
            var chatResponses = List.of(createChatResponse("Response 1"), createChatResponse("Response 2"));
            var successOperation = createSuccessOperation("batches/test-success", chatResponses);
            when(mockGeminiService.<GeminiGenerateContentResponse>batchRetrieveBatch(batchName.value()))
                    .thenReturn(successOperation);

            // when
            var result = subject.retrieveBatchResults(batchName);

            // then
            assertThat(result).isInstanceOf(BatchSuccess.class);
            var successResult = (BatchSuccess<ChatResponse>) result;
            assertThat(successResult.batchName()).isEqualTo(batchName);
            assertThat(successResult.responses()).isEqualTo(chatResponses);
        }

        @Test
        void should_return_success_with_empty_responses_when_response_is_null() {
            // given
            var batchName = new BatchName("batches/test-empty");
            var successOperation = createSuccessOperationWithNullResponse("batches/test-empty");
            when(mockGeminiService.<GeminiGenerateContentResponse>batchRetrieveBatch(batchName.value()))
                    .thenReturn(successOperation);

            // when
            var result = subject.retrieveBatchResults(batchName);

            // then
            assertThat(result).isInstanceOf(BatchSuccess.class);
            var successResult = (BatchSuccess<ChatResponse>) result;
            assertThat(successResult.batchName()).isEqualTo(batchName);
            assertThat(successResult.responses()).isEmpty();
        }

        @Test
        void should_return_error_when_batch_processing_is_cancelled() {
            // given
            var batchName = new BatchName("batches/test-error");
            var errorOperation =
                    createCancelledOperation("batches/test-error", "batches/test-error failed without error");
            when(mockGeminiService.<GeminiGenerateContentResponse>batchRetrieveBatch(batchName.value()))
                    .thenReturn(errorOperation);

            // when
            var result = subject.retrieveBatchResults(batchName);

            // then
            assertThat(result)
                    .isInstanceOf(BatchError.class)
                    .isEqualTo(new BatchError<>(
                            batchName,
                            13,
                            "batches/test-error failed without error",
                            BATCH_STATE_CANCELLED,
                            List.of()));
        }

        @Test
        void should_return_error_when_batch_processing_fails() {
            // given
            var batchName = new BatchName("batches/test-error");
            var errorOperation = createErrorOperation("batches/test-error", 404, "Not Found", List.of());
            when(mockGeminiService.<GeminiGenerateContentResponse>batchRetrieveBatch(batchName.value()))
                    .thenReturn(errorOperation);

            // when
            var result = subject.retrieveBatchResults(batchName);

            // then
            assertThat(result)
                    .isInstanceOf(BatchError.class)
                    .isEqualTo(new BatchError<>(batchName, 404, "Not Found", BATCH_STATE_FAILED, List.of()));
        }

        @Test
        void should_return_error_with_details_when_batch_processing_fails_with_details() {
            // given
            var batchName = new BatchName("batches/test-error-details");
            List<Map<String, Object>> errorDetails = List.of(
                    Map.of("@type", "type.googleapis.com/google.rpc.ErrorInfo", "reason", "INVALID_ARGUMENT"),
                    Map.of("@type", "type.googleapis.com/google.rpc.BadRequest", "field", "model"));
            var errorOperation = createErrorOperation("batches/test-error-details", 400, "Bad Request", errorDetails);
            when(mockGeminiService.<GeminiGenerateContentResponse>batchRetrieveBatch(batchName.value()))
                    .thenReturn(errorOperation);

            // when
            var result = subject.retrieveBatchResults(batchName);

            // then
            assertThat(result)
                    .isInstanceOf(BatchError.class)
                    .isEqualTo(new BatchError<>(batchName, 400, "Bad Request", BATCH_STATE_FAILED, errorDetails));
        }

        @Test
        void should_return_pending_with_unspecified_state_when_metadata_is_null() {
            // given
            var batchName = new BatchName("batches/test-no-metadata");
            var operation =
                    new Operation<GeminiGenerateContentResponse>("batches/test-no-metadata", null, false, null, null);
            when(mockGeminiService.<GeminiGenerateContentResponse>batchRetrieveBatch(batchName.value()))
                    .thenReturn(operation);

            // when
            var result = subject.retrieveBatchResults(batchName);

            // then
            assertThat(result)
                    .isInstanceOf(BatchIncomplete.class)
                    .isEqualTo(new BatchIncomplete<>(batchName, BatchJobState.UNSPECIFIED));
        }

        @Test
        void should_return_pending_with_unspecified_state_when_state_is_missing_from_metadata() {
            // given
            var batchName = new BatchName("batches/test-no-state");
            var operation = new Operation<GeminiGenerateContentResponse>(
                    "batches/test-no-state", Map.of("createTime", "2025-10-23T09:26:30Z"), false, null, null);
            when(mockGeminiService.<GeminiGenerateContentResponse>batchRetrieveBatch(batchName.value()))
                    .thenReturn(operation);

            // when
            var result = subject.retrieveBatchResults(batchName);

            // then
            assertThat(result)
                    .isInstanceOf(BatchIncomplete.class)
                    .isEqualTo(new BatchIncomplete<>(batchName, BatchJobState.UNSPECIFIED));
        }

        @Test
        void should_return_success_with_single_response() {
            // given
            var batchName = new BatchName("batches/test-single");
            var chatResponses = List.of(createChatResponse("Single response"));
            var successOperation = createSuccessOperation("batches/test-single", chatResponses);
            when(mockGeminiService.<GeminiGenerateContentResponse>batchRetrieveBatch(batchName.value()))
                    .thenReturn(successOperation);

            // when
            var result = subject.retrieveBatchResults(batchName);

            // then
            assertThat(result).isInstanceOf(BatchSuccess.class);
            var successResult = (BatchSuccess<ChatResponse>) result;
            assertThat(successResult.batchName()).isEqualTo(batchName);
            assertThat(successResult.responses()).isEqualTo(chatResponses);
        }

        @Test
        void should_return_success_with_multiple_responses() {
            // given
            var batchName = new BatchName("batches/test-multiple");
            var chatResponses = List.of(
                    createChatResponse("Response 1"),
                    createChatResponse("Response 2"),
                    createChatResponse("Response 3"),
                    createChatResponse("Response 4"),
                    createChatResponse("Response 5"));
            var successOperation = createSuccessOperation("batches/test-multiple", chatResponses);
            when(mockGeminiService.<GeminiGenerateContentResponse>batchRetrieveBatch(batchName.value()))
                    .thenReturn(successOperation);

            // when
            var result = subject.retrieveBatchResults(batchName);

            // then
            assertThat(result).isInstanceOf(BatchSuccess.class);
            var successResult = (BatchSuccess<ChatResponse>) result;
            assertThat(successResult.batchName()).isEqualTo(batchName);
            assertThat(successResult.responses()).isEqualTo(chatResponses);
        }
    }

    @Nested
    class CancelBatchJob {
        @ParameterizedTest
        @CsvSource({
            "batches/test-cannot-cancel, Batch cannot be cancelled because it has already completed",
            "batches/test-already-cancelled, Batch is already in CANCELLED state",
            "batches/non-existent, Batch not found"
        })
        void should_throw_exception_when_batch_cancellation_fails(String batchNameValue, String errorMessage) {
            // given
            var batchName = new BatchName(batchNameValue);
            when(mockGeminiService.batchCancelBatch(batchName.value())).thenThrow(new RuntimeException(errorMessage));

            // when & then
            assertThatThrownBy(() -> subject.cancelBatchJob(batchName))
                    .isInstanceOf(RuntimeException.class)
                    .hasMessageContaining(errorMessage);
        }

        @Test
        void should_cancel_pending_batch() {
            // given
            var batchName = new BatchName("batches/test-pending-cancel");

            // when
            subject.cancelBatchJob(batchName);

            // then
            verify(mockGeminiService).batchCancelBatch("batches/test-pending-cancel");
        }

        @Test
        void should_cancel_running_batch() {
            // given
            var batchName = new BatchName("batches/test-running-cancel");

            // when
            subject.cancelBatchJob(batchName);

            // then
            verify(mockGeminiService).batchCancelBatch("batches/test-running-cancel");
        }
    }

    @Nested
    class DeleteBatchJob {

        @Test
        void should_delete_batch() {
            // given
            var batchName = new BatchName("batches/test-completed-delete");

            // when
            subject.deleteBatchJob(batchName);

            // then
            verify(mockGeminiService).batchDeleteBatch("batches/test-completed-delete");
        }

        @ParameterizedTest
        @CsvSource({
            "batches/test-cannot-delete, Batch cannot be deleted due to server error",
            "batches/non-existent, Batch not found",
            "batches/invalid-name, Invalid batch name format"
        })
        void should_throw_exception_when_batch_deletion_fails(String batchNameValue, String errorMessage) {
            // given
            var batchName = new BatchName(batchNameValue);
            when(mockGeminiService.batchDeleteBatch(batchName.value())).thenThrow(new RuntimeException(errorMessage));

            // when & then
            assertThatThrownBy(() -> subject.deleteBatchJob(batchName))
                    .isInstanceOf(RuntimeException.class)
                    .hasMessageContaining(errorMessage);
        }
    }

    @Nested
    class ListBatchJobs {

        @Test
        void should_list_batch_jobs_with_default_parameters() {
            // given
            var operation1 = createMockOperation("batches/batch-1", BatchJobState.BATCH_STATE_SUCCEEDED);
            var operation2 = createMockOperation("batches/batch-2", BatchJobState.BATCH_STATE_RUNNING);
            var listResponse = new ListOperationsResponse<>(List.of(operation1, operation2), null);

            when(mockGeminiService.<GeminiGenerateContentResponse>batchListBatches(null, null))
                    .thenReturn(listResponse);

            // when
            BatchList<ChatResponse> result = subject.listBatchJobs(null, null);

            // then
            assertThat(result.responses()).hasSize(2);
            verify(mockGeminiService).batchListBatches(null, null);
        }

        @Test
        void should_list_batch_jobs_with_page_size() {
            // given
            Integer pageSize = 10;
            var operation = createMockOperation("batches/batch-1", BatchJobState.BATCH_STATE_SUCCEEDED);
            var listResponse = new ListOperationsResponse<>(List.of(operation), "next-page-token");

            when(mockGeminiService.<GeminiGenerateContentResponse>batchListBatches(pageSize, null))
                    .thenReturn(listResponse);

            // when
            BatchList<ChatResponse> result = subject.listBatchJobs(pageSize, null);

            // then
            assertThat(result.responses()).hasSize(1);
            verify(mockGeminiService).batchListBatches(pageSize, null);
        }

        @Test
        void should_list_batch_jobs_with_page_token() {
            // given
            String pageToken = "token-123";
            var operation = createMockOperation("batches/batch-1", BatchJobState.BATCH_STATE_SUCCEEDED);
            var listResponse = new ListOperationsResponse<>(List.of(operation), null);

            when(mockGeminiService.<GeminiGenerateContentResponse>batchListBatches(null, pageToken))
                    .thenReturn(listResponse);

            // when
            BatchList<ChatResponse> result = subject.listBatchJobs(null, pageToken);

            // then
            assertThat(result.responses()).hasSize(1);
            verify(mockGeminiService).batchListBatches(null, pageToken);
        }

        @Test
        void should_list_batch_jobs_with_both_page_size_and_token() {
            // given
            Integer pageSize = 5;
            String pageToken = "token-456";
            var operation = createMockOperation("batches/batch-1", BatchJobState.BATCH_STATE_PENDING);
            var listResponse = new ListOperationsResponse<>(List.of(operation), "next-token");

            when(mockGeminiService.<GeminiGenerateContentResponse>batchListBatches(pageSize, pageToken))
                    .thenReturn(listResponse);

            // when
            BatchList<ChatResponse> result = subject.listBatchJobs(pageSize, pageToken);

            // then
            assertThat(result.responses()).hasSize(1);
            verify(mockGeminiService).batchListBatches(pageSize, pageToken);
        }

        @Test
        void should_return_empty_list_when_no_batch_jobs_exist() {
            // given
            var listResponse = new ListOperationsResponse<GeminiGenerateContentResponse>(List.of(), null);

            when(mockGeminiService.<GeminiGenerateContentResponse>batchListBatches(null, null))
                    .thenReturn(listResponse);

            // when
            BatchList<ChatResponse> result = subject.listBatchJobs(null, null);

            // then
            assertThat(result.responses()).isEmpty();
            verify(mockGeminiService).batchListBatches(null, null);
        }

        @Test
        void should_handle_multiple_batch_jobs_with_different_states() {
            // given
            var operation1 = createMockOperation("batches/batch-1", BatchJobState.BATCH_STATE_SUCCEEDED);
            var operation2 = createMockOperation("batches/batch-2", BatchJobState.BATCH_STATE_FAILED);
            var operation3 = createMockOperation("batches/batch-3", BatchJobState.BATCH_STATE_CANCELLED);
            var listResponse = new ListOperationsResponse<>(List.of(operation1, operation2, operation3), null);

            when(mockGeminiService.<GeminiGenerateContentResponse>batchListBatches(null, null))
                    .thenReturn(listResponse);

            // when
            BatchList<ChatResponse> result = subject.listBatchJobs(null, null);

            // then
            assertThat(result.responses()).hasSize(3);
            verify(mockGeminiService).batchListBatches(null, null);
        }

        @Test
        void should_throw_exception_when_listing_fails() {
            // given
            when(mockGeminiService.<GeminiGenerateContentResponse>batchListBatches(null, null))
                    .thenThrow(new RuntimeException("Server error"));

            // when & then
            assertThatThrownBy(() -> subject.listBatchJobs(null, null))
                    .isInstanceOf(RuntimeException.class)
                    .hasMessageContaining("Server error");
        }

        @ParameterizedTest
        @CsvSource({"1, Invalid page size", "100, Invalid page size", "1000, Invalid page size"})
        void should_throw_exception_when_invalid_page_size(Integer pageSize, String errorMessage) {
            // given
            when(mockGeminiService.<List<GeminiGenerateContentResponse>>batchListBatches(pageSize, null))
                    .thenThrow(new RuntimeException(errorMessage));

            // when & then
            assertThatThrownBy(() -> subject.listBatchJobs(pageSize, null))
                    .isInstanceOf(RuntimeException.class)
                    .hasMessageContaining(errorMessage);
        }

        @Test
        void should_throw_exception_when_invalid_page_token() {
            // given
            String invalidToken = "invalid-token";
            when(mockGeminiService.<List<GeminiGenerateContentResponse>>batchListBatches(null, invalidToken))
                    .thenThrow(new RuntimeException("Invalid page token"));

            // when & then
            assertThatThrownBy(() -> subject.listBatchJobs(null, invalidToken))
                    .isInstanceOf(RuntimeException.class)
                    .hasMessageContaining("Invalid page token");
        }

        private Operation<GeminiGenerateContentResponse> createMockOperation(String name, BatchJobState state) {
            return new Operation<>(name, Map.of("state", state), false, null, null);
        }
    }

    private static Operation<GeminiGenerateContentResponse> createSuccessOperation(
            String operationName, List<ChatResponse> chatResponses) {
        var inlinedResponses = chatResponses.stream()
                .map(GoogleAiGeminiBatchChatModelTest::toGeminiResponse)
                .map(BatchCreateResponse.InlinedResponseWrapper::new)
                .toList();

        var response = new BatchCreateResponse<>(
                "type.googleapis.com/google.ai.generativelanguage.v1main.GenerateContentBatchOutput",
                new BatchCreateResponse.InlinedResponses<>(inlinedResponses));

        return new Operation<>(operationName, Map.of("state", BATCH_STATE_SUCCEEDED.name()), true, null, response);
    }

    private static Operation<GeminiGenerateContentResponse> createSuccessOperationWithNullResponse(
            String operationName) {
        return new Operation<>(operationName, Map.of("state", BATCH_STATE_SUCCEEDED.name()), true, null, null);
    }

    private static Operation<GeminiGenerateContentResponse> createErrorOperation(
            String operationName, int errorCode, String errorMessage, List<Map<String, Object>> errorDetails) {
        var errorStatus = new Operation.Status(errorCode, errorMessage, errorDetails);
        return new Operation<>(operationName, Map.of("state", BATCH_STATE_FAILED.name()), true, errorStatus, null);
    }

    private static Operation<GeminiGenerateContentResponse> createCancelledOperation(
            String operationName, String errorMessage) {
        var errorStatus = new Operation.Status(13, errorMessage, List.of());
        return new Operation<>(operationName, Map.of("state", BATCH_STATE_CANCELLED.name()), true, errorStatus, null);
    }

    private static ChatResponse createChatResponse(String content) {
        return ChatResponse.builder()
                .aiMessage(AiMessage.from(content))
                .metadata(ChatResponseMetadata.builder()
                        .id("response-id-" + content.hashCode())
                        .modelName(MODEL_NAME)
                        .tokenUsage(new TokenUsage(10, 5, 15))
                        .finishReason(FinishReason.STOP)
                        .build())
                .build();
    }

    private static GeminiGenerateContentResponse toGeminiResponse(ChatResponse chatResponse) {
        var part = GeminiPart.builder().text(chatResponse.aiMessage().text()).build();
        var content = new GeminiContent(List.of(part), "model");
        var candidate = new GeminiCandidate(content, GeminiFinishReason.STOP);
        var usageMetadata = GeminiUsageMetadata.builder()
                .promptTokenCount(chatResponse.metadata().tokenUsage().inputTokenCount())
                .candidatesTokenCount(chatResponse.metadata().tokenUsage().outputTokenCount())
                .totalTokenCount(chatResponse.metadata().tokenUsage().totalTokenCount())
                .build();

        return new GeminiGenerateContentResponse(
                chatResponse.id(), chatResponse.metadata().modelName(), List.of(candidate), usageMetadata);
    }

    private GoogleAiGeminiBatchChatModel createSubject() {
        return new GoogleAiGeminiBatchChatModel(
                GoogleAiGeminiBatchChatModel.builder().apiKey("apiKey").modelName(MODEL_NAME), mockGeminiService);
    }

    private static ChatRequest createChatRequest(String modelName, String message) {
        return ChatRequest.builder()
                .modelName(modelName)
                .messages(UserMessage.from(message))
                .build();
    }

    private static Operation<GeminiGenerateContentResponse> createPendingOperation(
            String operationName, BatchJobState state) {
        return new Operation<>(operationName, Map.of("state", state.name()), false, null, null);
    }
}<|MERGE_RESOLUTION|>--- conflicted
+++ resolved
@@ -20,17 +20,11 @@
 import dev.langchain4j.model.chat.request.ChatRequest;
 import dev.langchain4j.model.chat.response.ChatResponse;
 import dev.langchain4j.model.chat.response.ChatResponseMetadata;
-<<<<<<< HEAD
-import dev.langchain4j.model.googleai.BatchRequestResponse.BatchCreateRequest;
-import dev.langchain4j.model.googleai.BatchRequestResponse.BatchCreateResponse;
-import dev.langchain4j.model.googleai.BatchRequestResponse.BatchError;
-=======
 import dev.langchain4j.model.googleai.BatchRequestResponse.BatchCreateFileRequest;
 import dev.langchain4j.model.googleai.BatchRequestResponse.BatchCreateRequest;
 import dev.langchain4j.model.googleai.BatchRequestResponse.BatchCreateResponse;
 import dev.langchain4j.model.googleai.BatchRequestResponse.BatchError;
 import dev.langchain4j.model.googleai.BatchRequestResponse.BatchFileRequest;
->>>>>>> 9bb2f45e
 import dev.langchain4j.model.googleai.BatchRequestResponse.BatchIncomplete;
 import dev.langchain4j.model.googleai.BatchRequestResponse.BatchJobState;
 import dev.langchain4j.model.googleai.BatchRequestResponse.BatchList;
@@ -43,10 +37,7 @@
 import dev.langchain4j.model.googleai.GeminiGenerateContentResponse.GeminiCandidate;
 import dev.langchain4j.model.googleai.GeminiGenerateContentResponse.GeminiCandidate.GeminiFinishReason;
 import dev.langchain4j.model.googleai.GeminiGenerateContentResponse.GeminiUsageMetadata;
-<<<<<<< HEAD
-=======
 import dev.langchain4j.model.googleai.jsonl.JsonLinesWriters;
->>>>>>> 9bb2f45e
 import dev.langchain4j.model.output.FinishReason;
 import dev.langchain4j.model.output.TokenUsage;
 import java.io.BufferedReader;
@@ -113,11 +104,7 @@
                     .isEqualTo(new BatchIncomplete<>(new BatchName("batches/test-123"), BATCH_STATE_PENDING));
 
             verify(mockGeminiService)
-<<<<<<< HEAD
-                    .batchCreate(eq("gemini-2.5-flash-lite"), batchRequestCaptor.capture(), eq(BATCH_GENERATE_CONTENT));
-=======
                     .batchCreate(eq(MODEL_NAME), batchRequestCaptor.capture(), eq(BATCH_GENERATE_CONTENT));
->>>>>>> 9bb2f45e
 
             var capturedRequest = batchRequestCaptor.getValue();
             assertThat(capturedRequest.batch().displayName()).isEqualTo(displayName);
@@ -147,11 +134,7 @@
                     .isEqualTo(new BatchIncomplete<>(new BatchName("batches/test-456"), BATCH_STATE_PENDING));
 
             verify(mockGeminiService)
-<<<<<<< HEAD
-                    .batchCreate(eq("gemini-2.5-flash-lite"), batchRequestCaptor.capture(), eq(BATCH_GENERATE_CONTENT));
-=======
                     .batchCreate(eq(MODEL_NAME), batchRequestCaptor.capture(), eq(BATCH_GENERATE_CONTENT));
->>>>>>> 9bb2f45e
 
             var capturedRequest = batchRequestCaptor.getValue();
             assertThat(capturedRequest.batch().displayName()).isEqualTo(displayName);
@@ -180,11 +163,7 @@
                     .isEqualTo(new BatchIncomplete<>(new BatchName("batches/test-789"), BATCH_STATE_PENDING));
 
             verify(mockGeminiService)
-<<<<<<< HEAD
-                    .batchCreate(eq("gemini-2.5-pro"), batchRequestCaptor.capture(), eq(BATCH_GENERATE_CONTENT));
-=======
                     .batchCreate(eq(MODEL_NAME), batchRequestCaptor.capture(), eq(BATCH_GENERATE_CONTENT));
->>>>>>> 9bb2f45e
 
             var capturedRequest = batchRequestCaptor.getValue();
             assertThat(capturedRequest.batch().inputConfig().requests().requests())
@@ -228,11 +207,7 @@
                     .isEqualTo(new BatchIncomplete<>(new BatchName("batches/test-negative"), BATCH_STATE_PENDING));
 
             verify(mockGeminiService)
-<<<<<<< HEAD
-                    .batchCreate(eq("gemini-2.5-flash-lite"), batchRequestCaptor.capture(), eq(BATCH_GENERATE_CONTENT));
-=======
                     .batchCreate(eq(MODEL_NAME), batchRequestCaptor.capture(), eq(BATCH_GENERATE_CONTENT));
->>>>>>> 9bb2f45e
 
             var capturedRequest = batchRequestCaptor.getValue();
             assertThat(capturedRequest.batch().priority()).isEqualTo(-10L);
@@ -262,11 +237,7 @@
 
             verify(mockGeminiService)
                     .batchCreate(
-<<<<<<< HEAD
-                            eq("gemini-2.5-pro"),
-=======
                             eq(MODEL_NAME),
->>>>>>> 9bb2f45e
                             ArgumentMatchers.<BatchCreateRequest<GeminiGenerateContentRequest>>any(),
                             eq(BATCH_GENERATE_CONTENT));
         }
@@ -326,11 +297,7 @@
                     .isEqualTo(new BatchIncomplete<>(new BatchName("batches/test-multiple"), BATCH_STATE_PENDING));
 
             verify(mockGeminiService)
-<<<<<<< HEAD
-                    .batchCreate(eq("gemini-2.5-flash-lite"), batchRequestCaptor.capture(), eq(BATCH_GENERATE_CONTENT));
-=======
                     .batchCreate(eq(MODEL_NAME), batchRequestCaptor.capture(), eq(BATCH_GENERATE_CONTENT));
->>>>>>> 9bb2f45e
 
             var capturedRequest = batchRequestCaptor.getValue();
             assertThat(capturedRequest.batch().inputConfig().requests().requests())
