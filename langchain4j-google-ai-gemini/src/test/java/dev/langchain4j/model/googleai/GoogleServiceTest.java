package dev.langchain4j.model.googleai;

import static org.assertj.core.api.Assertions.assertThat;
import static org.assertj.core.api.Assertions.assertThatThrownBy;

import dev.langchain4j.http.client.HttpMethod;
import dev.langchain4j.http.client.HttpRequest;
import dev.langchain4j.http.client.MockHttpClient;
import dev.langchain4j.http.client.MockHttpClientBuilder;
import dev.langchain4j.http.client.SuccessfulHttpResponse;
import dev.langchain4j.http.client.sse.ServerSentEvent;
import dev.langchain4j.model.chat.response.ChatResponse;
import dev.langchain4j.model.chat.response.StreamingChatResponseHandler;
<<<<<<< HEAD
import dev.langchain4j.model.googleai.GeminiEmbeddingRequestResponse.GeminiBatchEmbeddingRequest;
import dev.langchain4j.model.googleai.GeminiEmbeddingRequestResponse.GeminiBatchEmbeddingResponse;
import dev.langchain4j.model.googleai.GeminiEmbeddingRequestResponse.GeminiEmbeddingRequest;
import dev.langchain4j.model.googleai.GeminiEmbeddingRequestResponse.GeminiEmbeddingResponse;
import dev.langchain4j.model.googleai.GeminiEmbeddingRequestResponse.GeminiEmbeddingResponse.GeminibeddingResponseValues;
=======
import dev.langchain4j.model.googleai.GeminiContent.GeminiPart;
>>>>>>> 26d08799
import dev.langchain4j.model.googleai.GeminiGenerateContentResponse.GeminiCandidate;
import java.time.Duration;
import java.util.List;
import java.util.concurrent.CompletableFuture;
import java.util.concurrent.TimeUnit;
import org.junit.jupiter.api.Nested;
import org.junit.jupiter.api.Test;

class GeminiServiceTest {
    private static final String TEST_API_KEY = "test-api-key";
    private static final String TEST_BASE_URL = "https://test.googleapis.com/v1beta";
    private static final String TEST_MODEL_NAME = "gemini-pro";

    @Test
    void shouldThrownWhenApiKeyIsMissing() {
        assertThatThrownBy(() ->
                        new GeminiService(null, /* apiKey= */ null, TEST_BASE_URL, false, false, false, null, null))
                .isInstanceOf(IllegalArgumentException.class)
                .hasMessage("apiKey cannot be null or blank");
    }

    @Nested
    class GenerateContentTest {
        @Test
        void shouldSendGenerateContentRequest() {
            // Given
            GeminiGenerateContentResponse expectedResponse = createGenerateContentResponse("Hello, world!");
            SuccessfulHttpResponse httpResponse = SuccessfulHttpResponse.builder()
                    .statusCode(200)
                    .body(Json.toJson(expectedResponse))
                    .build();
            MockHttpClient mockHttpClient = MockHttpClient.thatAlwaysResponds(httpResponse);

            GeminiService subject = createService(mockHttpClient);

            GeminiGenerateContentRequest request = GeminiGenerateContentRequest.builder()
                    .contents(List.of(new GeminiContent(
                            List.of(GeminiPart.builder().text("Hi").build()), "user")))
                    .build();

            // When
            GeminiGenerateContentResponse actualResponse = subject.generateContent(TEST_MODEL_NAME, request);

            // Then
            assertThat(actualResponse).isEqualTo(expectedResponse);
        }

        @Test
        void shouldSendCorrectHttpRequest() {
            // Given
            GeminiGenerateContentResponse expectedResponse = createGenerateContentResponse("Test");
            SuccessfulHttpResponse httpResponse = SuccessfulHttpResponse.builder()
                    .statusCode(200)
                    .body(Json.toJson(expectedResponse))
                    .build();
            MockHttpClient mockHttpClient = MockHttpClient.thatAlwaysResponds(httpResponse);

            GeminiService subject = createService(mockHttpClient);

            GeminiGenerateContentRequest request = GeminiGenerateContentRequest.builder()
                    .contents(List.of(new GeminiContent(
                            List.of(GeminiPart.builder().text("Hi").build()), "user")))
                    .build();

            // When
            subject.generateContent(TEST_MODEL_NAME, request);

            // Then
            HttpRequest sentRequest = mockHttpClient.request();
            assertThat(sentRequest.method()).isEqualTo(HttpMethod.POST);
            assertThat(sentRequest.url()).isEqualTo(TEST_BASE_URL + "/models/" + TEST_MODEL_NAME + ":generateContent");
            assertThat(sentRequest.headers().get("Content-Type")).containsExactly("application/json");
            assertThat(sentRequest.headers().get("User-Agent")).containsExactly("LangChain4j");
            assertThat(sentRequest.headers().get("x-goog-api-key")).containsExactly(TEST_API_KEY);
            assertThat(sentRequest.body()).isEqualTo(Json.toJson(request));
        }

        @Test
        void shouldUseDefaultBaseUrl() {
            // Given
            GeminiGenerateContentResponse expectedResponse = createGenerateContentResponse("Test");
            SuccessfulHttpResponse httpResponse = SuccessfulHttpResponse.builder()
                    .statusCode(200)
                    .body(Json.toJson(expectedResponse))
                    .build();
            MockHttpClient mockHttpClient = MockHttpClient.thatAlwaysResponds(httpResponse);

            GeminiService subject = createService(mockHttpClient, null, null);

            GeminiGenerateContentRequest request = GeminiGenerateContentRequest.builder()
                    .contents(List.of(new GeminiContent(
                            List.of(GeminiPart.builder().text("Hi").build()), "user")))
                    .build();

            // When
            subject.generateContent(TEST_MODEL_NAME, request);

            // Then
            HttpRequest sentRequest = mockHttpClient.request();
            assertThat(sentRequest.url()).startsWith("https://generativelanguage.googleapis.com/v1beta");
        }
    }

    @Nested
    class CountTokensTest {

        @Test
        void shouldSendCountTokensRequest() {
            // Given
            GeminiCountTokensResponse expectedResponse = new GeminiCountTokensResponse(42);

            SuccessfulHttpResponse httpResponse = SuccessfulHttpResponse.builder()
                    .statusCode(200)
                    .body(Json.toJson(expectedResponse))
                    .build();
            MockHttpClient mockHttpClient = MockHttpClient.thatAlwaysResponds(httpResponse);

            GeminiService subject = createService(mockHttpClient);

<<<<<<< HEAD
            GeminiCountTokensRequest request = new GeminiCountTokensRequest(
                    List.of(new GeminiContent(
                            List.of(GeminiContent.GeminiPart.builder()
                                    .text("Count these tokens")
                                    .build()),
                            "user")),
                    null);
=======
            GeminiCountTokensRequest request = new GeminiCountTokensRequest();
            request.setContents(List.of(new GeminiContent(
                    List.of(GeminiPart.builder().text("Count these tokens").build()), "user")));
>>>>>>> 26d08799

            // When
            GeminiCountTokensResponse actualResponse = subject.countTokens(TEST_MODEL_NAME, request);

            // Then
            assertThat(actualResponse).isEqualTo(expectedResponse);
        }

        @Test
        void shouldSendCorrectCountTokensHttpRequest() {
            // Given
            GeminiCountTokensResponse expectedResponse = new GeminiCountTokensResponse(42);

            SuccessfulHttpResponse httpResponse = SuccessfulHttpResponse.builder()
                    .statusCode(200)
                    .body(Json.toJson(expectedResponse))
                    .build();
            MockHttpClient mockHttpClient = MockHttpClient.thatAlwaysResponds(httpResponse);

            GeminiService subject = createService(mockHttpClient);

<<<<<<< HEAD
            GeminiCountTokensRequest request = new GeminiCountTokensRequest(
                    List.of(new GeminiContent(
                            List.of(GeminiContent.GeminiPart.builder()
                                    .text("Test")
                                    .build()),
                            "user")),
                    null);
=======
            GeminiCountTokensRequest request = new GeminiCountTokensRequest();
            request.setContents(List.of(
                    new GeminiContent(List.of(GeminiPart.builder().text("Test").build()), "user")));
>>>>>>> 26d08799

            // When
            subject.countTokens(TEST_MODEL_NAME, request);

            // Then
            HttpRequest sentRequest = mockHttpClient.request();
            assertThat(sentRequest.method()).isEqualTo(HttpMethod.POST);
            assertThat(sentRequest.url()).isEqualTo(TEST_BASE_URL + "/models/" + TEST_MODEL_NAME + ":countTokens");
            assertThat(sentRequest.headers().get("x-goog-api-key")).containsExactly(TEST_API_KEY);
        }
    }

    @Nested
    class EmbedTest {

        @Test
        void shouldSendEmbedRequest() {
            // Given
            var embedding = new GeminibeddingResponseValues(List.of(0.1f, 0.2f, 0.3f));
            var expectedResponse = new GeminiEmbeddingResponse(embedding);

            SuccessfulHttpResponse httpResponse = SuccessfulHttpResponse.builder()
                    .statusCode(200)
                    .body(Json.toJson(expectedResponse))
                    .build();
            MockHttpClient mockHttpClient = MockHttpClient.thatAlwaysResponds(httpResponse);

            GeminiService subject = createService(mockHttpClient);

<<<<<<< HEAD
            var request = createEmbeddingRequest(new GeminiContent(
                    List.of(GeminiContent.GeminiPart.builder()
                            .text("Embed this")
                            .build()),
                    null));
=======
            GoogleAiEmbeddingRequest request = createEmptyEmbeddingRequest();
            request.setContent(new GeminiContent(
                    List.of(GeminiPart.builder().text("Embed this").build()), null));
>>>>>>> 26d08799

            // When
            GeminiEmbeddingResponse actualResponse = subject.embed(TEST_MODEL_NAME, request);

            // Then
            assertThat(actualResponse).isEqualTo(expectedResponse);
        }

        @Test
        void shouldSendCorrectEmbedHttpRequest() {
            // Given
            var embedding = new GeminibeddingResponseValues(List.of(0.1f, 0.2f));
            var expectedResponse = new GeminiEmbeddingResponse(embedding);

            SuccessfulHttpResponse httpResponse = SuccessfulHttpResponse.builder()
                    .statusCode(200)
                    .body(Json.toJson(expectedResponse))
                    .build();
            MockHttpClient mockHttpClient = MockHttpClient.thatAlwaysResponds(httpResponse);

            GeminiService subject = createService(mockHttpClient);

<<<<<<< HEAD
            var request = createEmbeddingRequest(new GeminiContent(
                    List.of(GeminiContent.GeminiPart.builder().text("Test").build()), null));
=======
            GoogleAiEmbeddingRequest request = createEmptyEmbeddingRequest();
            request.setContent(
                    new GeminiContent(List.of(GeminiPart.builder().text("Test").build()), null));
>>>>>>> 26d08799

            // When
            subject.embed(TEST_MODEL_NAME, request);

            // Then
            HttpRequest sentRequest = mockHttpClient.request();
            assertThat(sentRequest.method()).isEqualTo(HttpMethod.POST);
            assertThat(sentRequest.url()).isEqualTo(TEST_BASE_URL + "/models/" + TEST_MODEL_NAME + ":embedContent");
            assertThat(sentRequest.headers().get("x-goog-api-key")).containsExactly(TEST_API_KEY);
        }
    }

    @Nested
    class BatchEmbedTest {

        @Test
        void shouldSendBatchEmbedRequest() {
            // Given
            var embedding1 = new GeminibeddingResponseValues(List.of(0.1f, 0.2f));
            var embedding2 = new GeminibeddingResponseValues(List.of(0.3f, 0.4f));
            var expectedResponse = new GeminiBatchEmbeddingResponse(List.of(embedding1, embedding2));

            SuccessfulHttpResponse httpResponse = SuccessfulHttpResponse.builder()
                    .statusCode(200)
                    .body(Json.toJson(expectedResponse))
                    .build();
            MockHttpClient mockHttpClient = MockHttpClient.thatAlwaysResponds(httpResponse);

            GeminiService subject = createService(mockHttpClient);

<<<<<<< HEAD
            var request1 = createEmbeddingRequest(new GeminiContent(
                    List.of(GeminiContent.GeminiPart.builder().text("First").build()), null));

            var request2 = createEmbeddingRequest(new GeminiContent(
                    List.of(GeminiContent.GeminiPart.builder().text("Second").build()), null));
=======
            GoogleAiEmbeddingRequest request1 = createEmptyEmbeddingRequest();
            request1.setContent(
                    new GeminiContent(List.of(GeminiPart.builder().text("First").build()), null));

            GoogleAiEmbeddingRequest request2 = createEmptyEmbeddingRequest();
            request2.setContent(new GeminiContent(
                    List.of(GeminiPart.builder().text("Second").build()), null));
>>>>>>> 26d08799

            var batchRequest = new GeminiBatchEmbeddingRequest(List.of(request1, request2));

            // When
            var actualResponse = subject.batchEmbed(TEST_MODEL_NAME, batchRequest);

            // Then
            assertThat(actualResponse).isEqualTo(expectedResponse);
        }

        @Test
        void shouldSendCorrectBatchEmbedHttpRequest() {
            // Given
            var expectedResponse = new GeminiBatchEmbeddingResponse(List.of());

            SuccessfulHttpResponse httpResponse = SuccessfulHttpResponse.builder()
                    .statusCode(200)
                    .body(Json.toJson(expectedResponse))
                    .build();
            MockHttpClient mockHttpClient = MockHttpClient.thatAlwaysResponds(httpResponse);

            GeminiService subject = createService(mockHttpClient);

            var request = new GeminiBatchEmbeddingRequest(List.of());

            // When
            subject.batchEmbed(TEST_MODEL_NAME, request);

            // Then
            HttpRequest sentRequest = mockHttpClient.request();
            assertThat(sentRequest.method()).isEqualTo(HttpMethod.POST);
            assertThat(sentRequest.url())
                    .isEqualTo(TEST_BASE_URL + "/models/" + TEST_MODEL_NAME + ":batchEmbedContents");
            assertThat(sentRequest.headers().get("x-goog-api-key")).containsExactly(TEST_API_KEY);
        }
    }

    @Nested
    class StreamingTest {

        @Test
        void shouldStreamGenerateContentResponse() throws Exception {
            // Given
            List<ServerSentEvent> events = List.of(
                    new ServerSentEvent("event1", Json.toJson(createGenerateContentResponse("Hello"))),
                    new ServerSentEvent("event2", Json.toJson(createGenerateContentResponse(" world"))),
                    new ServerSentEvent("event3", Json.toJson(createGenerateContentResponse("!"))));
            MockHttpClient mockHttpClient = MockHttpClient.thatAlwaysResponds(events);

            GeminiService subject = createService(mockHttpClient);

            GeminiGenerateContentRequest request = GeminiGenerateContentRequest.builder()
                    .contents(List.of(new GeminiContent(
                            List.of(GeminiPart.builder().text("Hi").build()), "user")))
                    .build();

            CompletableFuture<ChatResponse> futureResponse = new CompletableFuture<>();
            StringBuilder partialResponses = new StringBuilder();

            // When
            subject.generateContentStream(TEST_MODEL_NAME, request, false, null, new StreamingChatResponseHandler() {
                @Override
                public void onPartialResponse(String partialResponse) {
                    partialResponses.append(partialResponse);
                }

                @Override
                public void onCompleteResponse(ChatResponse completeResponse) {
                    futureResponse.complete(completeResponse);
                }

                @Override
                public void onError(Throwable error) {
                    futureResponse.completeExceptionally(error);
                }
            });

            ChatResponse response = futureResponse.get(5, TimeUnit.SECONDS);

            // Then
            assertThat(response).isNotNull();
            assertThat(partialResponses.toString()).contains("Hello", "world", "!");
        }

        @Test
        void shouldSendCorrectStreamingHttpRequest() throws Exception {
            // Given
            List<ServerSentEvent> events =
                    List.of(new ServerSentEvent("event1", Json.toJson(createGenerateContentResponse("Test"))));
            MockHttpClient mockHttpClient = MockHttpClient.thatAlwaysResponds(events);

            GeminiService subject = createService(mockHttpClient);

            GeminiGenerateContentRequest request = GeminiGenerateContentRequest.builder()
                    .contents(List.of(new GeminiContent(
                            List.of(GeminiPart.builder().text("Hi").build()), "user")))
                    .build();

            CompletableFuture<Void> futureComplete = new CompletableFuture<>();

            // When
            subject.generateContentStream(TEST_MODEL_NAME, request, false, null, new StreamingChatResponseHandler() {
                @Override
                public void onPartialResponse(String partialResponse) {
                    // Do nothing.
                }

                @Override
                public void onCompleteResponse(ChatResponse completeResponse) {
                    futureComplete.complete(null);
                }

                @Override
                public void onError(Throwable error) {
                    futureComplete.completeExceptionally(error);
                }
            });

            futureComplete.get(5, TimeUnit.SECONDS);

            // Then
            HttpRequest sentRequest = mockHttpClient.request();
            assertThat(sentRequest.method()).isEqualTo(HttpMethod.POST);
            assertThat(sentRequest.url())
                    .isEqualTo(TEST_BASE_URL + "/models/" + TEST_MODEL_NAME + ":streamGenerateContent?alt=sse");
            assertThat(sentRequest.headers().get("x-goog-api-key")).containsExactly(TEST_API_KEY);
            assertThat(sentRequest.body()).isEqualTo(Json.toJson(request));
        }
    }

    @Nested
    class TimeoutTest {

        @Test
        void shouldUseCustomTimeout() {
            // Given
            GeminiGenerateContentResponse expectedResponse = createGenerateContentResponse("Test");
            SuccessfulHttpResponse httpResponse = SuccessfulHttpResponse.builder()
                    .statusCode(200)
                    .body(Json.toJson(expectedResponse))
                    .build();
            MockHttpClient mockHttpClient = MockHttpClient.thatAlwaysResponds(httpResponse);

            Duration customTimeout = Duration.ofSeconds(30);
            GeminiService subject = createService(mockHttpClient, customTimeout);

            GeminiGenerateContentRequest request = GeminiGenerateContentRequest.builder()
                    .contents(List.of(new GeminiContent(
                            List.of(GeminiPart.builder().text("Hi").build()), "user")))
                    .build();

            // When
            GeminiGenerateContentResponse actualResponse = subject.generateContent(TEST_MODEL_NAME, request);

            // Then
            assertThat(actualResponse).isEqualTo(expectedResponse);
        }
    }

    @Nested
    class BatchGenerateContentTest {
        @Test
        void shouldSendBatchGenerateContentRequest() {
            // Given
            BatchRequestResponse.Operation expectedResponse =
                    new BatchRequestResponse.Operation("operations/test-123", null, false, null, null);
            SuccessfulHttpResponse httpResponse = SuccessfulHttpResponse.builder()
                    .statusCode(200)
                    .body(Json.toJson(expectedResponse))
                    .build();
            MockHttpClient mockHttpClient = MockHttpClient.thatAlwaysResponds(httpResponse);
            GeminiService subject = createService(mockHttpClient);

            GeminiGenerateContentRequest contentRequest = GeminiGenerateContentRequest.builder()
                    .contents(List.of(new GeminiContent(
                            List.of(GeminiPart.builder().text("Test").build()), "user")))
                    .build();

            BatchRequestResponse.BatchGenerateContentRequest request =
                    new BatchRequestResponse.BatchGenerateContentRequest(
                            new BatchRequestResponse.BatchGenerateContentRequest.Batch(
                                    "test-batch",
                                    new BatchRequestResponse.BatchGenerateContentRequest.InputConfig(
                                            new BatchRequestResponse.BatchGenerateContentRequest.Requests(List.of(
                                                    new BatchRequestResponse.BatchGenerateContentRequest.InlinedRequest(
                                                            contentRequest, null)))),
                                    1L));

            // When
            BatchRequestResponse.Operation actualResponse = subject.batchGenerateContent(TEST_MODEL_NAME, request);

            // Then
            assertThat(actualResponse).isEqualTo(expectedResponse);
        }

        @Test
        void shouldSendCorrectBatchGenerateContentHttpRequest() {
            // Given
            BatchRequestResponse.Operation expectedResponse =
                    new BatchRequestResponse.Operation("operations/test-123", null, false, null, null);
            SuccessfulHttpResponse httpResponse = SuccessfulHttpResponse.builder()
                    .statusCode(200)
                    .body(Json.toJson(expectedResponse))
                    .build();
            MockHttpClient mockHttpClient = MockHttpClient.thatAlwaysResponds(httpResponse);
            GeminiService subject = createService(mockHttpClient);

            GeminiGenerateContentRequest contentRequest = GeminiGenerateContentRequest.builder()
                    .contents(List.of(new GeminiContent(
                            List.of(GeminiPart.builder().text("Test").build()), "user")))
                    .build();

            BatchRequestResponse.BatchGenerateContentRequest request =
                    new BatchRequestResponse.BatchGenerateContentRequest(
                            new BatchRequestResponse.BatchGenerateContentRequest.Batch(
                                    "test-batch",
                                    new BatchRequestResponse.BatchGenerateContentRequest.InputConfig(
                                            new BatchRequestResponse.BatchGenerateContentRequest.Requests(List.of(
                                                    new BatchRequestResponse.BatchGenerateContentRequest.InlinedRequest(
                                                            contentRequest, null)))),
                                    1L));

            // When
            subject.batchGenerateContent(TEST_MODEL_NAME, request);

            // Then
            HttpRequest sentRequest = mockHttpClient.request();
            assertThat(sentRequest.method()).isEqualTo(HttpMethod.POST);
            assertThat(sentRequest.url())
                    .isEqualTo(TEST_BASE_URL + "/models/" + TEST_MODEL_NAME + ":batchGenerateContent");
            assertThat(sentRequest.headers().get("Content-Type")).containsExactly("application/json");
            assertThat(sentRequest.headers().get("User-Agent")).containsExactly("LangChain4j");
            assertThat(sentRequest.headers().get("x-goog-api-key")).containsExactly(TEST_API_KEY);
            assertThat(sentRequest.body()).isEqualTo(Json.toJson(request));
        }
    }

    @Nested
    class BatchRetrieveBatchTest {
        @Test
        void shouldSendBatchRetrieveBatchRequest() {
            // Given
            BatchRequestResponse.Operation expectedResponse =
                    new BatchRequestResponse.Operation("batches/test-batch", null, true, null, null);
            SuccessfulHttpResponse httpResponse = SuccessfulHttpResponse.builder()
                    .statusCode(200)
                    .body(Json.toJson(expectedResponse))
                    .build();
            MockHttpClient mockHttpClient = MockHttpClient.thatAlwaysResponds(httpResponse);
            GeminiService subject = createService(mockHttpClient);

            String batchName = "batches/test-batch";

            // When
            BatchRequestResponse.Operation actualResponse = subject.batchRetrieveBatch(batchName);

            // Then
            assertThat(actualResponse).isEqualTo(expectedResponse);
        }

        @Test
        void shouldSendCorrectBatchRetrieveBatchHttpRequest() {
            // Given
            BatchRequestResponse.Operation expectedResponse =
                    new BatchRequestResponse.Operation("batches/test-batch", null, true, null, null);
            SuccessfulHttpResponse httpResponse = SuccessfulHttpResponse.builder()
                    .statusCode(200)
                    .body(Json.toJson(expectedResponse))
                    .build();
            MockHttpClient mockHttpClient = MockHttpClient.thatAlwaysResponds(httpResponse);
            GeminiService subject = createService(mockHttpClient);

            String batchName = "batches/test-batch";

            // When
            subject.batchRetrieveBatch(batchName);

            // Then
            HttpRequest sentRequest = mockHttpClient.request();
            assertThat(sentRequest.method()).isEqualTo(HttpMethod.GET);
            assertThat(sentRequest.url()).isEqualTo(TEST_BASE_URL + "/" + batchName);
            assertThat(sentRequest.headers().get("x-goog-api-key")).containsExactly(TEST_API_KEY);
        }
    }

    @Nested
    class BatchCancelBatchTest {
        @Test
        void shouldSendBatchCancelBatchRequest() {
            // Given
            SuccessfulHttpResponse httpResponse =
                    SuccessfulHttpResponse.builder().statusCode(200).body("{}").build();
            MockHttpClient mockHttpClient = MockHttpClient.thatAlwaysResponds(httpResponse);
            GeminiService subject = createService(mockHttpClient);

            String batchName = "batches/test-batch";

            // When
            Void actualResponse = subject.batchCancelBatch(batchName);

            // Then
            assertThat(actualResponse).isNull();
        }

        @Test
        void shouldSendCorrectBatchCancelBatchHttpRequest() {
            // Given
            SuccessfulHttpResponse httpResponse =
                    SuccessfulHttpResponse.builder().statusCode(200).body("{}").build();
            MockHttpClient mockHttpClient = MockHttpClient.thatAlwaysResponds(httpResponse);
            GeminiService subject = createService(mockHttpClient);

            String batchName = "batches/test-batch";

            // When
            subject.batchCancelBatch(batchName);

            // Then
            HttpRequest sentRequest = mockHttpClient.request();
            assertThat(sentRequest.method()).isEqualTo(HttpMethod.POST);
            assertThat(sentRequest.url()).isEqualTo(TEST_BASE_URL + "/" + batchName + ":cancel");
            assertThat(sentRequest.headers().get("x-goog-api-key")).containsExactly(TEST_API_KEY);
        }
    }

    private static GeminiService createService(MockHttpClient mockHttpClient) {
        return createService(mockHttpClient, null);
    }

    private static GeminiService createService(MockHttpClient mockHttpClient, Duration timeout) {
        return createService(mockHttpClient, TEST_BASE_URL, timeout);
    }

    private static GeminiService createService(MockHttpClient mockHttpClient, String baseUrl, Duration timeout) {
        return new GeminiService(
                new MockHttpClientBuilder(mockHttpClient), TEST_API_KEY, baseUrl, false, false, false, null, timeout);
    }

    private static GeminiGenerateContentResponse createGenerateContentResponse(String text) {
        var candidate = new GeminiCandidate(
                new GeminiContent(List.of(GeminiPart.builder().text(text).build()), "model"), null);
        return new GeminiGenerateContentResponse("responseId", "modelName", List.of(candidate), null);
    }

    private static GeminiEmbeddingRequest createEmbeddingRequest(GeminiContent content) {
        return new GeminiEmbeddingRequest("modelName", content, null, null, 756);
    }
}<|MERGE_RESOLUTION|>--- conflicted
+++ resolved
@@ -11,15 +11,12 @@
 import dev.langchain4j.http.client.sse.ServerSentEvent;
 import dev.langchain4j.model.chat.response.ChatResponse;
 import dev.langchain4j.model.chat.response.StreamingChatResponseHandler;
-<<<<<<< HEAD
 import dev.langchain4j.model.googleai.GeminiEmbeddingRequestResponse.GeminiBatchEmbeddingRequest;
 import dev.langchain4j.model.googleai.GeminiEmbeddingRequestResponse.GeminiBatchEmbeddingResponse;
 import dev.langchain4j.model.googleai.GeminiEmbeddingRequestResponse.GeminiEmbeddingRequest;
 import dev.langchain4j.model.googleai.GeminiEmbeddingRequestResponse.GeminiEmbeddingResponse;
 import dev.langchain4j.model.googleai.GeminiEmbeddingRequestResponse.GeminiEmbeddingResponse.GeminibeddingResponseValues;
-=======
 import dev.langchain4j.model.googleai.GeminiContent.GeminiPart;
->>>>>>> 26d08799
 import dev.langchain4j.model.googleai.GeminiGenerateContentResponse.GeminiCandidate;
 import java.time.Duration;
 import java.util.List;
@@ -36,7 +33,7 @@
     @Test
     void shouldThrownWhenApiKeyIsMissing() {
         assertThatThrownBy(() ->
-                        new GeminiService(null, /* apiKey= */ null, TEST_BASE_URL, false, false, false, null, null))
+                new GeminiService(null, /* apiKey= */ null, TEST_BASE_URL, false, false, false, null, null))
                 .isInstanceOf(IllegalArgumentException.class)
                 .hasMessage("apiKey cannot be null or blank");
     }
@@ -139,7 +136,6 @@
 
             GeminiService subject = createService(mockHttpClient);
 
-<<<<<<< HEAD
             GeminiCountTokensRequest request = new GeminiCountTokensRequest(
                     List.of(new GeminiContent(
                             List.of(GeminiContent.GeminiPart.builder()
@@ -147,11 +143,6 @@
                                     .build()),
                             "user")),
                     null);
-=======
-            GeminiCountTokensRequest request = new GeminiCountTokensRequest();
-            request.setContents(List.of(new GeminiContent(
-                    List.of(GeminiPart.builder().text("Count these tokens").build()), "user")));
->>>>>>> 26d08799
 
             // When
             GeminiCountTokensResponse actualResponse = subject.countTokens(TEST_MODEL_NAME, request);
@@ -163,17 +154,16 @@
         @Test
         void shouldSendCorrectCountTokensHttpRequest() {
             // Given
-            GeminiCountTokensResponse expectedResponse = new GeminiCountTokensResponse(42);
-
-            SuccessfulHttpResponse httpResponse = SuccessfulHttpResponse.builder()
-                    .statusCode(200)
-                    .body(Json.toJson(expectedResponse))
-                    .build();
-            MockHttpClient mockHttpClient = MockHttpClient.thatAlwaysResponds(httpResponse);
-
-            GeminiService subject = createService(mockHttpClient);
-
-<<<<<<< HEAD
+            GeminiCountTokensResponse expectedResponse = new GeminiCountTokensResponse(10);
+
+            SuccessfulHttpResponse httpResponse = SuccessfulHttpResponse.builder()
+                    .statusCode(200)
+                    .body(Json.toJson(expectedResponse))
+                    .build();
+            MockHttpClient mockHttpClient = MockHttpClient.thatAlwaysResponds(httpResponse);
+
+            GeminiService subject = createService(mockHttpClient);
+
             GeminiCountTokensRequest request = new GeminiCountTokensRequest(
                     List.of(new GeminiContent(
                             List.of(GeminiContent.GeminiPart.builder()
@@ -181,11 +171,6 @@
                                     .build()),
                             "user")),
                     null);
-=======
-            GeminiCountTokensRequest request = new GeminiCountTokensRequest();
-            request.setContents(List.of(
-                    new GeminiContent(List.of(GeminiPart.builder().text("Test").build()), "user")));
->>>>>>> 26d08799
 
             // When
             subject.countTokens(TEST_MODEL_NAME, request);
@@ -215,17 +200,11 @@
 
             GeminiService subject = createService(mockHttpClient);
 
-<<<<<<< HEAD
             var request = createEmbeddingRequest(new GeminiContent(
                     List.of(GeminiContent.GeminiPart.builder()
                             .text("Embed this")
                             .build()),
                     null));
-=======
-            GoogleAiEmbeddingRequest request = createEmptyEmbeddingRequest();
-            request.setContent(new GeminiContent(
-                    List.of(GeminiPart.builder().text("Embed this").build()), null));
->>>>>>> 26d08799
 
             // When
             GeminiEmbeddingResponse actualResponse = subject.embed(TEST_MODEL_NAME, request);
@@ -248,14 +227,8 @@
 
             GeminiService subject = createService(mockHttpClient);
 
-<<<<<<< HEAD
             var request = createEmbeddingRequest(new GeminiContent(
                     List.of(GeminiContent.GeminiPart.builder().text("Test").build()), null));
-=======
-            GoogleAiEmbeddingRequest request = createEmptyEmbeddingRequest();
-            request.setContent(
-                    new GeminiContent(List.of(GeminiPart.builder().text("Test").build()), null));
->>>>>>> 26d08799
 
             // When
             subject.embed(TEST_MODEL_NAME, request);
@@ -286,21 +259,11 @@
 
             GeminiService subject = createService(mockHttpClient);
 
-<<<<<<< HEAD
             var request1 = createEmbeddingRequest(new GeminiContent(
                     List.of(GeminiContent.GeminiPart.builder().text("First").build()), null));
 
             var request2 = createEmbeddingRequest(new GeminiContent(
                     List.of(GeminiContent.GeminiPart.builder().text("Second").build()), null));
-=======
-            GoogleAiEmbeddingRequest request1 = createEmptyEmbeddingRequest();
-            request1.setContent(
-                    new GeminiContent(List.of(GeminiPart.builder().text("First").build()), null));
-
-            GoogleAiEmbeddingRequest request2 = createEmptyEmbeddingRequest();
-            request2.setContent(new GeminiContent(
-                    List.of(GeminiPart.builder().text("Second").build()), null));
->>>>>>> 26d08799
 
             var batchRequest = new GeminiBatchEmbeddingRequest(List.of(request1, request2));
 
@@ -396,7 +359,10 @@
 
             GeminiGenerateContentRequest request = GeminiGenerateContentRequest.builder()
                     .contents(List.of(new GeminiContent(
-                            List.of(GeminiPart.builder().text("Hi").build()), "user")))
+                            List.of(GeminiContent.GeminiPart.builder()
+                                    .text("Hi")
+                                    .build()),
+                            "user")))
                     .build();
 
             CompletableFuture<Void> futureComplete = new CompletableFuture<>();
@@ -405,7 +371,6 @@
             subject.generateContentStream(TEST_MODEL_NAME, request, false, null, new StreamingChatResponseHandler() {
                 @Override
                 public void onPartialResponse(String partialResponse) {
-                    // Do nothing.
                 }
 
                 @Override
@@ -449,7 +414,10 @@
 
             GeminiGenerateContentRequest request = GeminiGenerateContentRequest.builder()
                     .contents(List.of(new GeminiContent(
-                            List.of(GeminiPart.builder().text("Hi").build()), "user")))
+                            List.of(GeminiContent.GeminiPart.builder()
+                                    .text("Hi")
+                                    .build()),
+                            "user")))
                     .build();
 
             // When
@@ -641,7 +609,9 @@
 
     private static GeminiGenerateContentResponse createGenerateContentResponse(String text) {
         var candidate = new GeminiCandidate(
-                new GeminiContent(List.of(GeminiPart.builder().text(text).build()), "model"), null);
+                new GeminiContent(
+                        List.of(GeminiContent.GeminiPart.builder().text(text).build()), "model"),
+                null);
         return new GeminiGenerateContentResponse("responseId", "modelName", List.of(candidate), null);
     }
 
