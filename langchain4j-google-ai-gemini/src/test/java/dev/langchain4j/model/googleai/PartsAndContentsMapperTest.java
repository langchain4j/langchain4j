--- conflicted
+++ resolved
@@ -98,7 +98,47 @@
     }
 
     @Test
-<<<<<<< HEAD
+    void fromMessageToGContent_systemMessageWithText() {
+        SystemMessage msg = new SystemMessage("system text");
+        List<GeminiContent> result = PartsAndContentsMapper.fromMessageToGContent(List.of(msg), null, false);
+        assertThat(result).hasSize(1);
+        assertThat(result.get(0).getRole()).isEqualTo("model");
+        assertThat(result.get(0).getParts().get(0).getText()).isEqualTo("system text");
+    }
+
+    @Test
+    void fromMessageToGContent_userMessageWithTextContent() {
+        UserMessage msg = new UserMessage(List.of(new dev.langchain4j.data.message.TextContent("user text")));
+        List<GeminiContent> result = PartsAndContentsMapper.fromMessageToGContent(List.of(msg), null, false);
+        assertThat(result).hasSize(1);
+        assertThat(result.get(0).getRole()).isEqualTo("user");
+        assertThat(result.get(0).getParts().get(0).getText()).isEqualTo("user text");
+    }
+
+    @Test
+    void fromMessageToGContent_toolExecutionResultMessage() {
+        ToolExecutionResultMessage msg = new ToolExecutionResultMessage("toolId", "tool name", "tool response");
+        List<GeminiContent> result = PartsAndContentsMapper.fromMessageToGContent(List.of(msg), null, false);
+        assertThat(result).hasSize(1);
+        assertThat(result.get(0).getRole()).isEqualTo("user");
+        assertThat(result.get(0).getParts().get(0).getFunctionResponse().getName())
+                .isEqualTo("tool name");
+        assertThat(result.get(0)
+                        .getParts()
+                        .get(0)
+                        .getFunctionResponse()
+                        .getResponse()
+                        .get("response"))
+                .isEqualTo("tool response");
+    }
+
+    @Test
+    void fromMessageToGContent_emptyMessageListReturnsEmpty() {
+        List<GeminiContent> result = PartsAndContentsMapper.fromMessageToGContent(List.of(), null, false);
+        assertThat(result).isEmpty();
+    }
+
+    @Test
     void fromGPartsToAiMessage_handlesGeneratedImages() {
         // Given
         GeminiBlob imageBlob = GeminiBlob.builder()
@@ -145,45 +185,5 @@
         assertThat(result).isNotNull();
         List<Image> generatedImages = GeneratedImageHelper.getGeneratedImages(result);
         assertThat(generatedImages).isEmpty(); // Should ignore non-image data
-=======
-    void fromMessageToGContent_systemMessageWithText() {
-        SystemMessage msg = new SystemMessage("system text");
-        List<GeminiContent> result = PartsAndContentsMapper.fromMessageToGContent(List.of(msg), null, false);
-        assertThat(result).hasSize(1);
-        assertThat(result.get(0).getRole()).isEqualTo("model");
-        assertThat(result.get(0).getParts().get(0).getText()).isEqualTo("system text");
-    }
-
-    @Test
-    void fromMessageToGContent_userMessageWithTextContent() {
-        UserMessage msg = new UserMessage(List.of(new dev.langchain4j.data.message.TextContent("user text")));
-        List<GeminiContent> result = PartsAndContentsMapper.fromMessageToGContent(List.of(msg), null, false);
-        assertThat(result).hasSize(1);
-        assertThat(result.get(0).getRole()).isEqualTo("user");
-        assertThat(result.get(0).getParts().get(0).getText()).isEqualTo("user text");
-    }
-
-    @Test
-    void fromMessageToGContent_toolExecutionResultMessage() {
-        ToolExecutionResultMessage msg = new ToolExecutionResultMessage("toolId", "tool name", "tool response");
-        List<GeminiContent> result = PartsAndContentsMapper.fromMessageToGContent(List.of(msg), null, false);
-        assertThat(result).hasSize(1);
-        assertThat(result.get(0).getRole()).isEqualTo("user");
-        assertThat(result.get(0).getParts().get(0).getFunctionResponse().getName())
-                .isEqualTo("tool name");
-        assertThat(result.get(0)
-                        .getParts()
-                        .get(0)
-                        .getFunctionResponse()
-                        .getResponse()
-                        .get("response"))
-                .isEqualTo("tool response");
-    }
-
-    @Test
-    void fromMessageToGContent_emptyMessageListReturnsEmpty() {
-        List<GeminiContent> result = PartsAndContentsMapper.fromMessageToGContent(List.of(), null, false);
-        assertThat(result).isEmpty();
->>>>>>> be0dcf68
     }
 }