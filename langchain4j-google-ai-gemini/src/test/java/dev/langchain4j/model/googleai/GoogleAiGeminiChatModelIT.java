--- conflicted
+++ resolved
@@ -672,7 +672,6 @@
         assertThat(chatResponse.aiMessage().hasToolExecutionRequests()).isFalse();
     }
 
-<<<<<<< HEAD
     @Test
     void should_call_listener() {
         final ChatModelRequestContext[] requestCtxt = {null};
@@ -732,13 +731,13 @@
         assertThat(errorCtxt[0]).isNotNull();
         assertThat(requestCtxt[0]).isNotNull();
         assertThat(responseCtxt[0]).isNotNull();
-=======
+    }
+
     @AfterEach
     void afterEach() throws InterruptedException {
         String ciDelaySeconds = System.getenv("CI_DELAY_SECONDS_GOOGLE_AI_GEMINI");
         if (ciDelaySeconds != null) {
             Thread.sleep(Integer.parseInt(ciDelaySeconds));
         }
->>>>>>> d069798d
     }
 }