package dev.langchain4j.model.googleai;

import com.google.gson.Gson;
import dev.langchain4j.agent.tool.JsonSchemaProperty;
import dev.langchain4j.agent.tool.ToolExecutionRequest;
import dev.langchain4j.agent.tool.ToolSpecification;
import dev.langchain4j.data.message.AiMessage;
import dev.langchain4j.data.message.AudioContent;
import dev.langchain4j.data.message.ChatMessage;
import dev.langchain4j.data.message.ImageContent;
import dev.langchain4j.data.message.SystemMessage;
import dev.langchain4j.data.message.TextContent;
import dev.langchain4j.data.message.TextFileContent;
import dev.langchain4j.data.message.ToolExecutionResultMessage;
import dev.langchain4j.data.message.UserMessage;
import dev.langchain4j.model.chat.request.ChatRequest;
import dev.langchain4j.model.chat.request.ResponseFormat;
import dev.langchain4j.model.chat.request.json.JsonSchema;
import dev.langchain4j.model.chat.request.json.JsonArraySchema;
import dev.langchain4j.model.chat.request.json.JsonObjectSchema;
import dev.langchain4j.model.chat.request.json.JsonSchemaElement;
import dev.langchain4j.model.chat.request.json.JsonEnumSchema;
import dev.langchain4j.model.chat.response.ChatResponse;
import dev.langchain4j.model.output.FinishReason;
import dev.langchain4j.model.output.Response;
import dev.langchain4j.service.output.JsonSchemas;
import org.junit.jupiter.api.AfterEach;
import org.junit.jupiter.api.Test;
import org.junitpioneer.jupiter.RetryingTest;

import java.util.*;
import java.util.stream.Collectors;

import static dev.langchain4j.internal.Utils.readBytes;
import static dev.langchain4j.model.chat.request.ResponseFormatType.JSON;
import static dev.langchain4j.model.chat.request.json.JsonIntegerSchema.JSON_INTEGER_SCHEMA;
import static dev.langchain4j.model.chat.request.json.JsonStringSchema.JSON_STRING_SCHEMA;
import static dev.langchain4j.model.googleai.GeminiHarmBlockThreshold.BLOCK_LOW_AND_ABOVE;
import static dev.langchain4j.model.googleai.GeminiHarmCategory.HARM_CATEGORY_HARASSMENT;
import static dev.langchain4j.model.googleai.GeminiHarmCategory.HARM_CATEGORY_HATE_SPEECH;
import static java.util.Collections.singletonList;
import static org.assertj.core.api.Assertions.assertThat;

public class GoogleAiGeminiChatModelIT {

    private static final String GOOGLE_AI_GEMINI_API_KEY = System.getenv("GOOGLE_AI_GEMINI_API_KEY");

    private static final String CAT_IMAGE_URL = "https://upload.wikimedia.org/wikipedia/commons/e/e9/Felis_silvestris_silvestris_small_gradual_decrease_of_quality.png";
    private static final String MD_FILE_URL = "https://raw.githubusercontent.com/langchain4j/langchain4j/main/docs/docs/intro.md";

    @Test
    void should_answer_simple_question() {
        // given
        GoogleAiGeminiChatModel gemini = GoogleAiGeminiChatModel.builder()
            .apiKey(GOOGLE_AI_GEMINI_API_KEY)
            .modelName("gemini-1.5-flash")
            .build();

        // when
        ChatResponse response = gemini.chat(ChatRequest.builder()
            .messages(UserMessage.from("What is the capital of France?"))
            .build());

        // then
        String text = response.aiMessage().text();
        assertThat(text).containsIgnoringCase("Paris");

        assertThat(response.finishReason()).isEqualTo(FinishReason.STOP);
    }

    @Test
    void should_configure_generation() {
        // given
        GoogleAiGeminiChatModel gemini = GoogleAiGeminiChatModel.builder()
            .apiKey(GOOGLE_AI_GEMINI_API_KEY)
            .modelName("gemini-1.5-flash")
            .temperature(2.0)
            .topP(0.5)
            .topK(10)
            .maxOutputTokens(10)
            .build();

        // when
        String response = gemini.generate(
            "How much is 3+4? Reply with just the answer");

        // then
        assertThat(response.trim()).isEqualTo("7");
    }

    @Test
    void should_answer_in_json() {
        // given
        GoogleAiGeminiChatModel gemini = GoogleAiGeminiChatModel.builder()
            .apiKey(GOOGLE_AI_GEMINI_API_KEY)
            .modelName("gemini-1.5-pro")
            .responseFormat(ResponseFormat.JSON)
            .logRequestsAndResponses(true)
            .build();

        // when
        Response<AiMessage> response = gemini.generate(
            UserMessage.from("What is the firstname of the John Doe?\n" +
                "Reply in JSON following with the following format: {\"firstname\": string}"));

        // then
        String jsonText = response.content().text();
        assertThat(jsonText).contains("\"firstname\"");
        assertThat(jsonText).contains("\"John\"");

        assertThat(response.tokenUsage().inputTokenCount()).isEqualTo(25);
        assertThat(response.tokenUsage().outputTokenCount()).isEqualTo(6);
        assertThat(response.tokenUsage().totalTokenCount()).isEqualTo(31);
    }

    @Test
    void should_support_multiturn_chatting() {
        // given
        GoogleAiGeminiChatModel gemini = GoogleAiGeminiChatModel.builder()
            .apiKey(GOOGLE_AI_GEMINI_API_KEY)
            .modelName("gemini-1.5-flash")
            .build();

        List<ChatMessage> messages = new ArrayList<>();
        messages.add(UserMessage.from("Hello, my name is Guillaume"));
        messages.add(AiMessage.from("Hi, how can I assist you today?"));
        messages.add(UserMessage.from("What is my name? Reply with just my name."));

        // when
        Response<AiMessage> response = gemini.generate(messages);

        // then
        assertThat(response.content().text()).contains("Guillaume");
    }

    @Test
    void should_support_sending_images_as_base64() {
        // given
        GoogleAiGeminiChatModel gemini = GoogleAiGeminiChatModel.builder()
            .apiKey(GOOGLE_AI_GEMINI_API_KEY)
            .modelName("gemini-1.5-flash")
            .build();

        // when
        Response<AiMessage> response = gemini.generate(UserMessage.userMessage(
//            ImageContent.fromToolExecReqToGFunCall(CAT_IMAGE_URL),
            ImageContent.from(new String(Base64.getEncoder().encode(readBytes(CAT_IMAGE_URL))), "image/png"),
            TextContent.from("Describe this image in a single word")));

        // then
        assertThat(response.content().text()).containsIgnoringCase("cat");
    }

    // Not supported yet, needs to implement the File Upload API first
    // @Test
    void should_support_sending_images_as_uri() {
        // given
        GoogleAiGeminiChatModel gemini = GoogleAiGeminiChatModel.builder()
            .apiKey(GOOGLE_AI_GEMINI_API_KEY)
            .modelName("gemini-1.5-flash")
            .build();

        // when
        Response<AiMessage> response = gemini.generate(UserMessage.userMessage(
            ImageContent.from(CAT_IMAGE_URL), //TODO use file upload API
            TextContent.from("Describe this image in a single word")));

        // then
        assertThat(response.content().text()).containsIgnoringCase("cat");
    }

    @Test
    void should_support_text_file() {
        // given
        GoogleAiGeminiChatModel gemini = GoogleAiGeminiChatModel.builder()
            .apiKey(GOOGLE_AI_GEMINI_API_KEY)
            .modelName("gemini-1.5-flash")
            .build();

        // when
        Response<AiMessage> response = gemini.generate(UserMessage.userMessage(
            TextFileContent.from(new String(Base64.getEncoder().encode(readBytes(MD_FILE_URL))), "text/markdown"),
            TextContent.from("What project does this markdown file mention?")));

        // then
        assertThat(response.content().text()).containsIgnoringCase("LangChain4j");
    }

    @Test
    void should_support_audio_file() {
        // given
        GoogleAiGeminiChatModel gemini = GoogleAiGeminiChatModel.builder()
            .apiKey(GOOGLE_AI_GEMINI_API_KEY)
            .modelName("gemini-1.5-flash")
            .build();

        // when
        Response<AiMessage> response = gemini.generate(
            UserMessage.from(
                AudioContent.from(
                    new String(Base64.getEncoder().encode( //TODO use local file
                        readBytes("https://storage.googleapis.com/cloud-samples-data/generative-ai/audio/pixel.mp3"))),
                    "audio/mp3"),
                TextContent.from("Give a summary of the audio")
            ));

        // then
        assertThat(response.content().text()).containsIgnoringCase("Pixel");
    }

    @Test
    void should_support_video_file() {
        // given
        GoogleAiGeminiChatModel gemini = GoogleAiGeminiChatModel.builder()
            .apiKey(GOOGLE_AI_GEMINI_API_KEY)
            .modelName("gemini-1.5-flash")
            .build();

        // when
        Response<AiMessage> response = gemini.generate(
            UserMessage.from(
                AudioContent.from(
                    new String(Base64.getEncoder().encode( //TODO use local file
                        readBytes("https://storage.googleapis.com/cloud-samples-data/generative-ai/audio/pixel.mp3"))),
                    "audio/mp3"),
                TextContent.from("Give a summary of the audio")
            ));

        // then
        assertThat(response.content().text()).containsIgnoringCase("Pixel");
    }

    @Test
    void should_respect_system_instruction() {
        // given
        GoogleAiGeminiChatModel gemini = GoogleAiGeminiChatModel.builder()
            .apiKey(GOOGLE_AI_GEMINI_API_KEY)
            .modelName("gemini-1.5-flash")
            .build();

        // when
        Response<AiMessage> response = gemini.generate(
            SystemMessage.from("Translate from English into French"),
            UserMessage.from("apple")
        );

        // then
        assertThat(response.content().text()).containsIgnoringCase("pomme");
    }

    @Test
    void should_execute_python_code() {
        // given
        GoogleAiGeminiChatModel gemini = GoogleAiGeminiChatModel.builder()
            .apiKey(GOOGLE_AI_GEMINI_API_KEY)
            .modelName("gemini-1.5-flash")
            .logRequestsAndResponses(true)
            .allowCodeExecution(true)
            .includeCodeExecutionOutput(true)
            .build();

        // when
        Response<AiMessage> response = gemini.generate(
            singletonList(UserMessage.from(
                "Calculate `fibonacci(13)`. " +
                    "Write code in Python and execute it to get the result."))
        );

        // then
        String text = response.content().text();
        System.out.println("text = " + text);

        assertThat(text).containsIgnoringCase("233");
    }

    @Test
    void should_request_to_call_function() {
        // given
        GoogleAiGeminiChatModel gemini = GoogleAiGeminiChatModel.builder()
            .apiKey(GOOGLE_AI_GEMINI_API_KEY)
            .modelName("gemini-1.5-flash")
            .logRequestsAndResponses(true)
            .build();

        List<ChatMessage> allMessages = new ArrayList<>();
        allMessages.add(UserMessage.from("What is the weather forecast in Paris?"));

        // when
        Response<AiMessage> response = gemini.generate(
            allMessages,
            ToolSpecification.builder()
                .name("getWeatherForecast")
                .description("Get the weather forecast for a given city")
                .addParameter("city", JsonSchemaProperty.STRING)
                .build()
        );

        // then
        assertThat(response.content().hasToolExecutionRequests()).isTrue();
        assertThat(response.content().toolExecutionRequests().get(0).name()).isEqualTo("getWeatherForecast");
        assertThat(response.content().toolExecutionRequests().get(0).arguments()).isEqualTo("{\"city\":\"Paris\"}");

        allMessages.add(response.content());

        // when
        ToolExecutionResultMessage forecastResult =
            ToolExecutionResultMessage.from(null, "getWeatherForecast", "{\"forecast\":\"sunny\"}");
        allMessages.add(forecastResult);

        response = gemini.generate(
            allMessages
        );

        // then
        assertThat(response.content().text()).containsIgnoringCase("sunny");
    }

    @Test
    void should_support_JSON_array_in_tools() {
        // given
        GoogleAiGeminiChatModel gemini = GoogleAiGeminiChatModel.builder()
            .apiKey(GOOGLE_AI_GEMINI_API_KEY)
            .modelName("gemini-1.5-flash")
            .logRequestsAndResponses(true)
            .build();

        // when
        List<ChatMessage> allMessages = new ArrayList<>();
        allMessages.add(UserMessage.from("Return a JSON list containing the first 10 fibonacci numbers."));

        Response<AiMessage> response = gemini.generate(
            allMessages,
            ToolSpecification.builder()
                .name("getFirstNFibonacciNumbers")
                .description("Get the first n fibonacci numbers")
                .addParameter("n", JsonSchemaProperty.INTEGER)
                .build()
        );

        // then
        assertThat(response.content().hasToolExecutionRequests()).isTrue();
        assertThat(response.content().toolExecutionRequests().get(0).name()).isEqualTo("getFirstNFibonacciNumbers");
        assertThat(response.content().toolExecutionRequests().get(0).arguments()).contains("\"n\":10");

        allMessages.add(response.content());

        // when
        ToolExecutionResultMessage forecastResult =
            ToolExecutionResultMessage.from(null, "getFirstNFibonacciNumbers", "[0, 1, 1, 2, 3, 5, 8, 13, 21, 34]");
        allMessages.add(forecastResult);

        // then
        response = gemini.generate(
            allMessages
        );

        // then
        assertThat(response.content().text()).contains("[0, 1, 1, 2, 3, 5, 8, 13, 21, 34]");
    }

    // Test is flaky, because Gemini doesn't 100% always ask for parallel tool calls
    // and sometimes requests more information
    @RetryingTest(5)
    void should_support_parallel_tool_execution() {
        // given
        GoogleAiGeminiChatModel gemini = GoogleAiGeminiChatModel.builder()
            .apiKey(GOOGLE_AI_GEMINI_API_KEY)
            .modelName("gemini-1.5-flash")
            .logRequestsAndResponses(true)
            .build();

        // when
        List<ChatMessage> allMessages = new ArrayList<>();
        allMessages.add(UserMessage.from("Which warehouse has more stock, ABC or XYZ?"));

        Response<AiMessage> response = gemini.generate(
            allMessages,
            ToolSpecification.builder()
                .name("getWarehouseStock")
                .description("Retrieve the amount of stock available in a warehouse designated by its name")
                .addParameter("name", JsonSchemaProperty.STRING, JsonSchemaProperty.description("The name of the warehouse"))
                .build()
        );

        // then
        assertThat(response.content().hasToolExecutionRequests()).isTrue();

        List<ToolExecutionRequest> executionRequests = response.content().toolExecutionRequests();
        assertThat(executionRequests.size()).isEqualTo(2);

        String allArgs = executionRequests.stream()
            .map(ToolExecutionRequest::arguments)
            .collect(Collectors.joining(" "));
        assertThat(allArgs).contains("ABC");
        assertThat(allArgs).contains("XYZ");
    }

    @RetryingTest(5)
    void should_support_safety_settings() {
        // given
        Map<GeminiHarmCategory, GeminiHarmBlockThreshold> mapSafetySettings = new HashMap<>();
        mapSafetySettings.put(HARM_CATEGORY_HATE_SPEECH, BLOCK_LOW_AND_ABOVE);
        mapSafetySettings.put(HARM_CATEGORY_HARASSMENT, BLOCK_LOW_AND_ABOVE);

        GoogleAiGeminiChatModel gemini = GoogleAiGeminiChatModel.builder()
            .apiKey(GOOGLE_AI_GEMINI_API_KEY)
            .modelName("gemini-1.5-flash")
            .logRequestsAndResponses(true)
            .safetySettings(mapSafetySettings)
            .build();

        // when
        ChatResponse response = gemini.chat(ChatRequest.builder()
            .messages(UserMessage.from("You're a dumb f*cking idiot bastard!"))
            .build());

        // then
        assertThat(response.finishReason()).isEqualTo(FinishReasonMapper.fromGFinishReasonToFinishReason(GeminiFinishReason.SAFETY));
    }

    @Test
    void should_comply_to_response_schema() {
        // given
        GoogleAiGeminiChatModel gemini = GoogleAiGeminiChatModel.builder()
            .apiKey(GOOGLE_AI_GEMINI_API_KEY)
            .modelName("gemini-1.5-flash")
            .logRequestsAndResponses(true)
            .responseFormat(ResponseFormat.builder()
                .type(JSON)
                .jsonSchema(JsonSchema.builder()
                    .rootElement(JsonObjectSchema.builder()
                        .properties(new LinkedHashMap<String, JsonSchemaElement>() {{
                            put("name", JSON_STRING_SCHEMA);
                            put("address", JsonObjectSchema.builder()
                                .properties(new LinkedHashMap<String, JsonSchemaElement>() {{
                                    put("city", JSON_STRING_SCHEMA);
                                }})
                                .required("city")
                                .additionalProperties(false)
                                .build());
                        }})
                        .required("name", "address")
                        .additionalProperties(false)
                        .build())
                    .build())
                .build())
            .build();

        // when
        ChatResponse response = gemini.chat(ChatRequest.builder()
            .messages(
                SystemMessage.from(
                    "Your role is to extract information related to a person," +
                        "like their name, their address, the city the live in."),
                UserMessage.from(
                    "In the town of Liverpool, lived Tommy Skybridge, a young little boy."
                )
            )
            .build());

        System.out.println("response = " + response);

        // then
        assertThat(response.aiMessage().text().trim())
            .isEqualTo("{\"address\": {\"city\": \"Liverpool\"}, \"name\": \"Tommy Skybridge\"}");
    }

    @Test
    void should_handle_enum_type() {
        // given
        GoogleAiGeminiChatModel gemini = GoogleAiGeminiChatModel.builder()
            .apiKey(GOOGLE_AI_GEMINI_API_KEY)
            .modelName("gemini-1.5-flash")
            .logRequestsAndResponses(true)
            .responseFormat(ResponseFormat.builder()
                .type(JSON)
                .jsonSchema(JsonSchema.builder()
                    .rootElement(JsonObjectSchema.builder()
                        .properties(new LinkedHashMap<String, JsonSchemaElement>() {{
                            put("sentiment", JsonEnumSchema.builder()
                                .enumValues("POSITIVE", "NEGATIVE")
                                .build());
                        }})
                        .required("sentiment")
                        .additionalProperties(false)
                        .build())
                    .build())
                .build())
            .build();

        // when
        ChatResponse response = gemini.chat(ChatRequest.builder()
            .messages(
                SystemMessage.from(
                    "Your role is to analyze the sentiment of the text you receive."),
                UserMessage.from(
                    "This is super exciting news, congratulations!"
                )
            )
            .build());

        System.out.println("response = " + response);

        // then
        assertThat(response.aiMessage().text().trim())
            .isEqualTo("{\"sentiment\": \"POSITIVE\"}");
    }

    @Test
    void should_handle_enum_output_mode() {
        // given
        GoogleAiGeminiChatModel gemini = GoogleAiGeminiChatModel.builder()
            .apiKey(GOOGLE_AI_GEMINI_API_KEY)
            .modelName("gemini-1.5-flash")
            .logRequestsAndResponses(true)
            .responseFormat(ResponseFormat.builder()
                .type(JSON)
                .jsonSchema(JsonSchema.builder()
                    .rootElement(JsonEnumSchema.builder()
                        .enumValues("POSITIVE", "NEUTRAL", "NEGATIVE")
                        .build())
                    .build())
                .build())
            .build();

        // when
        ChatResponse response = gemini.chat(ChatRequest.builder()
            .messages(
                SystemMessage.from(
                    "Your role is to analyze the sentiment of the text you receive."),
                UserMessage.from(
                    "This is super exciting news, congratulations!"
                )
            )
            .build());

        // then
        assertThat(response.aiMessage().text().trim())
            .isEqualTo("POSITIVE");
    }

    @Test
    void should_allow_array_as_response_schema() {
        // given
        GoogleAiGeminiChatModel gemini = GoogleAiGeminiChatModel.builder()
            .apiKey(GOOGLE_AI_GEMINI_API_KEY)
            .modelName("gemini-1.5-flash")
            .logRequestsAndResponses(true)
            .responseFormat(ResponseFormat.builder()
                .type(JSON)
                .jsonSchema(JsonSchema.builder()
                    .rootElement(JsonArraySchema.builder()
                        .items(JSON_INTEGER_SCHEMA)
                        .build())
                    .build())
                .build())
            .build();

        // when
        ChatResponse response = gemini.chat(ChatRequest.builder()
            .messages(
                SystemMessage.from(
                    "Your role is to return a list of 6-faces dice rolls"),
                UserMessage.from(
                    "Give me 3 dice rolls"
                )
            )
            .build());

        System.out.println("response = " + response);

        // then
        Integer[] diceRolls = new Gson().fromJson(response.aiMessage().text(), Integer[].class);
        assertThat(diceRolls.length).isEqualTo(3);
    }

    private class Color {
        private String name;
        private int red;
        private int green;
        private int blue;
        private boolean muted;
    }

    @Test
    void should_deserialize_to_POJO() {
        // given
        GoogleAiGeminiChatModel gemini = GoogleAiGeminiChatModel.builder()
            .apiKey(GOOGLE_AI_GEMINI_API_KEY)
            .modelName("gemini-1.5-flash")
            .logRequestsAndResponses(true)
<<<<<<< HEAD
            .responseFormat(ResponseFormat.builder()
                .type(JSON)
                .jsonSchema(JsonSchemas.jsonSchemaFrom(Color.class).get())
                .build())
=======
                .responseFormat(ResponseFormat.builder()
                        .type(JSON)
                        .jsonSchema(JsonSchemas.jsonSchemaFrom(Color.class).get())
                        .build())
>>>>>>> 09d356fd
//             Equivalent to:
//            .responseFormat(ResponseFormat.builder()
//                .type(JSON)
//                .jsonSchema(JsonSchema.builder()
//                    .schema(JsonObjectSchema.builder()
//                        .properties(new LinkedHashMap<String, JsonSchemaElement>() {{
//                            put("name", JSON_STRING_SCHEMA);
//                            put("red", JSON_INTEGER_SCHEMA);
//                            put("green", JSON_INTEGER_SCHEMA);
//                            put("blue", JSON_INTEGER_SCHEMA);
//                            put("muted", JSON_BOOLEAN_SCHEMA);
//                        }})
//                        .required("name", "red", "green", "blue", "muted")
//                        .additionalProperties(false)
//                        .build())
//                    .build())
//                .build())
            .build();

        // when
        ChatResponse response = gemini.chat(ChatRequest.builder()
            .messages(
                SystemMessage.from(
                    "Your role is to extract information from the description of a color"),
                UserMessage.from(
                    "Cobalt blue is a blend of a lot of blue, a bit of green, and almost no red."
                )
            )
            .build());

        System.out.println("response = " + response);

        Color color = new Gson().fromJson(response.aiMessage().text(), Color.class);

        // then
        assertThat(color.name).isEqualToIgnoringCase("Cobalt blue");
        assertThat(color.muted).isFalse();
        assertThat(color.red).isLessThanOrEqualTo(color.green);
        assertThat(color.green).isLessThanOrEqualTo(color.blue);
    }

    @Test
    void should_support_tool_config() {
        // given
        GoogleAiGeminiChatModel gemini = GoogleAiGeminiChatModel.builder()
            .apiKey(GOOGLE_AI_GEMINI_API_KEY)
            .modelName("gemini-1.5-flash")
            .logRequestsAndResponses(true)
            .build();

        // when
        List<ToolSpecification> listOfTools = Arrays.asList(
            ToolSpecification.builder().name("toolOne").build(),
            ToolSpecification.builder().name("toolTwo").build()
        );
        Response<AiMessage> response = gemini.generate(
            singletonList(UserMessage.from("Call toolOne")),
            listOfTools
        );

        // then
        assertThat(response.content().hasToolExecutionRequests()).isTrue();
        assertThat(response.content().toolExecutionRequests().get(0).name()).isEqualTo("toolOne");

        // given
        gemini = GoogleAiGeminiChatModel.builder()
            .apiKey(GOOGLE_AI_GEMINI_API_KEY)
            .modelName("gemini-1.5-flash")
            .logRequestsAndResponses(true)
            .toolConfig(GeminiMode.ANY, "toolTwo")
            .build();

        // when
        ChatResponse chatResponse = gemini.chat(ChatRequest.builder()
            .messages(UserMessage.from("Call toolOne"))
            .build());

        // then
        assertThat(chatResponse.aiMessage().hasToolExecutionRequests()).isFalse();
    }

    @Test
    void should_count_tokens() {
        // given
        GoogleAiGeminiChatModel gemini = GoogleAiGeminiChatModel.builder()
            .apiKey(GOOGLE_AI_GEMINI_API_KEY)
            .modelName("gemini-1.5-flash")
            .logRequestsAndResponses(true)
            .build();

        // when
        int countedTokens = gemini.countTokens("What is the capital of France?");

        // then
        assertThat(countedTokens).isGreaterThan(0);

        // when
        List<ChatMessage> messageList = Arrays.asList(
            SystemMessage.from("You are a helpful geography teacher"),
            UserMessage.from("What is the capital of Germany?"),
            AiMessage.from("Berlin"),
            UserMessage.from("Thank you!"),
            AiMessage.from("You're welcome!")
        );
        int listOfMsgTokenCount = gemini.countTokens(messageList);

        // then
        assertThat(listOfMsgTokenCount).isGreaterThan(0);
    }

    @AfterEach
    void afterEach() throws InterruptedException {
        String ciDelaySeconds = System.getenv("CI_DELAY_SECONDS_GOOGLE_AI_GEMINI");
        if (ciDelaySeconds != null) {
            Thread.sleep(Integer.parseInt(ciDelaySeconds) * 1000L);
        }
    }
}<|MERGE_RESOLUTION|>--- conflicted
+++ resolved
@@ -589,17 +589,10 @@
             .apiKey(GOOGLE_AI_GEMINI_API_KEY)
             .modelName("gemini-1.5-flash")
             .logRequestsAndResponses(true)
-<<<<<<< HEAD
             .responseFormat(ResponseFormat.builder()
                 .type(JSON)
                 .jsonSchema(JsonSchemas.jsonSchemaFrom(Color.class).get())
                 .build())
-=======
-                .responseFormat(ResponseFormat.builder()
-                        .type(JSON)
-                        .jsonSchema(JsonSchemas.jsonSchemaFrom(Color.class).get())
-                        .build())
->>>>>>> 09d356fd
 //             Equivalent to:
 //            .responseFormat(ResponseFormat.builder()
 //                .type(JSON)
