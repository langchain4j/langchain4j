package dev.langchain4j.model.googleai;

import dev.langchain4j.agent.tool.*;
import dev.langchain4j.model.chat.request.json.JsonObjectSchema;
import dev.langchain4j.model.output.structured.Description;
import org.junit.jupiter.api.Test;

import java.util.Arrays;
import java.util.List;
import java.util.Map;

import static dev.langchain4j.agent.tool.JsonSchemaProperty.*;
import static org.assertj.core.api.Assertions.assertThat;

public class FunctionMapperTest {

    enum Projection {
        WGS84,
        NAD83,
        PZ90,
        GCJ02,
        BD09
    }

    static class Coordinates {
        @Description("latitude")
        double latitude;
        @Description("latitude")
        double longitude;
        @Description("Geographic projection system used")
        Projection projection;

        public Coordinates(double latitude, double longitude) {
            this.latitude = latitude;
            this.longitude = longitude;
            this.projection = Projection.WGS84;
        }
    }

    static class IssTool {
        @Tool("Get the distance between the user and the ISS.")
        int distanceBetween(
            @P("user coordinates") Coordinates userCoordinates,
            @P("ISS coordinates") Coordinates issCoordinates
        ) {
            return 3456;
        }
    }

    @Test
    void should_convert_nested_structures() {
        // when
        List<ToolSpecification> toolSpecifications = ToolSpecifications.toolSpecificationsFrom(IssTool.class);
        System.out.println("\ntoolSpecifications = " + toolSpecifications);

        // then
<<<<<<< HEAD
        assertThat(toolSpecifications.size()).isEqualTo(1);
        ToolSpecification toolSpecification = toolSpecifications.get(0);
        assertThat(toolSpecification.name()).isEqualTo("distanceBetween");
        assertThat(toolSpecification.description()).isEqualTo("Get the distance between the user and the ISS.");
=======
        assertThat(toolSpecifications).hasSize(1);
        assertThat(toolSpecifications.get(0).name()).isEqualTo("distanceBetween");
        assertThat(toolSpecifications.get(0).description()).isEqualTo("Get the distance between the user and the ISS.");
        assertThat(toolSpecifications.get(0).parameters().type()).isEqualTo("object");
        assertThat(toolSpecifications.get(0).parameters().properties()).hasSize(2);
        assertThat(toolSpecifications.get(0).parameters().properties().keySet()).containsAll(Arrays.asList("userCoordinates", "issCoordinates"));
>>>>>>> aa7866fc

        // when
        GeminiTool geminiTool = FunctionMapper.fromToolSepcsToGTool(toolSpecifications, false);
        System.out.println("\ngeminiTool = " + withoutNullValues(geminiTool.toString()));

        // then
        List<GeminiFunctionDeclaration> allGFnDecl = geminiTool.getFunctionDeclarations();
        assertThat(allGFnDecl).hasSize(1);

        GeminiFunctionDeclaration gFnDecl = allGFnDecl.get(0);
        assertThat(gFnDecl.getName()).isEqualTo("distanceBetween");

        assertThat(gFnDecl.getParameters().getType()).isEqualTo(GeminiType.OBJECT);
        Map<String, GeminiSchema> props = gFnDecl.getParameters().getProperties();

        assertThat(props).hasSize(2);
        assertThat(props.keySet()).containsAll(Arrays.asList("userCoordinates", "issCoordinates"));

        GeminiSchema userCoord = props.get("userCoordinates");
        assertThat(userCoord.getType()).isEqualTo(GeminiType.OBJECT);

        GeminiSchema issCoord = props.get("issCoordinates");
        assertThat(issCoord.getType()).isEqualTo(GeminiType.OBJECT);

        assertThat(userCoord.getProperties()).hasSize(3);
        assertThat(issCoord.getProperties()).hasSize(3);

        assertThat(userCoord.getProperties().keySet()).containsAll(Arrays.asList("latitude", "longitude", "projection"));
        assertThat(issCoord.getProperties().keySet()).containsAll(Arrays.asList("latitude", "longitude", "projection"));
    }

    static class Address {
        private final String street;
        private final String zipCode;
        private final String city;

        public Address(String street, String zipCode, String city) {
            this.street = street;
            this.zipCode = zipCode;
            this.city = city;
        }
    }

    static class Customer {
        private final String firstname;
        private final String lastname;

        private final Address shippingAddress;
//        private final Address billingAddress;

        public Customer(String firstname, String lastname,
                        Address shippingAddress
//                        Address billingAddress
        ) {
            this.firstname = firstname;
            this.lastname = lastname;
            this.shippingAddress = shippingAddress;
//            this.billingAddress = billingAddress;
        }
    }

    static class Product {
        private final String name;
        private final String description;
        private final double price;

        public Product(String name, String description, double price) {
            this.name = name;
            this.description = description;
            this.price = price;
        }
    }

    static class LineItem {
        private final Product product;
        private final int quantity;

        public LineItem(int quantity, Product product) {
            this.product = product;
            this.quantity = quantity;
        }
    }

    static class Order {
        private final Double totalAmount;
        private final List<LineItem> lineItems;
        private final Customer customer;

        public Order(Double totalAmount, List<LineItem> lineItems, Customer customer) {
            this.totalAmount = totalAmount;
            this.lineItems = lineItems;
            this.customer = customer;
        }
    }

    static class OrderSystem {
        @Tool("Make an order")
        boolean makeOrder(@P(value = "The order to make") Order order) {
            return true;
        }
    }

    @Test
    void testComplexNestedGraph() {
        // given
        List<ToolSpecification> toolSpecifications = ToolSpecifications.toolSpecificationsFrom(OrderSystem.class);
        System.out.println("\ntoolSpecifications = " + toolSpecifications);

        // when
        GeminiTool geminiTool = FunctionMapper.fromToolSepcsToGTool(toolSpecifications, false);
        System.out.println("\ngeminiTool = " + withoutNullValues(geminiTool.toString()));

        // then
        List<GeminiFunctionDeclaration> allGFnDecl = geminiTool.getFunctionDeclarations();
        assertThat(allGFnDecl).hasSize(1);

        GeminiFunctionDeclaration gFnDecl = allGFnDecl.get(0);
        assertThat(gFnDecl.getName()).isEqualTo("makeOrder");
        assertThat(gFnDecl.getParameters().getType()).isEqualTo(GeminiType.OBJECT);

        Map<String, GeminiSchema> props = gFnDecl.getParameters().getProperties();
        assertThat(props).hasSize(1);
        assertThat(props.keySet()).containsExactly("order");

        GeminiSchema orderSchema = props.get("order");
        assertThat(orderSchema.getType()).isEqualTo(GeminiType.OBJECT);
        assertThat(orderSchema.getProperties()).hasSize(3);
        assertThat(orderSchema.getProperties().keySet()).containsAll(Arrays.asList("totalAmount", "lineItems", "customer"));

        GeminiSchema totalAmount = orderSchema.getProperties().get("totalAmount");
        assertThat(totalAmount.getType()).isEqualTo(GeminiType.NUMBER);

        GeminiSchema lineItems = orderSchema.getProperties().get("lineItems");
        assertThat(lineItems.getType()).isEqualTo(GeminiType.ARRAY);

        GeminiSchema lineItemsItems = lineItems.getItems();
        assertThat(lineItemsItems.getType()).isEqualTo(GeminiType.OBJECT);
        assertThat(lineItemsItems.getProperties()).hasSize(2);
        assertThat(lineItemsItems.getProperties().keySet()).containsAll(Arrays.asList("product", "quantity"));

        GeminiSchema product = lineItemsItems.getProperties().get("product");
        assertThat(product.getType()).isEqualTo(GeminiType.OBJECT);
        assertThat(product.getProperties()).hasSize(3);
        assertThat(product.getProperties().keySet()).containsAll(Arrays.asList("name", "description", "price"));

        GeminiSchema customer = orderSchema.getProperties().get("customer");
        assertThat(customer.getType()).isEqualTo(GeminiType.OBJECT);
        assertThat(customer.getProperties()).hasSize(3);
        assertThat(customer.getProperties().keySet()).containsAll(Arrays.asList("firstname", "lastname", "shippingAddress"));

        GeminiSchema shippingAddress = customer.getProperties().get("shippingAddress");
        assertThat(shippingAddress.getType()).isEqualTo(GeminiType.OBJECT);
        assertThat(shippingAddress.getProperties()).hasSize(3);
        assertThat(shippingAddress.getProperties().keySet()).containsAll(Arrays.asList("street", "zipCode", "city"));
    }

    @Test
    void testArray() {
        // given
        ToolSpecification spec = ToolSpecification.builder()
            .name("toolName")
            .description("tool description")
            .addParameter("arrayParameter", ARRAY, items(STRING), description("an array"))
            .build();

        System.out.println("\nspec = " + spec);

        // when
        GeminiTool geminiTool = FunctionMapper.fromToolSepcsToGTool(Arrays.asList(spec), false);
        System.out.println("\ngeminiTool = " + withoutNullValues(geminiTool.toString()));

        // then
        List<GeminiFunctionDeclaration> allGFnDecl = geminiTool.getFunctionDeclarations();
        assertThat(allGFnDecl).hasSize(1);
        GeminiFunctionDeclaration gFnDecl = allGFnDecl.get(0);
        assertThat(gFnDecl.getName()).isEqualTo("toolName");
        assertThat(gFnDecl.getParameters().getType()).isEqualTo(GeminiType.OBJECT);

        Map<String, GeminiSchema> props = gFnDecl.getParameters().getProperties();
        System.out.println("props = " + withoutNullValues(props.toString()));
        assertThat(props).hasSize(1);
        assertThat(props.keySet()).containsExactly("arrayParameter");

        GeminiSchema arrayParameter = props.get("arrayParameter");
        assertThat(arrayParameter.getType()).isEqualTo(GeminiType.ARRAY);
        assertThat(arrayParameter.getItems().getType()).isEqualTo(GeminiType.STRING);
        assertThat(arrayParameter.getItems().getDescription()).isEqualTo("an array");
        assertThat(arrayParameter.getItems().getItems()).isNull();
        assertThat(arrayParameter.getItems().getProperties()).isEmpty();
    }

    private static String withoutNullValues(String toString) {
        return toString
            .replaceAll("(, )?(?<=(, |\\())[^\\s(]+?=null(?:, )?", " ")
            .replaceFirst(", \\)$", ")");
    }
}<|MERGE_RESOLUTION|>--- conflicted
+++ resolved
@@ -1,7 +1,9 @@
 package dev.langchain4j.model.googleai;
 
-import dev.langchain4j.agent.tool.*;
-import dev.langchain4j.model.chat.request.json.JsonObjectSchema;
+import dev.langchain4j.agent.tool.P;
+import dev.langchain4j.agent.tool.Tool;
+import dev.langchain4j.agent.tool.ToolSpecification;
+import dev.langchain4j.agent.tool.ToolSpecifications;
 import dev.langchain4j.model.output.structured.Description;
 import org.junit.jupiter.api.Test;
 
@@ -9,7 +11,10 @@
 import java.util.List;
 import java.util.Map;
 
-import static dev.langchain4j.agent.tool.JsonSchemaProperty.*;
+import static dev.langchain4j.agent.tool.JsonSchemaProperty.ARRAY;
+import static dev.langchain4j.agent.tool.JsonSchemaProperty.STRING;
+import static dev.langchain4j.agent.tool.JsonSchemaProperty.description;
+import static dev.langchain4j.agent.tool.JsonSchemaProperty.items;
 import static org.assertj.core.api.Assertions.assertThat;
 
 public class FunctionMapperTest {
@@ -40,8 +45,8 @@
     static class IssTool {
         @Tool("Get the distance between the user and the ISS.")
         int distanceBetween(
-            @P("user coordinates") Coordinates userCoordinates,
-            @P("ISS coordinates") Coordinates issCoordinates
+                @P("user coordinates") Coordinates userCoordinates,
+                @P("ISS coordinates") Coordinates issCoordinates
         ) {
             return 3456;
         }
@@ -54,19 +59,10 @@
         System.out.println("\ntoolSpecifications = " + toolSpecifications);
 
         // then
-<<<<<<< HEAD
         assertThat(toolSpecifications.size()).isEqualTo(1);
         ToolSpecification toolSpecification = toolSpecifications.get(0);
         assertThat(toolSpecification.name()).isEqualTo("distanceBetween");
         assertThat(toolSpecification.description()).isEqualTo("Get the distance between the user and the ISS.");
-=======
-        assertThat(toolSpecifications).hasSize(1);
-        assertThat(toolSpecifications.get(0).name()).isEqualTo("distanceBetween");
-        assertThat(toolSpecifications.get(0).description()).isEqualTo("Get the distance between the user and the ISS.");
-        assertThat(toolSpecifications.get(0).parameters().type()).isEqualTo("object");
-        assertThat(toolSpecifications.get(0).parameters().properties()).hasSize(2);
-        assertThat(toolSpecifications.get(0).parameters().properties().keySet()).containsAll(Arrays.asList("userCoordinates", "issCoordinates"));
->>>>>>> aa7866fc
 
         // when
         GeminiTool geminiTool = FunctionMapper.fromToolSepcsToGTool(toolSpecifications, false);
@@ -227,10 +223,10 @@
     void testArray() {
         // given
         ToolSpecification spec = ToolSpecification.builder()
-            .name("toolName")
-            .description("tool description")
-            .addParameter("arrayParameter", ARRAY, items(STRING), description("an array"))
-            .build();
+                .name("toolName")
+                .description("tool description")
+                .addParameter("arrayParameter", ARRAY, items(STRING), description("an array"))
+                .build();
 
         System.out.println("\nspec = " + spec);
 
@@ -260,7 +256,7 @@
 
     private static String withoutNullValues(String toString) {
         return toString
-            .replaceAll("(, )?(?<=(, |\\())[^\\s(]+?=null(?:, )?", " ")
-            .replaceFirst(", \\)$", ")");
+                .replaceAll("(, )?(?<=(, |\\())[^\\s(]+?=null(?:, )?", " ")
+                .replaceFirst(", \\)$", ")");
     }
 }