<?xml version="1.0" encoding="UTF-8"?>
<project xmlns="http://maven.apache.org/POM/4.0.0" xmlns:xsi="http://www.w3.org/2001/XMLSchema-instance" xsi:schemaLocation="http://maven.apache.org/POM/4.0.0 http://maven.apache.org/xsd/maven-4.0.0.xsd">
    <modelVersion>4.0.0</modelVersion>

    <parent>
        <groupId>dev.langchain4j</groupId>
        <artifactId>langchain4j-parent</artifactId>
        <version>1.2.0-beta8-SNAPSHOT</version>
        <relativePath>../langchain4j-parent/pom.xml</relativePath>
    </parent>

    <artifactId>langchain4j-google-ai-gemini</artifactId>
    <version>1.2.0-SNAPSHOT</version>
    <name>LangChain4j :: Integration :: Google AI Gemini</name>

    <developers>
        <developer>
            <id>glaforge</id>
            <name>Guillaume Laforge</name>
            <url>https://github.com/glaforge</url>
        </developer>
    </developers>

    <properties>
        <skipGeminiITs>false</skipGeminiITs>
        <maven.compiler.parameters>true</maven.compiler.parameters>
    </properties>

    <dependencies>

        <dependency>
            <groupId>dev.langchain4j</groupId>
            <artifactId>langchain4j-core</artifactId>
            <version>1.2.0-SNAPSHOT</version>
        </dependency>

        <dependency>
            <groupId>dev.langchain4j</groupId>
            <artifactId>langchain4j-http-client</artifactId>
            <version>1.2.0-SNAPSHOT</version>
        </dependency>

        <dependency>
            <groupId>dev.langchain4j</groupId>
            <artifactId>langchain4j-http-client-jdk</artifactId>
            <version>1.2.0-SNAPSHOT</version>
            <scope>runtime</scope>
        </dependency>

        <dependency>
            <groupId>com.fasterxml.jackson.core</groupId>
            <artifactId>jackson-annotations</artifactId>
        </dependency>

        <dependency>
            <groupId>com.fasterxml.jackson.core</groupId>
            <artifactId>jackson-core</artifactId>
        </dependency>

        <dependency>
            <groupId>com.fasterxml.jackson.core</groupId>
            <artifactId>jackson-databind</artifactId>
        </dependency>

        <!-- test dependencies -->

        <dependency>
            <groupId>org.junit.jupiter</groupId>
            <artifactId>junit-jupiter-engine</artifactId>
            <scope>test</scope>
        </dependency>

        <dependency>
            <groupId>org.junit.jupiter</groupId>
            <artifactId>junit-jupiter-params</artifactId>
            <scope>test</scope>
        </dependency>

        <dependency>
            <groupId>dev.langchain4j</groupId>
            <artifactId>langchain4j-core</artifactId>
            <version>1.2.0-SNAPSHOT</version>
            <classifier>tests</classifier>
            <type>test-jar</type>
            <scope>test</scope>
        </dependency>

        <dependency>
            <groupId>dev.langchain4j</groupId>
            <artifactId>langchain4j</artifactId>
            <version>1.2.0-SNAPSHOT</version>
            <scope>test</scope>
        </dependency>

        <dependency>
            <groupId>dev.langchain4j</groupId>
            <artifactId>langchain4j</artifactId>
            <version>1.2.0-SNAPSHOT</version>
            <classifier>tests</classifier>
            <type>test-jar</type>
            <scope>test</scope>
        </dependency>

<<<<<<< HEAD
        <dependency>
            <groupId>org.junit-pioneer</groupId>
            <artifactId>junit-pioneer</artifactId>
            <version>1.9.1</version>
            <scope>test</scope>
        </dependency>

        <dependency>
            <groupId>me.kpavlov.aimocks</groupId>
            <artifactId>ai-mocks-gemini-jvm</artifactId>
            <version>${ai-mocks.version}</version>
            <scope>test</scope>
        </dependency>

=======
>>>>>>> 1b80ed9e
    </dependencies>

    <build>
        <plugins>
            <plugin>
                <groupId>org.apache.maven.plugins</groupId>
                <artifactId>maven-failsafe-plugin</artifactId>
                <configuration>
                    <skipTests>${skipGeminiITs}</skipTests>
                </configuration>
            </plugin>
        </plugins>
    </build>

</project><|MERGE_RESOLUTION|>--- conflicted
+++ resolved
@@ -101,14 +101,6 @@
             <scope>test</scope>
         </dependency>
 
-<<<<<<< HEAD
-        <dependency>
-            <groupId>org.junit-pioneer</groupId>
-            <artifactId>junit-pioneer</artifactId>
-            <version>1.9.1</version>
-            <scope>test</scope>
-        </dependency>
-
         <dependency>
             <groupId>me.kpavlov.aimocks</groupId>
             <artifactId>ai-mocks-gemini-jvm</artifactId>
@@ -116,8 +108,6 @@
             <scope>test</scope>
         </dependency>
 
-=======
->>>>>>> 1b80ed9e
     </dependencies>
 
     <build>
