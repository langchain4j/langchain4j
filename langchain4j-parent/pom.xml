<?xml version="1.0" encoding="UTF-8"?>
<project xmlns="http://maven.apache.org/POM/4.0.0" xmlns:xsi="http://www.w3.org/2001/XMLSchema-instance" xsi:schemaLocation="http://maven.apache.org/POM/4.0.0 http://maven.apache.org/xsd/maven-4.0.0.xsd">
    <modelVersion>4.0.0</modelVersion>

    <groupId>dev.langchain4j</groupId>
    <artifactId>langchain4j-parent</artifactId>
    <version>1.0.0-beta2-SNAPSHOT</version>
    <packaging>pom</packaging>

    <name>LangChain4j :: Parent POM</name>
    <description>Parent POM for langchain4j submodules</description>
    <url>https://github.com/langchain4j/langchain4j</url>

    <licenses>
        <license>
            <name>Apache-2.0</name>
            <url>https://www.apache.org/licenses/LICENSE-2.0.txt</url>
            <distribution>repo</distribution>
            <comments>A business-friendly OSS license</comments>
        </license>
    </licenses>

    <developers>
        <developer>
            <id>deep-learning-dynamo</id>
            <email>deeplearningdynamo@gmail.com</email>
            <url>https://github.com/deep-learning-dynamo</url>
        </developer>
        <developer>
            <id>kuraleta</id>
            <email>digital.kuraleta@gmail.com</email>
            <url>https://github.com/kuraleta</url>
        </developer>
    </developers>

    <scm>
        <connection>scm:git:git://github.com/langchain4j/langchain4j.git</connection>
        <developerConnection>scm:git:git@github.com:langchain4j/langchain4j.git</developerConnection>
        <url>https://github.com/langchain4j/langchain4j</url>
    </scm>

    <distributionManagement>
        <snapshotRepository>
            <id>ossrh</id>
            <url>https://s01.oss.sonatype.org/content/repositories/snapshots</url>
        </snapshotRepository>
    </distributionManagement>

    <properties>
        <java.version>17</java.version>
        <kotlin.code.style>official</kotlin.code.style>
        <kotlin.compiler.jvmTarget>${java.version}</kotlin.compiler.jvmTarget>
        <maven.compiler.release>${java.version}</maven.compiler.release>
        <project.build.sourceEncoding>UTF-8</project.build.sourceEncoding>
        <project.build.outputTimestamp>1714382357</project.build.outputTimestamp>
        <argLine></argLine>
        <!-- Dependency Versions -->
        <assertj.version>3.27.3</assertj.version>
        <assertk.version>0.28.1</assertk.version>
        <awaitility.version>4.2.2</awaitility.version>
        <aws.java.sdk.version>2.29.12</aws.java.sdk.version>
        <azure-ai-openai.version>1.0.0-beta.14</azure-ai-openai.version>
        <azure-sdk.version>1.2.31</azure-sdk.version>
        <bytebuddy.version>1.15.10</bytebuddy.version>
        <elastic.version>8.15.3</elastic.version>
        <github-api.version>1.318</github-api.version>
        <gson.version>2.10.1</gson.version>
        <httpclient5.version>5.2.1</httpclient5.version>
        <infinispan.version>15.0.0.Final</infinispan.version>
        <jackson.version>2.18.2</jackson.version>
        <jsonpath.version>2.9.0</jsonpath.version>
        <jspecify.version>1.0.0</jspecify.version>
        <jtokkit.version>1.1.0</jtokkit.version>
        <junit.version>5.11.3</junit.version>
        <kotlin.version>1.9.25</kotlin.version>
        <kotlinx-coroutines.version>1.9.0</kotlinx-coroutines.version>
        <langchain4j-embeddings.version>${project.version}</langchain4j-embeddings.version>
        <log4j.version>2.24.3</log4j.version>
        <logback.version>1.3.14</logback.version>
        <lombok.version>1.18.36</lombok.version>
        <milvus-sdk-java.version>2.5.3</milvus-sdk-java.version>
        <mockito-kotlin.version>5.4.0</mockito-kotlin.version>
        <mockito.version>5.14.2</mockito.version>
        <netty.version>4.1.111.Final</netty.version>
        <netty.version>4.1.119.Final</netty.version>
        <okhttp.version>4.12.0</okhttp.version>
        <opensearch-containers.version>2.0.1</opensearch-containers.version>
        <opensearch-java.version>2.9.0</opensearch-java.version>
        <reactor-bom.version>2024.0.3</reactor-bom.version>
        <retrofit.version>2.9.0</retrofit.version>
        <slf4j-api.version>2.0.16</slf4j-api.version>
        <testcontainers.version>1.20.4</testcontainers.version>
        <tinylog.version>2.6.2</tinylog.version>
        <wiremock.version>3.10.0</wiremock.version>
    </properties>

    <dependencyManagement>
        <dependencies>

            <dependency>
                <groupId>io.netty</groupId>
                <artifactId>netty-bom</artifactId>
                <version>${netty.version}</version>
                <type>pom</type>
                <scope>import</scope>
            </dependency>

            <dependency>
                <groupId>com.azure</groupId>
                <artifactId>azure-ai-openai</artifactId>
                <version>${azure-ai-openai.version}</version>
            </dependency>

            <dependency>
                <groupId>dev.langchain4j</groupId>
                <artifactId>langchain4j-embeddings-all-minilm-l6-v2-q</artifactId>
                <version>${langchain4j-embeddings.version}</version>
            </dependency>

            <dependency>
                <groupId>dev.langchain4j</groupId>
                <artifactId>langchain4j-embedding-store-filter-parser-sql</artifactId>
                <version>${langchain4j-embeddings.version}</version>
            </dependency>

            <dependency>
                <groupId>com.squareup.retrofit2</groupId>
                <artifactId>retrofit</artifactId>
                <version>${retrofit.version}</version>
            </dependency>

            <dependency>
                <groupId>com.squareup.retrofit2</groupId>
                <artifactId>converter-gson</artifactId>
                <version>${retrofit.version}</version>
            </dependency>

            <dependency>
                <groupId>com.squareup.retrofit2</groupId>
                <artifactId>converter-jackson</artifactId>
                <version>${retrofit.version}</version>
            </dependency>

            <dependency>
                <groupId>org.jetbrains.kotlin</groupId>
                <artifactId>kotlin-bom</artifactId>
                <version>${kotlin.version}</version>
                <type>pom</type>
                <scope>import</scope>
            </dependency>

            <dependency>
                <groupId>org.jetbrains.kotlinx</groupId>
                <artifactId>kotlinx-coroutines-core-jvm</artifactId>
                <version>${kotlinx-coroutines.version}</version>
                <optional>true</optional>
            </dependency>

            <dependency>
                <groupId>org.jetbrains.kotlinx</groupId>
                <artifactId>kotlinx-coroutines-test-jvm</artifactId>
<<<<<<< HEAD
                <version>${kotlinx-coroutines.version}</version>
=======
                <version>${kotlinx.version}</version>
>>>>>>> 3a20558f
                <scope>test</scope>
            </dependency>

            <dependency>
                <groupId>com.squareup.okhttp3</groupId>
                <artifactId>okhttp-bom</artifactId>
                <version>${okhttp.version}</version>
                <type>pom</type>
                <scope>import</scope>
            </dependency>

            <dependency>
                <groupId>com.squareup.okhttp3</groupId>
                <artifactId>mockwebserver</artifactId>
                <version>${okhttp.version}</version>
                <scope>test</scope>
            </dependency>

            <dependency>
                <groupId>com.knuddels</groupId>
                <artifactId>jtokkit</artifactId>
                <version>${jtokkit.version}</version>
            </dependency>

            <dependency>
                <groupId>org.projectlombok</groupId>
                <artifactId>lombok</artifactId>
                <version>${lombok.version}</version>
                <scope>provided</scope>
            </dependency>

            <dependency>
                <groupId>org.slf4j</groupId>
                <artifactId>slf4j-bom</artifactId>
                <version>${slf4j-api.version}</version>
                <type>pom</type>
                <scope>import</scope>
            </dependency>

            <dependency>
                <groupId>com.google.code.gson</groupId>
                <artifactId>gson</artifactId>
                <version>${gson.version}</version>
            </dependency>

            <dependency>
                <groupId>org.jspecify</groupId>
                <artifactId>jspecify</artifactId>
                <version>${jspecify.version}</version>
            </dependency>

            <dependency>
                <groupId>org.junit</groupId>
                <artifactId>junit-bom</artifactId>
                <version>${junit.version}</version>
                <type>pom</type>
                <scope>import</scope>
            </dependency>

            <dependency>
                <groupId>org.testcontainers</groupId>
                <artifactId>testcontainers-bom</artifactId>
                <version>${testcontainers.version}</version>
                <type>pom</type>
                <scope>import</scope>
            </dependency>

            <dependency>
                <groupId>org.opensearch</groupId>
                <artifactId>opensearch-testcontainers</artifactId>
                <version>${opensearch-containers.version}</version>
            </dependency>

            <dependency>
                <groupId>org.mockito</groupId>
                <artifactId>mockito-bom</artifactId>
                <version>${mockito.version}</version>
                <type>pom</type>
                <scope>import</scope>
            </dependency>
            <dependency>
                <groupId>org.mockito.kotlin</groupId>
                <artifactId>mockito-kotlin</artifactId>
                <version>${mockito-kotlin.version}</version>
                <scope>test</scope>
            </dependency>

            <dependency>
                <groupId>net.bytebuddy</groupId>
                <artifactId>byte-buddy</artifactId>
                <version>${bytebuddy.version}</version>
            </dependency>

            <dependency>
                <groupId>org.assertj</groupId>
                <artifactId>assertj-bom</artifactId>
                <version>${assertj.version}</version>
                <type>pom</type>
                <scope>import</scope>
            </dependency>

            <dependency>
                <groupId>com.willowtreeapps.assertk</groupId>
                <artifactId>assertk-coroutines-jvm</artifactId>
                <version>${assertk.version}</version>
                <scope>test</scope>
            </dependency>

            <dependency>
                <groupId>org.tinylog</groupId>
                <artifactId>tinylog-impl</artifactId>
                <version>${tinylog.version}</version>
            </dependency>

            <dependency>
                <groupId>org.tinylog</groupId>
                <artifactId>slf4j-tinylog</artifactId>
                <version>${tinylog.version}</version>
            </dependency>

            <dependency>
                <groupId>org.apache.httpcomponents.client5</groupId>
                <artifactId>httpclient5</artifactId>
                <version>${httpclient5.version}</version>
            </dependency>

            <dependency>
                <groupId>org.opensearch.client</groupId>
                <artifactId>opensearch-java</artifactId>
                <version>${opensearch-java.version}</version>
            </dependency>

            <dependency>
                <groupId>co.elastic.clients</groupId>
                <artifactId>elasticsearch-java</artifactId>
                <version>${elastic.version}</version>
            </dependency>

            <dependency>
                <groupId>com.fasterxml.jackson</groupId>
                <artifactId>jackson-bom</artifactId>
                <version>${jackson.version}</version>
                <type>pom</type>
                <scope>import</scope>
            </dependency>

            <dependency>
                <groupId>org.apache.opennlp</groupId>
                <artifactId>opennlp-tools</artifactId>
                <version>1.9.4</version>
            </dependency>

            <dependency>
                <groupId>software.amazon.awssdk</groupId>
                <artifactId>bom</artifactId>
                <version>${aws.java.sdk.version}</version>
                <type>pom</type>
                <scope>import</scope>
                <exclusions>
                    <!-- Exclusion due to CWE-295 vulnerability -->
                    <exclusion>
                        <groupId>io.netty</groupId>
                        <artifactId>netty-handler</artifactId>
                    </exclusion>
                </exclusions>
            </dependency>

            <dependency>
                <groupId>com.azure</groupId>
                <artifactId>azure-sdk-bom</artifactId>
                <version>${azure-sdk.version}</version>
                <type>pom</type>
                <scope>import</scope>
            </dependency>

            <dependency>
                <groupId>org.awaitility</groupId>
                <artifactId>awaitility</artifactId>
                <version>${awaitility.version}</version>
            </dependency>

            <dependency>
                <groupId>com.jayway.jsonpath</groupId>
                <artifactId>json-path</artifactId>
                <version>${jsonpath.version}</version>
            </dependency>

            <dependency>
                <groupId>org.kohsuke</groupId>
                <artifactId>github-api</artifactId>
                <version>${github-api.version}</version>
            </dependency>

            <dependency>
                <groupId>io.milvus</groupId>
                <artifactId>milvus-sdk-java</artifactId>
                <version>${milvus-sdk-java.version}</version>
            </dependency>

            <dependency>
                <groupId>org.infinispan</groupId>
                <artifactId>infinispan-bom</artifactId>
                <version>${infinispan.version}</version>
                <type>pom</type>
                <scope>import</scope>
            </dependency>

            <dependency>
                <groupId>ch.qos.logback</groupId>
                <artifactId>logback-classic</artifactId>
                <version>${logback.version}</version>
            </dependency>

            <dependency>
                <groupId>org.wiremock</groupId>
                <artifactId>wiremock</artifactId>
                <version>${wiremock.version}</version>
                <scope>test</scope>
            </dependency>

            <dependency>
                <groupId>org.apache.logging.log4j</groupId>
                <artifactId>log4j-bom</artifactId>
                <version>${log4j.version}</version>
                <type>pom</type>
                <scope>import</scope>
            </dependency>

            <dependency>
                <groupId>io.projectreactor</groupId>
                <artifactId>reactor-bom</artifactId>
                <version>${reactor-bom.version}</version>
                <type>pom</type>
                <scope>import</scope>
            </dependency>

        </dependencies>
    </dependencyManagement>

    <dependencies>
        <dependency>
            <groupId>org.assertj</groupId>
            <artifactId>assertj-core</artifactId>
            <scope>test</scope>
        </dependency>
        <dependency>
            <groupId>org.mockito</groupId>
            <artifactId>mockito-core</artifactId>
            <scope>test</scope>
        </dependency>
        <dependency>
            <groupId>org.mockito</groupId>
            <artifactId>mockito-junit-jupiter</artifactId>
            <scope>test</scope>
        </dependency>
        <dependency>
            <groupId>org.wiremock</groupId>
            <artifactId>wiremock</artifactId>
            <scope>test</scope>
        </dependency>
    </dependencies>

    <repositories>
        <repository>
            <snapshots>
                <enabled>true</enabled>
            </snapshots>
            <id>snapshot-repo</id>
            <url>https://s01.oss.sonatype.org/content/repositories/snapshots</url>
        </repository>
    </repositories>

    <build>
        <pluginManagement>
            <plugins>
                <plugin>
                    <groupId>org.honton.chas</groupId>
                    <artifactId>license-maven-plugin</artifactId>
                    <version>0.0.6</version>
                </plugin>
                <plugin>
                    <groupId>org.apache.maven.plugins</groupId>
                    <artifactId>maven-jar-plugin</artifactId>
                    <version>3.3.0</version>
                </plugin>
                <plugin>
                    <groupId>org.apache.maven.plugins</groupId>
                    <artifactId>maven-source-plugin</artifactId>
                    <version>3.3.1</version>
                </plugin>
                <plugin>
                    <groupId>org.apache.maven.plugins</groupId>
                    <artifactId>maven-resources-plugin</artifactId>
                    <version>3.3.1</version>
                </plugin>
                <plugin>
                    <groupId>org.apache.maven.plugins</groupId>
                    <artifactId>maven-compiler-plugin</artifactId>
                    <version>3.14.0</version>
                    <configuration>
                        <annotationProcessorPaths>
                            <path>
                                <!-- todo: Remove when Lombok is eliminated everywhere https://github.com/langchain4j/langchain4j/issues/1636 -->
                                <groupId>org.projectlombok</groupId>
                                <artifactId>lombok</artifactId>
                                <version>${lombok.version}</version>
                            </path>
                        </annotationProcessorPaths>
                    </configuration>
                </plugin>
                <plugin>
                    <groupId>org.apache.maven.plugins</groupId>
                    <artifactId>maven-install-plugin</artifactId>
                    <version>3.1.3</version>
                </plugin>
                <plugin>
                    <groupId>org.apache.maven.plugins</groupId>
                    <artifactId>maven-deploy-plugin</artifactId>
                    <version>3.1.3</version>
                </plugin>
                <plugin>
                    <groupId>org.apache.maven.plugins</groupId>
                    <artifactId>maven-clean-plugin</artifactId>
                    <version>3.3.2</version>
                </plugin>
                <plugin>
                    <groupId>org.apache.maven.plugins</groupId>
                    <artifactId>maven-surefire-plugin</artifactId>
                    <version>3.5.2</version>
                </plugin>
                <plugin>
                    <groupId>org.apache.maven.plugins</groupId>
                    <artifactId>maven-failsafe-plugin</artifactId>
                    <version>3.5.2</version>
                </plugin>
                <plugin>
                    <groupId>org.apache.maven.plugins</groupId>
                    <artifactId>maven-dependency-plugin</artifactId>
                    <version>3.8.1</version>
                </plugin>
                <plugin>
                    <groupId>org.apache.maven.plugins</groupId>
                    <artifactId>maven-enforcer-plugin</artifactId>
                    <version>3.5.0</version>
                </plugin>
                <plugin>
                    <groupId>com.diffplug.spotless</groupId>
                    <artifactId>spotless-maven-plugin</artifactId>
                    <version>2.43.0</version>
                    <configuration>
                        <!-- optional: limit format enforcement to just the files changed by this feature branch -->
                        <ratchetFrom>origin/main</ratchetFrom>
                        <java>
                            <palantirJavaFormat>
                                <version>2.50.0</version>
                            </palantirJavaFormat>
                        </java>
                        <pom>
                            <sortPom>
                                <nrOfIndentSpace>4</nrOfIndentSpace>
                            </sortPom>
                        </pom>
                    </configuration>
                </plugin>
                <plugin>
                    <groupId>org.jacoco</groupId>
                    <artifactId>jacoco-maven-plugin</artifactId>
                    <version>0.8.12</version>
                </plugin>
                <plugin>
                    <groupId>org.jetbrains.kotlin</groupId>
                    <artifactId>kotlin-maven-plugin</artifactId>
                    <version>${kotlin.version}</version>
                    <extensions>true</extensions>
                    <configuration combine.self="append">
                        <jvmTarget>${java.version}</jvmTarget>
                        <javaParameters>true</javaParameters>
                        <args>
                            <arg>-Xjsr305=strict</arg>
                            <arg>-Xjspecify-annotations=strict</arg>
                            <arg>-Xtype-enhancement-improvements-strict-mode</arg>
                        </args>
                    </configuration>
                </plugin>
                <plugin>
                    <groupId>org.jetbrains.dokka</groupId>
                    <artifactId>dokka-maven-plugin</artifactId>
                    <version>2.0.0</version>
                    <configuration>
                        <jdkVersion>${java.version}</jdkVersion>
                        <languageVersion>2.0</languageVersion>
                    </configuration>
                </plugin>
                <plugin>
                    <groupId>com.github.ozsie</groupId>
                    <artifactId>detekt-maven-plugin</artifactId>
                    <version>1.23.8</version>
                </plugin>
                <plugin>
                    <groupId>com.simpligility.maven.plugins</groupId>
                    <artifactId>android-maven-plugin</artifactId>
                    <version>4.6.0</version>
                    <extensions>true</extensions>
                </plugin>
            </plugins>
        </pluginManagement>

        <plugins>

            <plugin>
                <groupId>org.apache.maven.plugins</groupId>
                <artifactId>maven-dependency-plugin</artifactId>
                <executions>
                    <execution>
                        <goals>
                            <goal>properties</goal>
                        </goals>
                    </execution>
                    <execution>
                        <id>detect-unused-dependencies</id>
                        <goals>
                            <goal>analyze-only</goal>
                        </goals>
                        <configuration>
                            <ignoredUsedUndeclaredDependencies>true</ignoredUsedUndeclaredDependencies>
                            <failOnWarning>false</failOnWarning>
                            <!-- todo: fix dependencies and set to true -->
                        </configuration>
                    </execution>
                    <execution>
                        <id>analyze-all</id>
                        <goals>
                            <goal>analyze-only</goal>
                        </goals>
                    </execution>
                </executions>
            </plugin>

            <plugin>
                <groupId>com.diffplug.spotless</groupId>
                <artifactId>spotless-maven-plugin</artifactId>
                <executions>
                    <execution>
                        <goals>
                            <goal>check</goal>
                        </goals>
                        <phase>validate</phase>
                    </execution>
                </executions>
            </plugin>

            <plugin>
                <groupId>org.apache.maven.plugins</groupId>
                <artifactId>maven-surefire-plugin</artifactId>
                <configuration combine.children="append">
                    <argLine>@{argLine} -javaagent:${org.mockito:mockito-core:jar}</argLine>
                    <systemPropertyVariables>
                        <tinylog.level>debug</tinylog.level>
                    </systemPropertyVariables>
                </configuration>
            </plugin>

            <plugin>
                <!-- failsafe will be in charge of running the integration tests (everything that ends in IT) -->
                <groupId>org.apache.maven.plugins</groupId>
                <artifactId>maven-failsafe-plugin</artifactId>
                <configuration combine.children="append">
                    <systemPropertyVariables>
                        <tinylog.level>debug</tinylog.level>
                    </systemPropertyVariables>
                </configuration>
                <executions>
                    <execution>
                        <goals>
                            <goal>integration-test</goal>
                            <goal>verify</goal>
                        </goals>
                    </execution>
                </executions>
            </plugin>

            <plugin>
                <groupId>org.sonatype.plugins</groupId>
                <artifactId>nexus-staging-maven-plugin</artifactId>
                <version>1.6.13</version>
                <extensions>true</extensions>
                <configuration>
                    <serverId>ossrh</serverId>
                    <nexusUrl>https://s01.oss.sonatype.org/</nexusUrl>
                    <autoReleaseAfterClose>false</autoReleaseAfterClose>
                </configuration>
            </plugin>

            <plugin>
                <groupId>com.simpligility.maven.plugins</groupId>
                <artifactId>android-maven-plugin</artifactId>
                <executions>
                    <execution>
                        <id>lint</id>
                        <goals>
                            <goal>lint</goal>
                        </goals>
                        <phase>compile</phase>
                    </execution>
                </executions>
            </plugin>
            <plugin>
                <groupId>org.apache.maven.plugins</groupId>
                <artifactId>maven-source-plugin</artifactId>
                <executions>
                    <execution>
                        <id>attach-sources</id>
                        <goals>
                            <goal>jar-no-fork</goal>
                        </goals>
                    </execution>
                </executions>
            </plugin>

            <plugin>
                <groupId>org.apache.maven.plugins</groupId>
                <artifactId>maven-javadoc-plugin</artifactId>
                <version>3.5.0</version>
                <executions>
                    <execution>
                        <id>attach-javadocs</id>
                        <goals>
                            <goal>jar</goal>
                        </goals>
                    </execution>
                </executions>
            </plugin>

            <plugin>
                <groupId>org.apache.maven.plugins</groupId>
                <artifactId>maven-enforcer-plugin</artifactId>
                <executions>
                    <execution>
                        <id>enforce</id>
                        <goals>
                            <goal>enforce</goal>
                        </goals>
                        <configuration>
                            <rules>
                                <banDuplicatePomDependencyVersions></banDuplicatePomDependencyVersions>
                                <dependencyConvergence></dependencyConvergence>
                                <requireMavenVersion>
                                    <version>3.8</version>
                                </requireMavenVersion>
                                <!-- TODO: Add requireUpperBoundDeps -->
                            </rules>
                        </configuration>
                    </execution>
                </executions>
            </plugin>

        </plugins>
    </build>

    <profiles>
        <profile>
            <id>sign</id>
            <activation>
                <property>
                    <name>sign</name>
                </property>
            </activation>
            <build>
                <plugins>
                    <plugin>
                        <groupId>org.apache.maven.plugins</groupId>
                        <artifactId>maven-gpg-plugin</artifactId>
                        <version>3.0.1</version>
                        <executions>
                            <execution>
                                <id>sign-artifacts</id>
                                <goals>
                                    <goal>sign</goal>
                                </goals>
                                <phase>verify</phase>
                            </execution>
                        </executions>
                    </plugin>
                </plugins>
            </build>
        </profile>
        <profile>
            <id>compliance</id>
            <activation>
                <property>
                    <name>compliance</name>
                </property>
            </activation>
            <build>
                <plugins>
                    <plugin>
                        <groupId>org.honton.chas</groupId>
                        <artifactId>license-maven-plugin</artifactId>
                        <version>0.0.6</version>
                        <configuration>
                            <scopes>compile,runtime,provided,test</scopes>
                            <acceptableLicenses>
                                <license>
                                    <name>(The )?(Apache License, Version 2\.0)|(Apache-2\.0)</name>
                                    <url>https?://www\.apache\.org/licenses/LICENSE-2\.0</url>
                                </license>
                                <license>
                                    <name>(The Apache Software License, Version 2\.0)</name>
                                    <url>https?://www\.apache\.org/licenses/LICENSE-2\.0</url>
                                </license>
                                <license>
                                    <name>Apache 2.0</name>
                                    <url>http://www.apache.org/licenses/LICENSE-2.0.txt</url>
                                </license>
                                <license>
                                    <name>(The MIT License|MIT License|MIT)</name>
                                    <url>(https?://opensource.org/licenses/MIT|https://projectlombok.org/LICENSE)</url>
                                </license>
                                <license>
                                    <name>Eclipse Public License v2.0</name>
                                    <url>https?://www.eclipse.org/legal/epl-v20\.html</url>
                                </license>
                                <license>
                                    <name>Eclipse Public License 2.0</name>
                                    <url>https://projects.eclipse.org/license/epl-2.0</url>
                                </license>
                                <!-- for tencent-cos document loader -->
                                <license>
                                    <name>cos-java-sdk</name>
                                    <url>https://github.com/tencentyun/cos-java-sdk-v5</url>
                                </license>
                            </acceptableLicenses>
                        </configuration>
                        <executions>
                            <execution>
                                <goals>
                                    <goal>compliance</goal>
                                </goals>
                            </execution>
                        </executions>
                    </plugin>
                </plugins>
            </build>
        </profile>
    </profiles>
</project><|MERGE_RESOLUTION|>--- conflicted
+++ resolved
@@ -159,11 +159,7 @@
             <dependency>
                 <groupId>org.jetbrains.kotlinx</groupId>
                 <artifactId>kotlinx-coroutines-test-jvm</artifactId>
-<<<<<<< HEAD
                 <version>${kotlinx-coroutines.version}</version>
-=======
-                <version>${kotlinx.version}</version>
->>>>>>> 3a20558f
                 <scope>test</scope>
             </dependency>
 
