--- conflicted
+++ resolved
@@ -37,7 +37,7 @@
 
     <dependencyManagement>
         <dependencies>
-            <!-- Begin 3rd Party Dependencies -->
+
             <dependency>
                 <groupId>dev.ai4j</groupId>
                 <artifactId>openai4j</artifactId>
@@ -153,13 +153,12 @@
             </dependency>
 
             <dependency>
-<<<<<<< HEAD
                 <groupId>com.fasterxml.jackson.core</groupId>
                 <artifactId>jackson-databind</artifactId>
                 <version>${jackson.version}</version>
             </dependency>
-            <!-- End 3rd Party Dependencies -->
-=======
+
+            <dependency>
                 <groupId>org.apache.opennlp</groupId>
                 <artifactId>opennlp-tools</artifactId>
                 <version>1.9.4</version>
@@ -171,7 +170,6 @@
                 <version>${project.version}</version>
             </dependency>
 
->>>>>>> bebfc78e
         </dependencies>
 
     </dependencyManagement>
