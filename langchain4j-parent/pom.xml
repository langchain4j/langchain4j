<?xml version="1.0" encoding="UTF-8"?>
<project xmlns="http://maven.apache.org/POM/4.0.0"
         xmlns:xsi="http://www.w3.org/2001/XMLSchema-instance"
         xsi:schemaLocation="http://maven.apache.org/POM/4.0.0 http://maven.apache.org/xsd/maven-4.0.0.xsd">
    <modelVersion>4.0.0</modelVersion>

    <groupId>dev.langchain4j</groupId>
    <artifactId>langchain4j-parent</artifactId>
    <version>0.28.0-SNAPSHOT</version>
    <packaging>pom</packaging>

    <name>LangChain4j :: Parent POM</name>
    <description>Parent POM for langchain4j submodules</description>
    <url>https://github.com/langchain4j/langchain4j</url>

    <properties>
        <maven.compiler.source>1.8</maven.compiler.source>
        <maven.compiler.target>1.8</maven.compiler.target>
        <project.build.sourceEncoding>UTF-8</project.build.sourceEncoding>
        <project.build.outputTimestamp>1705675871</project.build.outputTimestamp>
        <openai4j.version>0.13.0</openai4j.version>
        <azure-ai-openai.version>1.0.0-beta.6</azure-ai-openai.version>
        <azure-ai-search.version>11.6.1</azure-ai-search.version>
        <azure.storage-blob.version>12.25.1</azure.storage-blob.version>
        <azure.storage-common.version>12.24.1</azure.storage-common.version>
        <azure.identity.version>1.11.2</azure.identity.version>
        <retrofit.version>2.9.0</retrofit.version>
        <okhttp.version>4.10.0</okhttp.version>
        <jtokkit.version>0.6.1</jtokkit.version>
        <lombok.version>1.18.30</lombok.version>
        <jsoup.veresion>1.16.1</jsoup.veresion>
        <slf4j-api.version>2.0.7</slf4j-api.version>
        <gson.version>2.10.1</gson.version>
        <junit.version>5.10.0</junit.version>
        <testcontainers.version>1.19.2</testcontainers.version>
        <bytebuddy.version>1.14.10</bytebuddy.version>
        <mockito.version>4.11.0</mockito.version>
        <assertj.version>3.24.2</assertj.version>
        <tinylog.version>2.6.2</tinylog.version>
        <httpclient5.version>5.2.1</httpclient5.version>
        <opensearch-java.version>2.6.0</opensearch-java.version>
        <aws-java-sdk-core.version>1.12.564</aws-java-sdk-core.version>
        <aws-opensearch.version>2.20.161</aws-opensearch.version>
        <opensearch-containers.version>2.0.0</opensearch-containers.version>
        <elastic.version>8.9.0</elastic.version>
        <jackson.version>2.16.1</jackson.version>
        <jedis.version>5.0.0</jedis.version>
        <aws.java.sdk.version>2.21.44</aws.java.sdk.version>
        <github-api.version>1.318</github-api.version>
        <netty.version>4.1.104.Final</netty.version>
<<<<<<< HEAD
        <aleph-alpha-client.version>0.1.0</aleph-alpha-client.version>
=======
        <awaitility.version>4.2.0</awaitility.version>
        <jsonpath.version>2.9.0</jsonpath.version>
        <infinispan.version>15.0.0.Dev07</infinispan.version>
>>>>>>> 3e432486
    </properties>

    <dependencyManagement>
        <dependencies>

            <dependency>
                <groupId>dev.langchain4j</groupId>
                <artifactId>langchain4j</artifactId>
                <version>${project.version}</version>
            </dependency>

            <dependency>
                <groupId>dev.langchain4j</groupId>
                <artifactId>langchain4j-core</artifactId>
                <version>${project.version}</version>
            </dependency>

            <dependency>
                <groupId>dev.langchain4j</groupId>
                <artifactId>langchain4j-core</artifactId>
                <version>${project.version}</version>
                <classifier>tests</classifier>
                <type>test-jar</type>
            </dependency>

            <dependency>
                <groupId>dev.langchain4j</groupId>
                <artifactId>langchain4j-open-ai</artifactId>
                <version>${project.version}</version>
            </dependency>

            <dependency>
                <groupId>dev.ai4j</groupId>
                <artifactId>openai4j</artifactId>
                <version>${openai4j.version}</version>
            </dependency>

            <dependency>
                <groupId>com.azure</groupId>
                <artifactId>azure-ai-openai</artifactId>
                <version>${azure-ai-openai.version}</version>
            </dependency>

            <dependency>
                <groupId>com.azure</groupId>
                <artifactId>azure-search-documents</artifactId>
                <version>${azure-ai-search.version}</version>
            </dependency>

            <dependency>
                <groupId>com.azure</groupId>
                <artifactId>azure-storage-blob</artifactId>
                <version>${azure.storage-blob.version}</version>
            </dependency>

            <dependency>
                <groupId>com.azure</groupId>
                <artifactId>azure-storage-common</artifactId>
                <version>${azure.storage-common.version}</version>
            </dependency>

            <dependency>
                <groupId>com.azure</groupId>
                <artifactId>azure-identity</artifactId>
                <version>${azure.identity.version}</version>
            </dependency>

            <dependency>
                <groupId>dev.langchain4j</groupId>
                <artifactId>langchain4j-embeddings-all-minilm-l6-v2-q</artifactId>
                <version>0.25.0</version>
            </dependency>

            <dependency>
                <groupId>com.squareup.retrofit2</groupId>
                <artifactId>retrofit</artifactId>
                <version>${retrofit.version}</version>
            </dependency>

            <dependency>
                <groupId>com.squareup.retrofit2</groupId>
                <artifactId>converter-gson</artifactId>
                <version>${retrofit.version}</version>
            </dependency>

            <dependency>
                <groupId>com.squareup.okhttp3</groupId>
                <artifactId>okhttp</artifactId>
                <version>${okhttp.version}</version>
            </dependency>

            <dependency>
                <groupId>com.knuddels</groupId>
                <artifactId>jtokkit</artifactId>
                <version>${jtokkit.version}</version>
            </dependency>

            <dependency>
                <groupId>org.projectlombok</groupId>
                <artifactId>lombok</artifactId>
                <version>${lombok.version}</version>
            </dependency>

            <dependency>
                <groupId>org.jsoup</groupId>
                <artifactId>jsoup</artifactId>
                <version>${jsoup.veresion}</version>
            </dependency>

            <dependency>
                <groupId>org.slf4j</groupId>
                <artifactId>slf4j-api</artifactId>
                <version>${slf4j-api.version}</version>
            </dependency>

            <dependency>
                <groupId>com.google.code.gson</groupId>
                <artifactId>gson</artifactId>
                <version>${gson.version}</version>
            </dependency>

            <dependency>
                <groupId>org.junit.jupiter</groupId>
                <artifactId>junit-jupiter-engine</artifactId>
                <version>${junit.version}</version>
            </dependency>

            <dependency>
                <groupId>org.junit.jupiter</groupId>
                <artifactId>junit-jupiter-params</artifactId>
                <version>${junit.version}</version>
            </dependency>

            <dependency>
                <groupId>org.junit.jupiter</groupId>
                <artifactId>junit-jupiter</artifactId>
                <version>${junit.version}</version>
            </dependency>

            <dependency>
                <groupId>org.testcontainers</groupId>
                <artifactId>testcontainers-bom</artifactId>
                <version>${testcontainers.version}</version>
                <scope>import</scope>
                <type>pom</type>
            </dependency>

            <dependency>
                <groupId>org.opensearch</groupId>
                <artifactId>opensearch-testcontainers</artifactId>
                <version>${opensearch-containers.version}</version>
            </dependency>

            <dependency>
                <groupId>org.mockito</groupId>
                <artifactId>mockito-core</artifactId>
                <version>${mockito.version}</version>
            </dependency>

            <dependency>
                <groupId>org.mockito</groupId>
                <artifactId>mockito-junit-jupiter</artifactId>
                <version>${mockito.version}</version>
            </dependency>

            <dependency>
                <groupId>net.bytebuddy</groupId>
                <artifactId>byte-buddy</artifactId>
                <version>${bytebuddy.version}</version>
            </dependency>

            <dependency>
                <groupId>org.assertj</groupId>
                <artifactId>assertj-core</artifactId>
                <version>${assertj.version}</version>
            </dependency>

            <dependency>
                <groupId>org.tinylog</groupId>
                <artifactId>tinylog-impl</artifactId>
                <version>${tinylog.version}</version>
            </dependency>

            <dependency>
                <groupId>org.tinylog</groupId>
                <artifactId>slf4j-tinylog</artifactId>
                <version>${tinylog.version}</version>
            </dependency>

            <dependency>
                <groupId>org.apache.httpcomponents.client5</groupId>
                <artifactId>httpclient5</artifactId>
                <version>${httpclient5.version}</version>
            </dependency>

            <dependency>
                <groupId>org.opensearch.client</groupId>
                <artifactId>opensearch-java</artifactId>
                <version>${opensearch-java.version}</version>
            </dependency>

            <dependency>
                <groupId>software.amazon.awssdk</groupId>
                <artifactId>opensearch</artifactId>
                <version>${aws-opensearch.version}</version>
            </dependency>

            <dependency>
                <groupId>com.amazonaws</groupId>
                <artifactId>aws-java-sdk-core</artifactId>
                <version>${aws-java-sdk-core.version}</version>
            </dependency>

            <dependency>
                <groupId>software.amazon.awssdk</groupId>
                <artifactId>apache-client</artifactId>
                <version>${aws-opensearch.version}</version>
            </dependency>

            <dependency>
                <groupId>co.elastic.clients</groupId>
                <artifactId>elasticsearch-java</artifactId>
                <version>${elastic.version}</version>
            </dependency>

            <dependency>
                <groupId>com.fasterxml.jackson</groupId>
                <artifactId>jackson-bom</artifactId>
                <version>${jackson.version}</version>
                <scope>import</scope>
                <type>pom</type>
            </dependency>

            <dependency>
                <groupId>org.apache.opennlp</groupId>
                <artifactId>opennlp-tools</artifactId>
                <version>1.9.4</version>
            </dependency>

            <dependency>
                <groupId>redis.clients</groupId>
                <artifactId>jedis</artifactId>
                <version>${jedis.version}</version>
            </dependency>

            <dependency>
                <groupId>software.amazon.awssdk</groupId>
                <artifactId>bom</artifactId>
                <version>${aws.java.sdk.version}</version>
                <type>pom</type>
                <scope>import</scope>
                <exclusions>
                    <!-- Exclusion due to CWE-295 vulnerability -->
                    <exclusion>
                        <groupId>io.netty</groupId>
                        <artifactId>netty-handler</artifactId>
                    </exclusion>
                </exclusions>
            </dependency>

            <dependency>
<<<<<<< HEAD
                <groupId>io.github.heezer</groupId>
                <artifactId>aleph-alpha-client-java</artifactId>
                <version>${aleph-alpha-client.version}</version>
=======
                <groupId>org.awaitility</groupId>
                <artifactId>awaitility</artifactId>
                <version>${awaitility.version}</version>
            </dependency>

            <dependency>
                <groupId>com.jayway.jsonpath</groupId>
                <artifactId>json-path</artifactId>
                <version>${jsonpath.version}</version>
>>>>>>> 3e432486
            </dependency>

            <dependency>
                <groupId>org.kohsuke</groupId>
                <artifactId>github-api</artifactId>
                <version>${github-api.version}</version>
            </dependency>

            <dependency>
                <groupId>org.infinispan</groupId>
                <artifactId>infinispan-bom</artifactId>
                <version>${infinispan.version}</version>
                <type>pom</type>
                <scope>import</scope>
            </dependency>
        </dependencies>

    </dependencyManagement>

    <build>
        <pluginManagement>
            <plugins>
                <plugin>
                    <groupId>org.honton.chas</groupId>
                    <artifactId>license-maven-plugin</artifactId>
                    <version>0.0.3</version>
                </plugin>
                <plugin>
                    <groupId>org.apache.maven.plugins</groupId>
                    <artifactId>maven-jar-plugin</artifactId>
                    <version>3.3.0</version>
                </plugin>
                <plugin>
                    <groupId>org.apache.maven.plugins</groupId>
                    <artifactId>maven-resources-plugin</artifactId>
                    <version>3.3.1</version>
                </plugin>
                <plugin>
                    <groupId>org.apache.maven.plugins</groupId>
                    <artifactId>maven-compiler-plugin</artifactId>
                    <version>3.12.1</version>
                </plugin>
                <plugin>
                    <groupId>org.apache.maven.plugins</groupId>
                    <artifactId>maven-install-plugin</artifactId>
                    <version>3.1.1</version>
                </plugin>
                <plugin>
                    <groupId>org.apache.maven.plugins</groupId>
                    <artifactId>maven-deploy-plugin</artifactId>
                    <version>3.1.1</version>
                </plugin>
                <plugin>
                    <groupId>org.apache.maven.plugins</groupId>
                    <artifactId>maven-clean-plugin</artifactId>
                    <version>3.3.2</version>
                </plugin>
            </plugins>
        </pluginManagement>
        <plugins>
            <plugin>
                <groupId>org.apache.maven.plugins</groupId>
                <artifactId>maven-surefire-plugin</artifactId>
                <version>3.1.2</version>
            </plugin>

            <plugin>
                <groupId>org.sonatype.plugins</groupId>
                <artifactId>nexus-staging-maven-plugin</artifactId>
                <version>1.6.13</version>
                <extensions>true</extensions>
                <configuration>
                    <serverId>ossrh</serverId>
                    <nexusUrl>https://s01.oss.sonatype.org/</nexusUrl>
                    <autoReleaseAfterClose>false</autoReleaseAfterClose>
                </configuration>
            </plugin>

            <plugin>
                <groupId>org.apache.maven.plugins</groupId>
                <artifactId>maven-source-plugin</artifactId>
                <version>3.2.1</version>
                <executions>
                    <execution>
                        <id>attach-sources</id>
                        <goals>
                            <goal>jar-no-fork</goal>
                        </goals>
                    </execution>
                </executions>
            </plugin>

            <plugin>
                <groupId>org.apache.maven.plugins</groupId>
                <artifactId>maven-javadoc-plugin</artifactId>
                <version>3.5.0</version>
                <executions>
                    <execution>
                        <id>attach-javadocs</id>
                        <goals>
                            <goal>jar</goal>
                        </goals>
                    </execution>
                </executions>
            </plugin>

            <plugin>
                <!-- failsafe will be in charge of running the integration tests (everything that ends in IT) -->
                <artifactId>maven-failsafe-plugin</artifactId>
                <version>3.1.2</version>
                <executions>
                    <execution>
                        <goals>
                            <goal>integration-test</goal>
                            <goal>verify</goal>
                        </goals>
                    </execution>
                </executions>
            </plugin>
        </plugins>
    </build>

    <licenses>
        <license>
            <name>Apache-2.0</name>
            <url>https://www.apache.org/licenses/LICENSE-2.0.txt</url>
            <distribution>repo</distribution>
            <comments>A business-friendly OSS license</comments>
        </license>
    </licenses>

    <developers>
        <developer>
            <id>deep-learning-dynamo</id>
            <email>deeplearningdynamo@gmail.com</email>
            <url>https://github.com/deep-learning-dynamo</url>
        </developer>
        <developer>
            <id>kuraleta</id>
            <email>digital.kuraleta@gmail.com</email>
            <url>https://github.com/kuraleta</url>
        </developer>
    </developers>

    <scm>
        <url>https://github.com/langchain4j/langchain4j</url>
        <connection>scm:git:git://github.com/langchain4j/langchain4j.git</connection>
        <developerConnection>scm:git:git@github.com:langchain4j/langchain4j.git</developerConnection>
    </scm>

    <distributionManagement>
        <snapshotRepository>
            <id>ossrh</id>
            <url>https://s01.oss.sonatype.org/content/repositories/snapshots</url>
        </snapshotRepository>
    </distributionManagement>

    <profiles>
        <profile>
            <id>sign</id>
            <activation>
                <property>
                    <name>sign</name>
                </property>
            </activation>
            <build>
                <plugins>
                    <plugin>
                        <groupId>org.apache.maven.plugins</groupId>
                        <artifactId>maven-gpg-plugin</artifactId>
                        <version>3.0.1</version>
                        <executions>
                            <execution>
                                <id>sign-artifacts</id>
                                <phase>verify</phase>
                                <goals>
                                    <goal>sign</goal>
                                </goals>
                            </execution>
                        </executions>
                    </plugin>
                </plugins>
            </build>
        </profile>
        <profile>
            <id>compliance</id>
            <activation>
                <property>
                    <name>compliance</name>
                </property>
            </activation>
            <build>
                <plugins>
                    <plugin>
                        <groupId>org.honton.chas</groupId>
                        <artifactId>license-maven-plugin</artifactId>
                        <version>0.0.3</version>
                        <executions>
                            <execution>
                                <goals>
                                    <goal>compliance</goal>
                                </goals>
                            </execution>
                        </executions>
                        <configuration>
                            <scopes>compile,runtime,provided,test</scopes>
                            <acceptableLicenses>
                                <license>
                                    <name>(The )?(Apache License, Version 2\.0)|(Apache-2\.0)</name>
                                    <url>https?://www\.apache\.org/licenses/LICENSE-2\.0</url>
                                </license>
                                <license>
                                    <name>(The Apache Software License, Version 2\.0)</name>
                                    <url>https?://www\.apache\.org/licenses/LICENSE-2\.0</url>
                                </license>
                                <license>
                                    <name>Apache 2.0</name>
                                    <url>http://www.apache.org/licenses/LICENSE-2.0.txt</url>
                                </license>
                                <license>
                                    <name>(The MIT License|MIT License|MIT)</name>
                                    <url>(https?://opensource.org/licenses/MIT|https://projectlombok.org/LICENSE)</url>
                                </license>
                                <license>
                                    <name>Eclipse Public License v2.0</name>
                                    <url>https?://www.eclipse.org/legal/epl-v20\.html</url>
                                </license>
                                <!-- for tencent-cos document loader -->
                                <license>
                                    <name>cos-java-sdk</name>
                                    <url>https://github.com/tencentyun/cos-java-sdk-v5</url>
                                </license>
                            </acceptableLicenses>
                        </configuration>
                    </plugin>
                </plugins>
            </build>
        </profile>
    </profiles>
</project><|MERGE_RESOLUTION|>--- conflicted
+++ resolved
@@ -48,13 +48,10 @@
         <aws.java.sdk.version>2.21.44</aws.java.sdk.version>
         <github-api.version>1.318</github-api.version>
         <netty.version>4.1.104.Final</netty.version>
-<<<<<<< HEAD
-        <aleph-alpha-client.version>0.1.0</aleph-alpha-client.version>
-=======
         <awaitility.version>4.2.0</awaitility.version>
         <jsonpath.version>2.9.0</jsonpath.version>
         <infinispan.version>15.0.0.Dev07</infinispan.version>
->>>>>>> 3e432486
+        <aleph-alpha-client.version>0.1.0</aleph-alpha-client.version>
     </properties>
 
     <dependencyManagement>
@@ -316,11 +313,12 @@
             </dependency>
 
             <dependency>
-<<<<<<< HEAD
                 <groupId>io.github.heezer</groupId>
                 <artifactId>aleph-alpha-client-java</artifactId>
                 <version>${aleph-alpha-client.version}</version>
-=======
+            </dependency>
+
+            <dependency>
                 <groupId>org.awaitility</groupId>
                 <artifactId>awaitility</artifactId>
                 <version>${awaitility.version}</version>
@@ -330,7 +328,6 @@
                 <groupId>com.jayway.jsonpath</groupId>
                 <artifactId>json-path</artifactId>
                 <version>${jsonpath.version}</version>
->>>>>>> 3e432486
             </dependency>
 
             <dependency>
