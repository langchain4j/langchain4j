<?xml version="1.0" encoding="UTF-8"?>
<project xmlns="http://maven.apache.org/POM/4.0.0"
         xmlns:xsi="http://www.w3.org/2001/XMLSchema-instance"
         xsi:schemaLocation="http://maven.apache.org/POM/4.0.0 http://maven.apache.org/xsd/maven-4.0.0.xsd">
    <modelVersion>4.0.0</modelVersion>

    <groupId>dev.langchain4j</groupId>
    <artifactId>langchain4j-parent</artifactId>
    <version>0.36.0-SNAPSHOT</version>
    <packaging>pom</packaging>

    <name>LangChain4j :: Parent POM</name>
    <description>Parent POM for langchain4j submodules</description>
    <url>https://github.com/langchain4j/langchain4j</url>

    <properties>
        <java.version>17</java.version>
        <maven.compiler.release>${java.version}</maven.compiler.release>
        <project.build.sourceEncoding>UTF-8</project.build.sourceEncoding>
        <project.build.outputTimestamp>1714382357</project.build.outputTimestamp>
        <argLine></argLine>
        <!-- Dependency Versions -->
        <openai4j.version>0.23.0</openai4j.version>
        <azure-ai-openai.version>1.0.0-beta.11</azure-ai-openai.version>
        <azure-ai-search.version>11.7.3</azure-ai-search.version>
        <azure.storage-blob.version>12.28.1</azure.storage-blob.version>
        <azure.storage-common.version>12.27.1</azure.storage-common.version>
        <azure.identity.version>1.14.1</azure.identity.version>
        <retrofit.version>2.9.0</retrofit.version>
        <okhttp.version>4.12.0</okhttp.version>
        <jtokkit.version>1.1.0</jtokkit.version>
        <langchain4j-embeddings.version>${project.version}</langchain4j-embeddings.version>
        <lombok.version>1.18.30</lombok.version>
        <slf4j-api.version>2.0.7</slf4j-api.version>
        <gson.version>2.10.1</gson.version>
<<<<<<< HEAD
        <junit.version>5.11.3</junit.version>
        <testcontainers.version>1.20.2</testcontainers.version>
=======
        <junit.version>5.11.2</junit.version>
        <testcontainers.version>1.20.3</testcontainers.version>
>>>>>>> b44738c0
        <bytebuddy.version>1.15.7</bytebuddy.version>
        <mockito.version>5.14.1</mockito.version>
        <assertj.version>3.24.2</assertj.version>
        <tinylog.version>2.6.2</tinylog.version>
        <httpclient5.version>5.2.1</httpclient5.version>
        <opensearch-java.version>2.9.0</opensearch-java.version>
        <aws-java-sdk-core.version>1.12.564</aws-java-sdk-core.version>
        <aws-opensearch.version>2.20.161</aws-opensearch.version>
        <opensearch-containers.version>2.0.1</opensearch-containers.version>
        <elastic.version>8.15.2</elastic.version>
        <jackson.version>2.16.1</jackson.version>
        <jedis.version>5.0.0</jedis.version>
        <aws.java.sdk.version>2.21.44</aws.java.sdk.version>
        <github-api.version>1.318</github-api.version>
        <milvus-sdk-java.version>2.3.9</milvus-sdk-java.version>
        <netty.version>4.1.111.Final</netty.version>
        <awaitility.version>4.2.0</awaitility.version>
        <jsonpath.version>2.9.0</jsonpath.version>
        <infinispan.version>15.0.0.Final</infinispan.version>
    </properties>

    <dependencyManagement>
        <dependencies>

            <dependency>
                <groupId>dev.ai4j</groupId>
                <artifactId>openai4j</artifactId>
                <version>${openai4j.version}</version>
            </dependency>

            <dependency>
                <groupId>com.azure</groupId>
                <artifactId>azure-ai-openai</artifactId>
                <version>${azure-ai-openai.version}</version>
            </dependency>

            <dependency>
                <groupId>com.azure</groupId>
                <artifactId>azure-search-documents</artifactId>
                <version>${azure-ai-search.version}</version>
            </dependency>

            <dependency>
                <groupId>com.azure</groupId>
                <artifactId>azure-storage-blob</artifactId>
                <version>${azure.storage-blob.version}</version>
            </dependency>

            <dependency>
                <groupId>com.azure</groupId>
                <artifactId>azure-storage-common</artifactId>
                <version>${azure.storage-common.version}</version>
            </dependency>

            <dependency>
                <groupId>com.azure</groupId>
                <artifactId>azure-identity</artifactId>
                <version>${azure.identity.version}</version>
            </dependency>

            <dependency>
                <groupId>dev.langchain4j</groupId>
                <artifactId>langchain4j-embeddings-all-minilm-l6-v2-q</artifactId>
                <version>${langchain4j-embeddings.version}</version>
            </dependency>

            <dependency>
                <groupId>dev.langchain4j</groupId>
                <artifactId>langchain4j-embedding-store-filter-parser-sql</artifactId>
                <version>${langchain4j-embeddings.version}</version>
            </dependency>

            <dependency>
                <groupId>com.squareup.retrofit2</groupId>
                <artifactId>retrofit</artifactId>
                <version>${retrofit.version}</version>
            </dependency>

            <dependency>
                <groupId>com.squareup.retrofit2</groupId>
                <artifactId>converter-gson</artifactId>
                <version>${retrofit.version}</version>
            </dependency>

            <dependency>
                <groupId>com.squareup.retrofit2</groupId>
                <artifactId>converter-jackson</artifactId>
                <version>${retrofit.version}</version>
            </dependency>

            <!-- DEPENDENCY CONFLICT RESOLUTION FOR OKHTTP (START) -->

            <!-- To resolve version conflicts inside the 'okhttp' library, we are excluding the transitive -->
            <!-- dependencies causing version divergence errors and including them explicitly. This ensures a consistent -->
            <!-- version to be used in the project and satisfies Maven Enforcer requirements to avoid version divergence -->
            <!-- in the project. -->

            <!-- Please check whether version conflicts are gone after upgrading  this library as this will make it -->
            <!-- possible to remove these exclusions and explicit inclusions below. -->
            <dependency>
                <groupId>com.squareup.okhttp3</groupId>
                <artifactId>okhttp</artifactId>
                <version>${okhttp.version}</version>
                <exclusions>
                    <exclusion>
                        <groupId>org.jetbrains.kotlin</groupId>
                        <artifactId>kotlin-stdlib-jdk8</artifactId>
                    </exclusion>
                </exclusions>
            </dependency>

            <dependency>
                <groupId>com.squareup.okhttp3</groupId>
                <artifactId>okhttp-sse</artifactId>
                <version>${okhttp.version}</version>
                <exclusions>
                    <exclusion>
                        <groupId>org.jetbrains.kotlin</groupId>
                        <artifactId>kotlin-stdlib-jdk8</artifactId>
                    </exclusion>
                </exclusions>
            </dependency>

            <dependency>
                <groupId>org.jetbrains.kotlin</groupId>
                <artifactId>kotlin-stdlib-jdk8</artifactId>
                <version>1.9.10</version>
            </dependency>
            <!-- DEPENDENCY CONFLICT RESOLUTION FOR OKHTTP (END)  -->

            <dependency>
                <groupId>com.squareup.okhttp3</groupId>
                <artifactId>mockwebserver</artifactId>
                <version>${okhttp.version}</version>
            </dependency>

            <dependency>
                <groupId>com.knuddels</groupId>
                <artifactId>jtokkit</artifactId>
                <version>${jtokkit.version}</version>
            </dependency>

            <dependency>
                <groupId>org.projectlombok</groupId>
                <artifactId>lombok</artifactId>
                <version>${lombok.version}</version>
            </dependency>

            <dependency>
                <groupId>org.slf4j</groupId>
                <artifactId>slf4j-api</artifactId>
                <version>${slf4j-api.version}</version>
            </dependency>

            <dependency>
                <groupId>com.google.code.gson</groupId>
                <artifactId>gson</artifactId>
                <version>${gson.version}</version>
            </dependency>

            <dependency>
                <groupId>org.junit</groupId>
                <artifactId>junit-bom</artifactId>
                <version>${junit.version}</version>
                <type>pom</type>
                <scope>import</scope>
            </dependency>

            <dependency>
                <groupId>org.testcontainers</groupId>
                <artifactId>testcontainers-bom</artifactId>
                <version>${testcontainers.version}</version>
                <scope>import</scope>
                <type>pom</type>
            </dependency>

            <dependency>
                <groupId>org.opensearch</groupId>
                <artifactId>opensearch-testcontainers</artifactId>
                <version>${opensearch-containers.version}</version>
            </dependency>

            <dependency>
                <groupId>org.mockito</groupId>
                <artifactId>mockito-bom</artifactId>
                <version>${mockito.version}</version>
                <type>pom</type>
                <scope>import</scope>
            </dependency>

            <dependency>
                <groupId>net.bytebuddy</groupId>
                <artifactId>byte-buddy</artifactId>
                <version>${bytebuddy.version}</version>
            </dependency>

            <dependency>
                <groupId>org.assertj</groupId>
                <artifactId>assertj-core</artifactId>
                <version>${assertj.version}</version>
            </dependency>

            <dependency>
                <groupId>org.tinylog</groupId>
                <artifactId>tinylog-impl</artifactId>
                <version>${tinylog.version}</version>
            </dependency>

            <dependency>
                <groupId>org.tinylog</groupId>
                <artifactId>slf4j-tinylog</artifactId>
                <version>${tinylog.version}</version>
            </dependency>

            <dependency>
                <groupId>org.apache.httpcomponents.client5</groupId>
                <artifactId>httpclient5</artifactId>
                <version>${httpclient5.version}</version>
            </dependency>

            <dependency>
                <groupId>org.opensearch.client</groupId>
                <artifactId>opensearch-java</artifactId>
                <version>${opensearch-java.version}</version>
            </dependency>

            <dependency>
                <groupId>software.amazon.awssdk</groupId>
                <artifactId>opensearch</artifactId>
                <version>${aws-opensearch.version}</version>
            </dependency>

            <dependency>
                <groupId>com.amazonaws</groupId>
                <artifactId>aws-java-sdk-core</artifactId>
                <version>${aws-java-sdk-core.version}</version>
            </dependency>

            <dependency>
                <groupId>software.amazon.awssdk</groupId>
                <artifactId>apache-client</artifactId>
                <version>${aws-opensearch.version}</version>
            </dependency>

            <dependency>
                <groupId>co.elastic.clients</groupId>
                <artifactId>elasticsearch-java</artifactId>
                <version>${elastic.version}</version>
            </dependency>

            <dependency>
                <groupId>com.fasterxml.jackson</groupId>
                <artifactId>jackson-bom</artifactId>
                <version>${jackson.version}</version>
                <scope>import</scope>
                <type>pom</type>
            </dependency>

            <dependency>
                <groupId>org.apache.opennlp</groupId>
                <artifactId>opennlp-tools</artifactId>
                <version>1.9.4</version>
            </dependency>

            <dependency>
                <groupId>redis.clients</groupId>
                <artifactId>jedis</artifactId>
                <version>${jedis.version}</version>
            </dependency>

            <dependency>
                <groupId>software.amazon.awssdk</groupId>
                <artifactId>bom</artifactId>
                <version>${aws.java.sdk.version}</version>
                <type>pom</type>
                <scope>import</scope>
                <exclusions>
                    <!-- Exclusion due to CWE-295 vulnerability -->
                    <exclusion>
                        <groupId>io.netty</groupId>
                        <artifactId>netty-handler</artifactId>
                    </exclusion>
                </exclusions>
            </dependency>

            <dependency>
                <groupId>org.awaitility</groupId>
                <artifactId>awaitility</artifactId>
                <version>${awaitility.version}</version>
            </dependency>

            <dependency>
                <groupId>com.jayway.jsonpath</groupId>
                <artifactId>json-path</artifactId>
                <version>${jsonpath.version}</version>
            </dependency>

            <dependency>
                <groupId>org.kohsuke</groupId>
                <artifactId>github-api</artifactId>
                <version>${github-api.version}</version>
            </dependency>

            <dependency>
                <groupId>io.milvus</groupId>
                <artifactId>milvus-sdk-java</artifactId>
                <version>${milvus-sdk-java.version}</version>
            </dependency>

            <dependency>
                <groupId>org.infinispan</groupId>
                <artifactId>infinispan-bom</artifactId>
                <version>${infinispan.version}</version>
                <type>pom</type>
                <scope>import</scope>
            </dependency>

            <dependency>
                <groupId>ch.qos.logback</groupId>
                <artifactId>logback-classic</artifactId>
                <version>1.3.14</version>
            </dependency>
        </dependencies>
    </dependencyManagement>

    <dependencies>
        <dependency>
            <groupId>org.mockito</groupId>
            <artifactId>mockito-core</artifactId>
            <scope>test</scope>
        </dependency>
    </dependencies>

    <build>
        <pluginManagement>
            <plugins>
                <plugin>
                    <groupId>org.honton.chas</groupId>
                    <artifactId>license-maven-plugin</artifactId>
                    <version>0.0.3</version>
                </plugin>
                <plugin>
                    <groupId>org.apache.maven.plugins</groupId>
                    <artifactId>maven-jar-plugin</artifactId>
                    <version>3.3.0</version>
                </plugin>
                <plugin>
                    <groupId>org.apache.maven.plugins</groupId>
                    <artifactId>maven-resources-plugin</artifactId>
                    <version>3.3.1</version>
                </plugin>
                <plugin>
                    <groupId>org.apache.maven.plugins</groupId>
                    <artifactId>maven-compiler-plugin</artifactId>
                    <version>3.13.0</version>
                </plugin>
                <plugin>
                    <groupId>org.apache.maven.plugins</groupId>
                    <artifactId>maven-install-plugin</artifactId>
                    <version>3.1.1</version>
                </plugin>
                <plugin>
                    <groupId>org.apache.maven.plugins</groupId>
                    <artifactId>maven-deploy-plugin</artifactId>
                    <version>3.1.3</version>
                </plugin>
                <plugin>
                    <groupId>org.apache.maven.plugins</groupId>
                    <artifactId>maven-clean-plugin</artifactId>
                    <version>3.3.2</version>
                </plugin>
                <plugin>
                    <groupId>org.apache.maven.plugins</groupId>
                    <artifactId>maven-surefire-plugin</artifactId>
                    <version>3.5.2</version>
                </plugin>
                <plugin>
                    <groupId>org.apache.maven.plugins</groupId>
                    <artifactId>maven-failsafe-plugin</artifactId>
                    <version>3.5.2</version>
                </plugin>
                <plugin>
                    <groupId>org.apache.maven.plugins</groupId>
                    <artifactId>maven-dependency-plugin</artifactId>
                    <version>3.8.0</version>
                </plugin>
                <plugin>
                    <groupId>org.apache.maven.plugins</groupId>
                    <artifactId>maven-enforcer-plugin</artifactId>
                    <version>3.5.0</version>
                </plugin>
            </plugins>
        </pluginManagement>

        <plugins>

            <plugin>
                <groupId>org.apache.maven.plugins</groupId>
                <artifactId>maven-dependency-plugin</artifactId>
                <executions>
                    <execution>
                        <goals>
                            <goal>properties</goal>
                        </goals>
                    </execution>
                    <execution>
                        <id>detect-unused-dependencies</id>
                        <goals>
                            <goal>analyze-only</goal>
                        </goals>
                        <configuration>
                            <ignoredUsedUndeclaredDependencies>true
                            </ignoredUsedUndeclaredDependencies>
                            <failOnWarning>false
                            </failOnWarning><!-- todo: fix dependencies and set to true -->
                        </configuration>
                    </execution>
                    <execution>
                        <id>analyze-all</id>
                        <goals>
                            <goal>analyze-only</goal>
                        </goals>
                    </execution>
                </executions>
            </plugin>

            <plugin>
                <groupId>org.apache.maven.plugins</groupId>
                <artifactId>maven-surefire-plugin</artifactId>
                <configuration combine.children="append">
                    <argLine>@{argLine} -javaagent:${org.mockito:mockito-core:jar}</argLine>
                    <systemPropertyVariables>
                        <tinylog.level>info</tinylog.level>
                    </systemPropertyVariables>
                </configuration>
            </plugin>

            <plugin>
                <!-- failsafe will be in charge of running the integration tests (everything that ends in IT) -->
                <groupId>org.apache.maven.plugins</groupId>
                <artifactId>maven-failsafe-plugin</artifactId>
                <configuration combine.children="append">
                    <systemPropertyVariables>
                        <tinylog.level>info</tinylog.level>
                    </systemPropertyVariables>
                </configuration>
                <executions>
                    <execution>
                        <goals>
                            <goal>integration-test</goal>
                            <goal>verify</goal>
                        </goals>
                    </execution>
                </executions>
            </plugin>

            <plugin>
                <groupId>org.sonatype.plugins</groupId>
                <artifactId>nexus-staging-maven-plugin</artifactId>
                <version>1.6.13</version>
                <extensions>true</extensions>
                <configuration>
                    <serverId>ossrh</serverId>
                    <nexusUrl>https://s01.oss.sonatype.org/</nexusUrl>
                    <autoReleaseAfterClose>false</autoReleaseAfterClose>
                </configuration>
            </plugin>

            <plugin>
                <groupId>org.apache.maven.plugins</groupId>
                <artifactId>maven-source-plugin</artifactId>
                <version>3.2.1</version>
                <executions>
                    <execution>
                        <id>attach-sources</id>
                        <goals>
                            <goal>jar-no-fork</goal>
                        </goals>
                    </execution>
                </executions>
            </plugin>

            <plugin>
                <groupId>org.apache.maven.plugins</groupId>
                <artifactId>maven-javadoc-plugin</artifactId>
                <version>3.5.0</version>
                <executions>
                    <execution>
                        <id>attach-javadocs</id>
                        <goals>
                            <goal>jar</goal>
                        </goals>
                    </execution>
                </executions>
            </plugin>

            <plugin>
                <groupId>org.apache.maven.plugins</groupId>
                <artifactId>maven-enforcer-plugin</artifactId>
                <executions>
                    <execution>
                        <id>enforce</id>
                        <configuration>
                            <rules>
                                <banDuplicatePomDependencyVersions/>
                                <dependencyConvergence/>
                                <requireMavenVersion>
                                    <version>3.8</version>
                                </requireMavenVersion>
                                <!-- TODO: Add requireUpperBoundDeps -->
                            </rules>
                        </configuration>
                        <goals>
                            <goal>enforce</goal>
                        </goals>
                    </execution>
                </executions>
            </plugin>

        </plugins>
    </build>

    <licenses>
        <license>
            <name>Apache-2.0</name>
            <url>https://www.apache.org/licenses/LICENSE-2.0.txt</url>
            <distribution>repo</distribution>
            <comments>A business-friendly OSS license</comments>
        </license>
    </licenses>

    <developers>
        <developer>
            <id>deep-learning-dynamo</id>
            <email>deeplearningdynamo@gmail.com</email>
            <url>https://github.com/deep-learning-dynamo</url>
        </developer>
        <developer>
            <id>kuraleta</id>
            <email>digital.kuraleta@gmail.com</email>
            <url>https://github.com/kuraleta</url>
        </developer>
    </developers>

    <scm>
        <url>https://github.com/langchain4j/langchain4j</url>
        <connection>scm:git:git://github.com/langchain4j/langchain4j.git</connection>
        <developerConnection>scm:git:git@github.com:langchain4j/langchain4j.git
        </developerConnection>
    </scm>

    <distributionManagement>
        <snapshotRepository>
            <id>ossrh</id>
            <url>https://s01.oss.sonatype.org/content/repositories/snapshots</url>
        </snapshotRepository>
    </distributionManagement>

    <repositories>
        <repository>
            <id>snapshot-repo</id>
            <url>https://s01.oss.sonatype.org/content/repositories/snapshots</url>
            <snapshots>
                <enabled>true</enabled>
            </snapshots>
        </repository>
    </repositories>

    <profiles>
        <profile>
            <id>sign</id>
            <activation>
                <property>
                    <name>sign</name>
                </property>
            </activation>
            <build>
                <plugins>
                    <plugin>
                        <groupId>org.apache.maven.plugins</groupId>
                        <artifactId>maven-gpg-plugin</artifactId>
                        <version>3.0.1</version>
                        <executions>
                            <execution>
                                <id>sign-artifacts</id>
                                <phase>verify</phase>
                                <goals>
                                    <goal>sign</goal>
                                </goals>
                            </execution>
                        </executions>
                    </plugin>
                </plugins>
            </build>
        </profile>
        <profile>
            <id>compliance</id>
            <activation>
                <property>
                    <name>compliance</name>
                </property>
            </activation>
            <build>
                <plugins>
                    <plugin>
                        <groupId>org.honton.chas</groupId>
                        <artifactId>license-maven-plugin</artifactId>
                        <version>0.0.3</version>
                        <executions>
                            <execution>
                                <goals>
                                    <goal>compliance</goal>
                                </goals>
                            </execution>
                        </executions>
                        <configuration>
                            <scopes>compile,runtime,provided,test</scopes>
                            <acceptableLicenses>
                                <license>
                                    <name>(The )?(Apache License, Version 2\.0)|(Apache-2\.0)</name>
                                    <url>https?://www\.apache\.org/licenses/LICENSE-2\.0</url>
                                </license>
                                <license>
                                    <name>(The Apache Software License, Version 2\.0)</name>
                                    <url>https?://www\.apache\.org/licenses/LICENSE-2\.0</url>
                                </license>
                                <license>
                                    <name>Apache 2.0</name>
                                    <url>http://www.apache.org/licenses/LICENSE-2.0.txt</url>
                                </license>
                                <license>
                                    <name>(The MIT License|MIT License|MIT)</name>
                                    <url>
                                        (https?://opensource.org/licenses/MIT|https://projectlombok.org/LICENSE)
                                    </url>
                                </license>
                                <license>
                                    <name>Eclipse Public License v2.0</name>
                                    <url>https?://www.eclipse.org/legal/epl-v20\.html</url>
                                </license>
                                <license>
                                    <name>Eclipse Public License 2.0</name>
                                    <url>https://projects.eclipse.org/license/epl-2.0</url>
                                </license>
                                <!-- for tencent-cos document loader -->
                                <license>
                                    <name>cos-java-sdk</name>
                                    <url>https://github.com/tencentyun/cos-java-sdk-v5</url>
                                </license>
                            </acceptableLicenses>
                        </configuration>
                    </plugin>
                </plugins>
            </build>
        </profile>
    </profiles>
</project><|MERGE_RESOLUTION|>--- conflicted
+++ resolved
@@ -33,13 +33,8 @@
         <lombok.version>1.18.30</lombok.version>
         <slf4j-api.version>2.0.7</slf4j-api.version>
         <gson.version>2.10.1</gson.version>
-<<<<<<< HEAD
         <junit.version>5.11.3</junit.version>
-        <testcontainers.version>1.20.2</testcontainers.version>
-=======
-        <junit.version>5.11.2</junit.version>
         <testcontainers.version>1.20.3</testcontainers.version>
->>>>>>> b44738c0
         <bytebuddy.version>1.15.7</bytebuddy.version>
         <mockito.version>5.14.1</mockito.version>
         <assertj.version>3.24.2</assertj.version>
