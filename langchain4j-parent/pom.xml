--- conflicted
+++ resolved
@@ -4,18 +4,9 @@
          xsi:schemaLocation="http://maven.apache.org/POM/4.0.0 http://maven.apache.org/xsd/maven-4.0.0.xsd">
     <modelVersion>4.0.0</modelVersion>
 
-    <parent>
-        <groupId>dev.langchain4j</groupId>
-        <artifactId>langchain4j-aggregator</artifactId>
-        <version>${reversion}</version>
-    </parent>
-
+    <groupId>dev.langchain4j</groupId>
     <artifactId>langchain4j-parent</artifactId>
-<<<<<<< HEAD
-    <version>${reversion}</version>
-=======
     <version>${revision}</version>
->>>>>>> ed6158e8
     <packaging>pom</packaging>
 
     <name>langchain4j parent POM</name>
@@ -27,7 +18,7 @@
         <maven.compiler.source>1.8</maven.compiler.source>
         <maven.compiler.target>1.8</maven.compiler.target>
         <project.build.sourceEncoding>UTF-8</project.build.sourceEncoding>
-        <openai4j.version>0.6.1</openai4j.version>
+        <openai4j.version>0.9.0</openai4j.version>
         <jtokkit.version>0.6.1</jtokkit.version>
         <lombok.version>1.18.28</lombok.version>
         <pdfbox.version>2.0.29</pdfbox.version>
@@ -47,51 +38,11 @@
 
     <dependencyManagement>
         <dependencies>
-            <dependency>
-                <groupId>dev.langchain4j</groupId>
-                <artifactId>langchain4j</artifactId>
-                <version>${reversion}</version>
-            </dependency>
-
-            <dependency>
-                <groupId>dev.langchain4j</groupId>
-                <artifactId>langchain4j-core</artifactId>
-                <version>${reversion}</version>
-            </dependency>
-
-            <dependency>
-                <groupId>dev.langchain4j</groupId>
-                <artifactId>langchain4j-elastic</artifactId>
-                <version>${reversion}</version>
-            </dependency>
-
-            <dependency>
-                <groupId>dev.langchain4j</groupId>
-                <artifactId>langchain4j-pinecone</artifactId>
-                <version>${reversion}</version>
-            </dependency>
-
-            <dependency>
-                <groupId>dev.langchain4j</groupId>
-                <artifactId>langchain4j-weaviate</artifactId>
-                <version>${reversion}</version>
-            </dependency>
-
-            <dependency>
-                <groupId>dev.langchain4j</groupId>
-                <artifactId>langchain4j-spring-boot-starter</artifactId>
-                <version>${reversion}</version>
-            </dependency>
-
             <!-- Begin 3rd Party Dependencies -->
             <dependency>
                 <groupId>dev.ai4j</groupId>
                 <artifactId>openai4j</artifactId>
-<<<<<<< HEAD
                 <version>${openai4j.version}</version>
-=======
-                <version>0.9.0</version>
->>>>>>> ed6158e8
             </dependency>
 
             <dependency>
