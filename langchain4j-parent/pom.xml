--- conflicted
+++ resolved
@@ -55,11 +55,8 @@
         <project.build.outputTimestamp>1714382357</project.build.outputTimestamp>
         <argLine></argLine>
         <!-- Dependency Versions -->
-<<<<<<< HEAD
         <openai4j.version>0.27.0</openai4j.version>
         <openai-java.version>0.22.1</openai-java.version>
-=======
->>>>>>> f1a41b23
         <azure-ai-openai.version>1.0.0-beta.13</azure-ai-openai.version>
         <azure-ai-search.version>11.7.3</azure-ai-search.version>
         <azure.storage-blob.version>12.29.0</azure.storage-blob.version>
