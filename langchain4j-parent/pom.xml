<?xml version="1.0" encoding="UTF-8"?>
<project xmlns="http://maven.apache.org/POM/4.0.0"
         xmlns:xsi="http://www.w3.org/2001/XMLSchema-instance"
         xsi:schemaLocation="http://maven.apache.org/POM/4.0.0 http://maven.apache.org/xsd/maven-4.0.0.xsd">
    <modelVersion>4.0.0</modelVersion>

    <groupId>dev.langchain4j</groupId>
    <artifactId>langchain4j-parent</artifactId>
    <version>0.23.1-SNAPSHOT</version>
    <packaging>pom</packaging>

    <name>langchain4j parent POM</name>
    <description>Parent POM for langchain4j submodules</description>
    <url>https://github.com/langchain4j/langchain4j</url>

    <properties>
        <maven.compiler.source>1.8</maven.compiler.source>
        <maven.compiler.target>1.8</maven.compiler.target>
        <project.build.sourceEncoding>UTF-8</project.build.sourceEncoding>
        <openai4j.version>0.10.0</openai4j.version>
        <retrofit.version>2.9.0</retrofit.version>
        <okhttp.version>4.10.0</okhttp.version>
        <jtokkit.version>0.6.1</jtokkit.version>
        <lombok.version>1.18.30</lombok.version>
        <pdfbox.version>2.0.29</pdfbox.version>
        <jsoup.veresion>1.16.1</jsoup.veresion>
        <mustache.version>0.9.10</mustache.version>
        <slf4j-api.version>2.0.7</slf4j-api.version>
        <gson.version>2.10.1</gson.version>
        <junit.version>5.10.0</junit.version>
        <testcontainers.version>1.19.1</testcontainers.version>
        <mockito.version>4.11.0</mockito.version>
        <assertj.version>3.24.2</assertj.version>
        <tinylog.version>2.6.2</tinylog.version>
        <spring-boot.version>2.7.14</spring-boot.version>
        <snakeyaml.version>2.0</snakeyaml.version>
        <httpclient5.version>5.2.1</httpclient5.version>
        <opensearch-java.version>2.6.0</opensearch-java.version>
        <aws-java-sdk-core.version>1.12.564</aws-java-sdk-core.version>
        <aws-opensearch.version>2.20.161</aws-opensearch.version>
        <opensearch-containers.version>2.0.0</opensearch-containers.version>
        <elastic.version>8.9.0</elastic.version>
        <jackson.version>2.12.7.1</jackson.version>
        <jedis.version>5.0.0</jedis.version>
        <aws.java.sdk.version>2.20.149</aws.java.sdk.version>
        <testcontainers.version>1.19.0</testcontainers.version>
        <netty.version>4.1.100.Final</netty.version>
<<<<<<< HEAD
        <mongodb.version>4.11.0</mongodb.version>
=======
>>>>>>> dbc141a1
    </properties>

    <dependencyManagement>
        <dependencies>

            <dependency>
                <groupId>dev.ai4j</groupId>
                <artifactId>openai4j</artifactId>
                <version>${openai4j.version}</version>
            </dependency>

            <dependency>
                <groupId>com.squareup.retrofit2</groupId>
                <artifactId>retrofit</artifactId>
                <version>${retrofit.version}</version>
            </dependency>

            <dependency>
                <groupId>com.squareup.retrofit2</groupId>
                <artifactId>converter-gson</artifactId>
                <version>${retrofit.version}</version>
            </dependency>

            <dependency>
                <groupId>com.squareup.okhttp3</groupId>
                <artifactId>okhttp</artifactId>
                <version>${okhttp.version}</version>
            </dependency>

            <dependency>
                <groupId>com.knuddels</groupId>
                <artifactId>jtokkit</artifactId>
                <version>${jtokkit.version}</version>
            </dependency>

            <dependency>
                <groupId>org.projectlombok</groupId>
                <artifactId>lombok</artifactId>
                <version>${lombok.version}</version>
            </dependency>

            <dependency>
                <groupId>org.apache.pdfbox</groupId>
                <artifactId>pdfbox</artifactId>
                <version>${pdfbox.version}</version>
            </dependency>

            <dependency>
                <groupId>org.jsoup</groupId>
                <artifactId>jsoup</artifactId>
                <version>${jsoup.veresion}</version>
            </dependency>

            <dependency>
                <groupId>com.github.spullara.mustache.java</groupId>
                <artifactId>compiler</artifactId>
                <version>${mustache.version}</version>
            </dependency>

            <dependency>
                <groupId>org.slf4j</groupId>
                <artifactId>slf4j-api</artifactId>
                <version>${slf4j-api.version}</version>
            </dependency>

            <dependency>
                <groupId>com.google.code.gson</groupId>
                <artifactId>gson</artifactId>
                <version>${gson.version}</version>
            </dependency>

            <dependency>
                <groupId>org.junit.jupiter</groupId>
                <artifactId>junit-jupiter-engine</artifactId>
                <version>${junit.version}</version>
            </dependency>

            <dependency>
                <groupId>org.junit.jupiter</groupId>
                <artifactId>junit-jupiter-params</artifactId>
                <version>${junit.version}</version>
            </dependency>

            <dependency>
                <groupId>org.junit.jupiter</groupId>
                <artifactId>junit-jupiter</artifactId>
                <version>${junit.version}</version>
            </dependency>

            <dependency>
                <groupId>org.testcontainers</groupId>
                <artifactId>junit-jupiter</artifactId>
                <version>${testcontainers.version}</version>
            </dependency>

            <dependency>
                <groupId>org.testcontainers</groupId>
                <artifactId>testcontainers</artifactId>
                <version>${testcontainers.version}</version>
            </dependency>

            <dependency>
                <groupId>org.opensearch</groupId>
                <artifactId>opensearch-testcontainers</artifactId>
                <version>${opensearch-containers.version}</version>
            </dependency>

            <dependency>
                <groupId>org.mockito</groupId>
                <artifactId>mockito-core</artifactId>
                <version>${mockito.version}</version>
            </dependency>

            <dependency>
                <groupId>org.mockito</groupId>
                <artifactId>mockito-junit-jupiter</artifactId>
                <version>${mockito.version}</version>
            </dependency>

            <dependency>
                <groupId>org.assertj</groupId>
                <artifactId>assertj-core</artifactId>
                <version>${assertj.version}</version>
            </dependency>

            <dependency>
                <groupId>org.tinylog</groupId>
                <artifactId>tinylog-impl</artifactId>
                <version>${tinylog.version}</version>
            </dependency>

            <dependency>
                <groupId>org.tinylog</groupId>
                <artifactId>slf4j-tinylog</artifactId>
                <version>${tinylog.version}</version>
            </dependency>

            <dependency>
                <groupId>org.springframework.boot</groupId>
                <artifactId>spring-boot-starter</artifactId>
                <version>${spring-boot.version}</version>
                <exclusions>
                    <!-- due to vulnerabilities -->
                    <exclusion>
                        <groupId>org.yaml</groupId>
                        <artifactId>snakeyaml</artifactId>
                    </exclusion>
                </exclusions>
            </dependency>
            <dependency>
                <groupId>org.yaml</groupId>
                <artifactId>snakeyaml</artifactId>
                <version>${snakeyaml.version}</version>
            </dependency>

            <dependency>
                <groupId>org.springframework.boot</groupId>
                <artifactId>spring-boot-configuration-processor</artifactId>
                <version>${spring-boot.version}</version>
            </dependency>

            <dependency>
                <groupId>org.apache.httpcomponents.client5</groupId>
                <artifactId>httpclient5</artifactId>
                <version>${httpclient5.version}</version>
            </dependency>

            <dependency>
                <groupId>org.opensearch.client</groupId>
                <artifactId>opensearch-java</artifactId>
                <version>${opensearch-java.version}</version>
            </dependency>

            <dependency>
                <groupId>software.amazon.awssdk</groupId>
                <artifactId>opensearch</artifactId>
                <version>${aws-opensearch.version}</version>
            </dependency>

            <dependency>
                <groupId>com.amazonaws</groupId>
                <artifactId>aws-java-sdk-core</artifactId>
                <version>${aws-java-sdk-core.version}</version>
            </dependency>

            <dependency>
                <groupId>software.amazon.awssdk</groupId>
                <artifactId>apache-client</artifactId>
                <version>${aws-opensearch.version}</version>
            </dependency>

            <dependency>
                <groupId>co.elastic.clients</groupId>
                <artifactId>elasticsearch-java</artifactId>
                <version>${elastic.version}</version>
            </dependency>

            <dependency>
                <groupId>com.fasterxml.jackson.core</groupId>
                <artifactId>jackson-databind</artifactId>
                <version>${jackson.version}</version>
            </dependency>

            <dependency>
                <groupId>org.apache.opennlp</groupId>
                <artifactId>opennlp-tools</artifactId>
                <version>1.9.4</version>
            </dependency>

            <dependency>
                <groupId>dev.langchain4j</groupId>
                <artifactId>langchain4j-embeddings-all-minilm-l6-v2-q</artifactId>
                <version>${project.version}</version>
            </dependency>

            <dependency>
                <groupId>redis.clients</groupId>
                <artifactId>jedis</artifactId>
                <version>${jedis.version}</version>
            </dependency>
            <dependency>
                <groupId>org.mongodb</groupId>
                <artifactId>mongodb-driver-sync</artifactId>
                <version>${mongodb.version}</version>
            </dependency>

            <dependency>
                <groupId>org.mongodb</groupId>
                <artifactId>mongodb-driver-sync</artifactId>
                <version>${mongodb.version}</version>
            </dependency>

            <dependency>
                <groupId>software.amazon.awssdk</groupId>
                <artifactId>bom</artifactId>
                <version>${aws.java.sdk.version}</version>
                <type>pom</type>
                <scope>import</scope>
                <exclusions>
                    <!-- Exclusion due to CWE-295 vulnerability -->
                    <exclusion>
                        <groupId>io.netty</groupId>
                        <artifactId>netty-handler</artifactId>
                    </exclusion>
                </exclusions>
            </dependency>

            <dependency>
                <groupId>org.testcontainers</groupId>
                <artifactId>testcontainers</artifactId>
                <version>${testcontainers.version}</version>
                <scope>test</scope>
            </dependency>

            <dependency>
<<<<<<< HEAD
                <groupId>org.testcontainers</groupId>
                <artifactId>localstack</artifactId>
                <version>${testcontainers.version}</version>
                <scope>test</scope>
=======
                <groupId>software.amazon.awssdk</groupId>
                <artifactId>bom</artifactId>
                <version>${aws.java.sdk.version}</version>
                <type>pom</type>
                <scope>import</scope>
                <exclusions>
                    <!-- Exclusion due to CWE-295 vulnerability -->
                    <exclusion>
                        <groupId>io.netty</groupId>
                        <artifactId>netty-handler</artifactId>
                    </exclusion>
                </exclusions>
            </dependency>

            <dependency>
                <groupId>org.testcontainers</groupId>
                <artifactId>testcontainers</artifactId>
                <version>${testcontainers.version}</version>
            </dependency>

            <dependency>
                <groupId>org.testcontainers</groupId>
                <artifactId>localstack</artifactId>
                <version>${testcontainers.version}</version>
>>>>>>> dbc141a1
            </dependency>
        </dependencies>

    </dependencyManagement>

    <build>
        <plugins>
            <plugin>
                <groupId>org.apache.maven.plugins</groupId>
                <artifactId>maven-surefire-plugin</artifactId>
                <version>3.1.2</version>
            </plugin>

            <plugin>
                <groupId>org.sonatype.plugins</groupId>
                <artifactId>nexus-staging-maven-plugin</artifactId>
                <version>1.6.13</version>
                <extensions>true</extensions>
                <configuration>
                    <serverId>ossrh</serverId>
                    <nexusUrl>https://s01.oss.sonatype.org/</nexusUrl>
                    <autoReleaseAfterClose>false</autoReleaseAfterClose>
                </configuration>
            </plugin>

            <plugin>
                <groupId>org.apache.maven.plugins</groupId>
                <artifactId>maven-source-plugin</artifactId>
                <version>3.2.1</version>
                <executions>
                    <execution>
                        <id>attach-sources</id>
                        <goals>
                            <goal>jar-no-fork</goal>
                        </goals>
                    </execution>
                </executions>
            </plugin>

            <plugin>
                <groupId>org.apache.maven.plugins</groupId>
                <artifactId>maven-javadoc-plugin</artifactId>
                <version>3.5.0</version>
                <executions>
                    <execution>
                        <id>attach-javadocs</id>
                        <goals>
                            <goal>jar</goal>
                        </goals>
                    </execution>
                </executions>
            </plugin>

            <plugin>
                <!-- failsafe will be in charge of running the integration tests (everything that ends in IT) -->
                <artifactId>maven-failsafe-plugin</artifactId>
                <version>3.1.2</version>
                <executions>
                    <execution>
                        <goals>
                            <goal>integration-test</goal>
                            <goal>verify</goal>
                        </goals>
                    </execution>
                </executions>
            </plugin>
        </plugins>
    </build>

    <licenses>
        <license>
            <name>Apache-2.0</name>
            <url>https://www.apache.org/licenses/LICENSE-2.0.txt</url>
            <distribution>repo</distribution>
            <comments>A business-friendly OSS license</comments>
        </license>
    </licenses>

    <developers>
        <developer>
            <id>deep-learning-dynamo</id>
            <email>deeplearningdynamo@gmail.com</email>
            <url>https://github.com/deep-learning-dynamo</url>
        </developer>
        <developer>
            <id>kuraleta</id>
            <email>digital.kuraleta@gmail.com</email>
            <url>https://github.com/kuraleta</url>
        </developer>
    </developers>

    <scm>
        <url>https://github.com/langchain4j/langchain4j</url>
        <connection>scm:git:git://github.com/langchain4j/langchain4j.git</connection>
        <developerConnection>scm:git:git@github.com:langchain4j/langchain4j.git</developerConnection>
    </scm>

    <distributionManagement>
        <snapshotRepository>
            <id>ossrh</id>
            <url>https://s01.oss.sonatype.org/content/repositories/snapshots</url>
        </snapshotRepository>
    </distributionManagement>

    <profiles>
        <profile>
            <id>sign</id>
            <activation>
                <property>
                    <name>sign</name>
                </property>
            </activation>
            <build>
                <plugins>
                    <plugin>
                        <groupId>org.apache.maven.plugins</groupId>
                        <artifactId>maven-gpg-plugin</artifactId>
                        <version>3.0.1</version>
                        <executions>
                            <execution>
                                <id>sign-artifacts</id>
                                <phase>verify</phase>
                                <goals>
                                    <goal>sign</goal>
                                </goals>
                            </execution>
                        </executions>
                    </plugin>
                </plugins>
            </build>
        </profile>
        <profile>
            <id>compliance</id>
            <activation>
                <property>
                    <name>compliance</name>
                </property>
            </activation>
            <build>
                <plugins>
                    <plugin>
                        <groupId>org.honton.chas</groupId>
                        <artifactId>license-maven-plugin</artifactId>
                        <version>0.0.3</version>
                        <executions>
                            <execution>
                                <goals>
                                    <goal>compliance</goal>
                                </goals>
                            </execution>
                        </executions>
                        <configuration>
                            <scopes>compile,runtime,provided,test</scopes>
                            <acceptableLicenses>
                                <license>
                                    <name>(The )?(Apache License, Version 2\.0)|(Apache-2\.0)|(The Apache Software License, Version 2\.0)</name>
                                    <url>https?://www\.apache\.org/licenses/LICENSE-2\.0</url>
                                </license>
                                <license>
                                    <name>(The MIT License|MIT License|MIT)</name>
                                    <url>(https?://opensource.org/licenses/MIT|https://projectlombok.org/LICENSE)</url>
                                </license>
                                <license>
                                    <name>Eclipse Public License v2.0</name>
                                    <url>https?://www.eclipse.org/legal/epl-v20\.html</url>
                                </license>
                            </acceptableLicenses>
                        </configuration>
                    </plugin>
                </plugins>
            </build>
        </profile>
    </profiles>
</project><|MERGE_RESOLUTION|>--- conflicted
+++ resolved
@@ -6,7 +6,7 @@
 
     <groupId>dev.langchain4j</groupId>
     <artifactId>langchain4j-parent</artifactId>
-    <version>0.23.1-SNAPSHOT</version>
+    <version>0.23.0</version>
     <packaging>pom</packaging>
 
     <name>langchain4j parent POM</name>
@@ -45,10 +45,6 @@
         <aws.java.sdk.version>2.20.149</aws.java.sdk.version>
         <testcontainers.version>1.19.0</testcontainers.version>
         <netty.version>4.1.100.Final</netty.version>
-<<<<<<< HEAD
-        <mongodb.version>4.11.0</mongodb.version>
-=======
->>>>>>> dbc141a1
     </properties>
 
     <dependencyManagement>
@@ -268,17 +264,6 @@
                 <groupId>redis.clients</groupId>
                 <artifactId>jedis</artifactId>
                 <version>${jedis.version}</version>
-            </dependency>
-            <dependency>
-                <groupId>org.mongodb</groupId>
-                <artifactId>mongodb-driver-sync</artifactId>
-                <version>${mongodb.version}</version>
-            </dependency>
-
-            <dependency>
-                <groupId>org.mongodb</groupId>
-                <artifactId>mongodb-driver-sync</artifactId>
-                <version>${mongodb.version}</version>
             </dependency>
 
             <dependency>
@@ -300,41 +285,12 @@
                 <groupId>org.testcontainers</groupId>
                 <artifactId>testcontainers</artifactId>
                 <version>${testcontainers.version}</version>
-                <scope>test</scope>
-            </dependency>
-
-            <dependency>
-<<<<<<< HEAD
+            </dependency>
+
+            <dependency>
                 <groupId>org.testcontainers</groupId>
                 <artifactId>localstack</artifactId>
                 <version>${testcontainers.version}</version>
-                <scope>test</scope>
-=======
-                <groupId>software.amazon.awssdk</groupId>
-                <artifactId>bom</artifactId>
-                <version>${aws.java.sdk.version}</version>
-                <type>pom</type>
-                <scope>import</scope>
-                <exclusions>
-                    <!-- Exclusion due to CWE-295 vulnerability -->
-                    <exclusion>
-                        <groupId>io.netty</groupId>
-                        <artifactId>netty-handler</artifactId>
-                    </exclusion>
-                </exclusions>
-            </dependency>
-
-            <dependency>
-                <groupId>org.testcontainers</groupId>
-                <artifactId>testcontainers</artifactId>
-                <version>${testcontainers.version}</version>
-            </dependency>
-
-            <dependency>
-                <groupId>org.testcontainers</groupId>
-                <artifactId>localstack</artifactId>
-                <version>${testcontainers.version}</version>
->>>>>>> dbc141a1
             </dependency>
         </dependencies>
 
