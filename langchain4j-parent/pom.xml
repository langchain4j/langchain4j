<?xml version="1.0" encoding="UTF-8"?>
<project xmlns="http://maven.apache.org/POM/4.0.0" xmlns:xsi="http://www.w3.org/2001/XMLSchema-instance" xsi:schemaLocation="http://maven.apache.org/POM/4.0.0 http://maven.apache.org/xsd/maven-4.0.0.xsd">
    <modelVersion>4.0.0</modelVersion>

    <groupId>dev.langchain4j</groupId>
    <artifactId>langchain4j-parent</artifactId>
    <version>0.37.0-SNAPSHOT</version>
    <packaging>pom</packaging>

    <name>LangChain4j :: Parent POM</name>
    <description>Parent POM for langchain4j submodules</description>
    <url>https://github.com/langchain4j/langchain4j</url>

    <licenses>
        <license>
            <name>Apache-2.0</name>
            <url>https://www.apache.org/licenses/LICENSE-2.0.txt</url>
            <distribution>repo</distribution>
            <comments>A business-friendly OSS license</comments>
        </license>
    </licenses>

    <developers>
        <developer>
            <id>deep-learning-dynamo</id>
            <email>deeplearningdynamo@gmail.com</email>
            <url>https://github.com/deep-learning-dynamo</url>
        </developer>
        <developer>
            <id>kuraleta</id>
            <email>digital.kuraleta@gmail.com</email>
            <url>https://github.com/kuraleta</url>
        </developer>
    </developers>

    <scm>
        <connection>scm:git:git://github.com/langchain4j/langchain4j.git</connection>
        <developerConnection>scm:git:git@github.com:langchain4j/langchain4j.git</developerConnection>
        <url>https://github.com/langchain4j/langchain4j</url>
    </scm>

    <distributionManagement>
        <snapshotRepository>
            <id>ossrh</id>
            <url>https://s01.oss.sonatype.org/content/repositories/snapshots</url>
        </snapshotRepository>
    </distributionManagement>

    <properties>
        <java.version>17</java.version>
        <kotlin.code.style>official</kotlin.code.style>
        <kotlin.compiler.jvmTarget>${java.version}</kotlin.compiler.jvmTarget>
        <maven.compiler.release>${java.version}</maven.compiler.release>
        <project.build.sourceEncoding>UTF-8</project.build.sourceEncoding>
        <project.build.outputTimestamp>1714382357</project.build.outputTimestamp>
        <argLine></argLine>
        <!-- Dependency Versions -->
        <openai4j.version>0.24.0</openai4j.version>
        <azure-ai-openai.version>1.0.0-beta.11</azure-ai-openai.version>
        <azure-ai-search.version>11.7.3</azure-ai-search.version>
        <azure.storage-blob.version>12.29.0</azure.storage-blob.version>
        <azure.storage-common.version>12.28.0</azure.storage-common.version>
        <azure.identity.version>1.14.2</azure.identity.version>
        <retrofit.version>2.9.0</retrofit.version>
        <okhttp.version>4.12.0</okhttp.version>
        <jtokkit.version>1.1.0</jtokkit.version>
        <langchain4j-embeddings.version>${project.version}</langchain4j-embeddings.version>
        <lombok.version>1.18.30</lombok.version>
        <slf4j-api.version>2.0.16</slf4j-api.version>
        <gson.version>2.10.1</gson.version>
        <junit.version>5.11.3</junit.version>
        <testcontainers.version>1.20.3</testcontainers.version>
        <bytebuddy.version>1.15.10</bytebuddy.version>
        <mockito.version>5.14.1</mockito.version>
        <mockito-kotlin.version>5.4.0</mockito-kotlin.version>
        <assertj.version>3.24.2</assertj.version>
        <assertk.version>0.28.1</assertk.version>
        <tinylog.version>2.6.2</tinylog.version>
        <httpclient5.version>5.2.1</httpclient5.version>
        <opensearch-java.version>2.9.0</opensearch-java.version>
        <aws-java-sdk-core.version>1.12.777</aws-java-sdk-core.version>
        <aws-opensearch.version>2.20.161</aws-opensearch.version>
        <opensearch-containers.version>2.0.1</opensearch-containers.version>
        <elastic.version>8.15.3</elastic.version>
        <jackson.version>2.16.1</jackson.version>
        <jedis.version>5.0.0</jedis.version>
        <aws.java.sdk.version>2.21.44</aws.java.sdk.version>
        <github-api.version>1.318</github-api.version>
        <milvus-sdk-java.version>2.4.2</milvus-sdk-java.version>
        <netty.version>4.1.111.Final</netty.version>
        <awaitility.version>4.2.2</awaitility.version>
        <jsonpath.version>2.9.0</jsonpath.version>
        <infinispan.version>15.0.0.Final</infinispan.version>
        <kotlin.version>2.1.0</kotlin.version>
        <kotlinx.version>1.9.0</kotlinx.version>
    </properties>

    <dependencyManagement>
        <dependencies>

            <dependency>
                <groupId>dev.ai4j</groupId>
                <artifactId>openai4j</artifactId>
                <version>${openai4j.version}</version>
            </dependency>

            <dependency>
                <groupId>com.azure</groupId>
                <artifactId>azure-ai-openai</artifactId>
                <version>${azure-ai-openai.version}</version>
            </dependency>

            <dependency>
                <groupId>com.azure</groupId>
                <artifactId>azure-search-documents</artifactId>
                <version>${azure-ai-search.version}</version>
            </dependency>

            <dependency>
                <groupId>com.azure</groupId>
                <artifactId>azure-storage-blob</artifactId>
                <version>${azure.storage-blob.version}</version>
            </dependency>

            <dependency>
                <groupId>com.azure</groupId>
                <artifactId>azure-storage-common</artifactId>
                <version>${azure.storage-common.version}</version>
            </dependency>

            <dependency>
                <groupId>com.azure</groupId>
                <artifactId>azure-identity</artifactId>
                <version>${azure.identity.version}</version>
            </dependency>

            <dependency>
                <groupId>dev.langchain4j</groupId>
                <artifactId>langchain4j-embeddings-all-minilm-l6-v2-q</artifactId>
                <version>${langchain4j-embeddings.version}</version>
            </dependency>

            <dependency>
                <groupId>dev.langchain4j</groupId>
                <artifactId>langchain4j-embedding-store-filter-parser-sql</artifactId>
                <version>${langchain4j-embeddings.version}</version>
            </dependency>

            <dependency>
                <groupId>com.squareup.retrofit2</groupId>
                <artifactId>retrofit</artifactId>
                <version>${retrofit.version}</version>
            </dependency>

            <dependency>
                <groupId>com.squareup.retrofit2</groupId>
                <artifactId>converter-gson</artifactId>
                <version>${retrofit.version}</version>
            </dependency>

            <dependency>
                <groupId>com.squareup.retrofit2</groupId>
                <artifactId>converter-jackson</artifactId>
                <version>${retrofit.version}</version>
            </dependency>

            <!-- DEPENDENCY CONFLICT RESOLUTION FOR OKHTTP (START) -->

            <!-- To resolve version conflicts inside the 'okhttp' library, we are excluding the transitive -->
            <!-- dependencies causing version divergence errors and including them explicitly. This ensures a consistent -->
            <!-- version to be used in the project and satisfies Maven Enforcer requirements to avoid version divergence -->
            <!-- in the project. -->

            <!-- Please check whether version conflicts are gone after upgrading  this library as this will make it -->
            <!-- possible to remove these exclusions and explicit inclusions below. -->
            <dependency>
                <groupId>com.squareup.okhttp3</groupId>
                <artifactId>okhttp</artifactId>
                <version>${okhttp.version}</version>
            </dependency>

            <dependency>
                <groupId>com.squareup.okhttp3</groupId>
                <artifactId>okhttp-sse</artifactId>
                <version>${okhttp.version}</version>
            </dependency>

            <dependency>
                <groupId>org.jetbrains.kotlin</groupId>
                <artifactId>kotlin-bom</artifactId>
                <version>${kotlin.version}</version>
                <type>pom</type>
                <scope>import</scope>
            </dependency>

            <dependency>
                <groupId>org.jetbrains.kotlinx</groupId>
                <artifactId>kotlinx-coroutines-core-jvm</artifactId>
                <optional>true</optional>
                <version>${kotlinx.version}</version>
            </dependency>

            <dependency>
                <groupId>org.jetbrains.kotlinx</groupId>
                <artifactId>kotlinx-coroutines-test</artifactId>
                <version>${kotlinx.version}</version>
                <scope>test</scope>
            </dependency>

            <!-- DEPENDENCY CONFLICT RESOLUTION FOR OKHTTP (END)  -->

            <dependency>
                <groupId>com.squareup.okhttp3</groupId>
                <artifactId>mockwebserver</artifactId>
                <version>${okhttp.version}</version>
            </dependency>

            <dependency>
                <groupId>com.knuddels</groupId>
                <artifactId>jtokkit</artifactId>
                <version>${jtokkit.version}</version>
            </dependency>

            <dependency>
                <groupId>org.projectlombok</groupId>
                <artifactId>lombok</artifactId>
                <version>${lombok.version}</version>
            </dependency>

            <dependency>
                <groupId>org.slf4j</groupId>
                <artifactId>slf4j-api</artifactId>
                <version>${slf4j-api.version}</version>
            </dependency>

            <dependency>
                <groupId>com.google.code.gson</groupId>
                <artifactId>gson</artifactId>
                <version>${gson.version}</version>
            </dependency>

            <dependency>
                <groupId>org.junit</groupId>
                <artifactId>junit-bom</artifactId>
                <version>${junit.version}</version>
                <type>pom</type>
                <scope>import</scope>
            </dependency>

            <dependency>
                <groupId>org.testcontainers</groupId>
                <artifactId>testcontainers-bom</artifactId>
                <version>${testcontainers.version}</version>
                <type>pom</type>
                <scope>import</scope>
            </dependency>

            <dependency>
                <groupId>org.opensearch</groupId>
                <artifactId>opensearch-testcontainers</artifactId>
                <version>${opensearch-containers.version}</version>
            </dependency>

            <dependency>
                <groupId>org.mockito</groupId>
                <artifactId>mockito-bom</artifactId>
                <version>${mockito.version}</version>
                <type>pom</type>
                <scope>import</scope>
            </dependency>
            <dependency>
                <groupId>org.mockito.kotlin</groupId>
                <artifactId>mockito-kotlin</artifactId>
                <version>${mockito-kotlin.version}</version>
                <scope>test</scope>
            </dependency>

            <dependency>
                <groupId>net.bytebuddy</groupId>
                <artifactId>byte-buddy</artifactId>
                <version>${bytebuddy.version}</version>
            </dependency>

            <dependency>
                <groupId>org.assertj</groupId>
                <artifactId>assertj-core</artifactId>
                <version>${assertj.version}</version>
                <scope>test</scope>
            </dependency>

            <dependency>
                <groupId>com.willowtreeapps.assertk</groupId>
                <artifactId>assertk</artifactId>
                <version>${assertk.version}</version>
                <scope>test</scope>
            </dependency>

            <dependency>
                <groupId>org.tinylog</groupId>
                <artifactId>tinylog-impl</artifactId>
                <version>${tinylog.version}</version>
            </dependency>

            <dependency>
                <groupId>org.tinylog</groupId>
                <artifactId>slf4j-tinylog</artifactId>
                <version>${tinylog.version}</version>
            </dependency>

            <dependency>
                <groupId>org.apache.httpcomponents.client5</groupId>
                <artifactId>httpclient5</artifactId>
                <version>${httpclient5.version}</version>
            </dependency>

            <dependency>
                <groupId>org.opensearch.client</groupId>
                <artifactId>opensearch-java</artifactId>
                <version>${opensearch-java.version}</version>
            </dependency>

            <dependency>
                <groupId>software.amazon.awssdk</groupId>
                <artifactId>opensearch</artifactId>
                <version>${aws-opensearch.version}</version>
            </dependency>

            <dependency>
                <groupId>com.amazonaws</groupId>
                <artifactId>aws-java-sdk-core</artifactId>
                <version>${aws-java-sdk-core.version}</version>
            </dependency>

            <dependency>
                <groupId>software.amazon.awssdk</groupId>
                <artifactId>apache-client</artifactId>
                <version>${aws-opensearch.version}</version>
            </dependency>

            <dependency>
                <groupId>co.elastic.clients</groupId>
                <artifactId>elasticsearch-java</artifactId>
                <version>${elastic.version}</version>
            </dependency>

            <dependency>
                <groupId>com.fasterxml.jackson</groupId>
                <artifactId>jackson-bom</artifactId>
                <version>${jackson.version}</version>
                <type>pom</type>
                <scope>import</scope>
            </dependency>

            <dependency>
                <groupId>org.apache.opennlp</groupId>
                <artifactId>opennlp-tools</artifactId>
                <version>1.9.4</version>
            </dependency>

            <dependency>
                <groupId>redis.clients</groupId>
                <artifactId>jedis</artifactId>
                <version>${jedis.version}</version>
            </dependency>

            <dependency>
                <groupId>software.amazon.awssdk</groupId>
                <artifactId>bom</artifactId>
                <version>${aws.java.sdk.version}</version>
                <type>pom</type>
                <scope>import</scope>
                <exclusions>
                    <!-- Exclusion due to CWE-295 vulnerability -->
                    <exclusion>
                        <groupId>io.netty</groupId>
                        <artifactId>netty-handler</artifactId>
                    </exclusion>
                </exclusions>
            </dependency>

            <dependency>
                <groupId>org.awaitility</groupId>
                <artifactId>awaitility</artifactId>
                <version>${awaitility.version}</version>
            </dependency>

            <dependency>
                <groupId>com.jayway.jsonpath</groupId>
                <artifactId>json-path</artifactId>
                <version>${jsonpath.version}</version>
            </dependency>

            <dependency>
                <groupId>org.kohsuke</groupId>
                <artifactId>github-api</artifactId>
                <version>${github-api.version}</version>
            </dependency>

            <dependency>
                <groupId>io.milvus</groupId>
                <artifactId>milvus-sdk-java</artifactId>
                <version>${milvus-sdk-java.version}</version>
            </dependency>

            <dependency>
                <groupId>org.infinispan</groupId>
                <artifactId>infinispan-bom</artifactId>
                <version>${infinispan.version}</version>
                <type>pom</type>
                <scope>import</scope>
            </dependency>

            <dependency>
                <groupId>ch.qos.logback</groupId>
                <artifactId>logback-classic</artifactId>
                <version>1.3.14</version>
            </dependency>
        </dependencies>
    </dependencyManagement>

    <dependencies>
        <dependency>
            <groupId>org.mockito</groupId>
            <artifactId>mockito-core</artifactId>
            <scope>test</scope>
        </dependency>
    </dependencies>

    <repositories>
        <repository>
            <snapshots>
                <enabled>true</enabled>
            </snapshots>
            <id>snapshot-repo</id>
            <url>https://s01.oss.sonatype.org/content/repositories/snapshots</url>
        </repository>
    </repositories>

    <build>
        <pluginManagement>
            <plugins>
                <plugin>
                    <groupId>org.honton.chas</groupId>
                    <artifactId>license-maven-plugin</artifactId>
                    <version>0.0.6</version>
                </plugin>
                <plugin>
                    <groupId>org.apache.maven.plugins</groupId>
                    <artifactId>maven-jar-plugin</artifactId>
                    <version>3.3.0</version>
                </plugin>
                <plugin>
                    <groupId>org.apache.maven.plugins</groupId>
                    <artifactId>maven-resources-plugin</artifactId>
                    <version>3.3.1</version>
                </plugin>
                <plugin>
                    <groupId>org.apache.maven.plugins</groupId>
                    <artifactId>maven-compiler-plugin</artifactId>
                    <version>3.13.0</version>
                    <configuration>
                        <annotationProcessorPaths>
                            <path>
                                <!-- todo: Remove when Lombok is eliminated everywhere https://github.com/langchain4j/langchain4j/issues/1636 -->
                                <groupId>org.projectlombok</groupId>
                                <artifactId>lombok</artifactId>
                                <version>${lombok.version}</version>
                            </path>
                        </annotationProcessorPaths>
                    </configuration>
                </plugin>
                <plugin>
                    <groupId>org.apache.maven.plugins</groupId>
                    <artifactId>maven-install-plugin</artifactId>
                    <version>3.1.3</version>
                </plugin>
                <plugin>
                    <groupId>org.apache.maven.plugins</groupId>
                    <artifactId>maven-deploy-plugin</artifactId>
                    <version>3.1.3</version>
                </plugin>
                <plugin>
                    <groupId>org.apache.maven.plugins</groupId>
                    <artifactId>maven-clean-plugin</artifactId>
                    <version>3.3.2</version>
                </plugin>
                <plugin>
                    <groupId>org.apache.maven.plugins</groupId>
                    <artifactId>maven-surefire-plugin</artifactId>
                    <version>3.5.2</version>
                </plugin>
                <plugin>
                    <groupId>org.apache.maven.plugins</groupId>
                    <artifactId>maven-failsafe-plugin</artifactId>
                    <version>3.5.2</version>
                </plugin>
                <plugin>
                    <groupId>org.apache.maven.plugins</groupId>
                    <artifactId>maven-dependency-plugin</artifactId>
                    <version>3.8.1</version>
                </plugin>
                <plugin>
                    <groupId>org.apache.maven.plugins</groupId>
                    <artifactId>maven-enforcer-plugin</artifactId>
                    <version>3.5.0</version>
                </plugin>
                <plugin>
<<<<<<< HEAD
                    <groupId>com.diffplug.spotless</groupId>
                    <artifactId>spotless-maven-plugin</artifactId>
                    <version>2.43.0</version>
                    <configuration>
                        <!-- optional: limit format enforcement to just the files changed by this feature branch -->
                        <ratchetFrom>origin/main</ratchetFrom>
                        <java>
                            <palantirJavaFormat>
                                <version>2.50.0</version>
                            </palantirJavaFormat>
                        </java>
                        <pom>
                            <sortPom>
                                <nrOfIndentSpace>4</nrOfIndentSpace>
                            </sortPom>
                        </pom>
                    </configuration>
                </plugin>
=======
                    <groupId>org.jacoco</groupId>
                    <artifactId>jacoco-maven-plugin</artifactId>
                    <version>0.8.12</version>
                </plugin>
                <plugin>
                    <artifactId>kotlin-maven-plugin</artifactId>
                    <groupId>org.jetbrains.kotlin</groupId>
                    <version>${kotlin.version}</version>
                    <configuration>
                        <jvmTarget>${java.version}</jvmTarget>
                        <javaParameters>true</javaParameters>
                        <args>
                            <arg>-Xjsr305=strict</arg>
                            <arg>-Xjspecify-annotations=strict</arg>
                            <arg>-Xtype-enhancement-improvements-strict-mode</arg>
                        </args>
                    </configuration>
                </plugin>
                <plugin>
                    <groupId>org.jetbrains.dokka</groupId>
                    <artifactId>dokka-maven-plugin</artifactId>
                    <version>1.9.20</version>
                    <configuration>
                        <jdkVersion>${java.version}</jdkVersion>
                        <languageVersion>2.0</languageVersion>
                    </configuration>
                </plugin>
                <plugin>
                    <groupId>com.github.ozsie</groupId>
                    <artifactId>detekt-maven-plugin</artifactId>
                    <version>1.23.7</version>
                </plugin>
>>>>>>> da66ca77
            </plugins>
        </pluginManagement>

        <plugins>

            <plugin>
                <groupId>org.apache.maven.plugins</groupId>
                <artifactId>maven-dependency-plugin</artifactId>
                <executions>
                    <execution>
                        <goals>
                            <goal>properties</goal>
                        </goals>
                    </execution>
                    <execution>
                        <id>detect-unused-dependencies</id>
                        <goals>
                            <goal>analyze-only</goal>
                        </goals>
                        <configuration>
                            <ignoredUsedUndeclaredDependencies>true</ignoredUsedUndeclaredDependencies>
                            <failOnWarning>false</failOnWarning>
                            <!-- todo: fix dependencies and set to true -->
                        </configuration>
                    </execution>
                    <execution>
                        <id>analyze-all</id>
                        <goals>
                            <goal>analyze-only</goal>
                        </goals>
                    </execution>
                </executions>
            </plugin>

            <plugin>
                <groupId>com.diffplug.spotless</groupId>
                <artifactId>spotless-maven-plugin</artifactId>
                <executions>
                    <execution>
                        <goals>
                            <goal>check</goal>
                        </goals>
                        <phase>validate</phase>
                    </execution>
                </executions>
            </plugin>

            <plugin>
                <groupId>org.apache.maven.plugins</groupId>
                <artifactId>maven-surefire-plugin</artifactId>
                <configuration combine.children="append">
                    <argLine>@{argLine} -javaagent:${org.mockito:mockito-core:jar}</argLine>
                    <systemPropertyVariables>
                        <tinylog.level>info</tinylog.level>
                    </systemPropertyVariables>
                </configuration>
            </plugin>

            <plugin>
                <!-- failsafe will be in charge of running the integration tests (everything that ends in IT) -->
                <groupId>org.apache.maven.plugins</groupId>
                <artifactId>maven-failsafe-plugin</artifactId>
                <configuration combine.children="append">
                    <systemPropertyVariables>
                        <tinylog.level>info</tinylog.level>
                    </systemPropertyVariables>
                </configuration>
                <executions>
                    <execution>
                        <goals>
                            <goal>integration-test</goal>
                            <goal>verify</goal>
                        </goals>
                    </execution>
                </executions>
            </plugin>

            <plugin>
                <groupId>org.sonatype.plugins</groupId>
                <artifactId>nexus-staging-maven-plugin</artifactId>
                <version>1.6.13</version>
                <extensions>true</extensions>
                <configuration>
                    <serverId>ossrh</serverId>
                    <nexusUrl>https://s01.oss.sonatype.org/</nexusUrl>
                    <autoReleaseAfterClose>false</autoReleaseAfterClose>
                </configuration>
            </plugin>

            <plugin>
                <groupId>org.apache.maven.plugins</groupId>
                <artifactId>maven-source-plugin</artifactId>
                <version>3.2.1</version>
                <executions>
                    <execution>
                        <id>attach-sources</id>
                        <goals>
                            <goal>jar-no-fork</goal>
                        </goals>
                    </execution>
                </executions>
            </plugin>

            <plugin>
                <groupId>org.apache.maven.plugins</groupId>
                <artifactId>maven-javadoc-plugin</artifactId>
                <version>3.5.0</version>
                <executions>
                    <execution>
                        <id>attach-javadocs</id>
                        <goals>
                            <goal>jar</goal>
                        </goals>
                    </execution>
                </executions>
            </plugin>

            <plugin>
                <groupId>org.apache.maven.plugins</groupId>
                <artifactId>maven-enforcer-plugin</artifactId>
                <executions>
                    <execution>
                        <id>enforce</id>
                        <goals>
                            <goal>enforce</goal>
                        </goals>
                        <configuration>
                            <rules>
                                <banDuplicatePomDependencyVersions></banDuplicatePomDependencyVersions>
                                <dependencyConvergence></dependencyConvergence>
                                <requireMavenVersion>
                                    <version>3.8</version>
                                </requireMavenVersion>
                                <!-- TODO: Add requireUpperBoundDeps -->
                            </rules>
                        </configuration>
                    </execution>
                </executions>
            </plugin>

        </plugins>
    </build>

    <profiles>
        <profile>
            <id>sign</id>
            <activation>
                <property>
                    <name>sign</name>
                </property>
            </activation>
            <build>
                <plugins>
                    <plugin>
                        <groupId>org.apache.maven.plugins</groupId>
                        <artifactId>maven-gpg-plugin</artifactId>
                        <version>3.0.1</version>
                        <executions>
                            <execution>
                                <id>sign-artifacts</id>
                                <goals>
                                    <goal>sign</goal>
                                </goals>
                                <phase>verify</phase>
                            </execution>
                        </executions>
                    </plugin>
                </plugins>
            </build>
        </profile>
        <profile>
            <id>compliance</id>
            <activation>
                <property>
                    <name>compliance</name>
                </property>
            </activation>
            <build>
                <plugins>
                    <plugin>
                        <groupId>org.honton.chas</groupId>
                        <artifactId>license-maven-plugin</artifactId>
                        <version>0.0.6</version>
                        <configuration>
                            <scopes>compile,runtime,provided,test</scopes>
                            <acceptableLicenses>
                                <license>
                                    <name>(The )?(Apache License, Version 2\.0)|(Apache-2\.0)</name>
                                    <url>https?://www\.apache\.org/licenses/LICENSE-2\.0</url>
                                </license>
                                <license>
                                    <name>(The Apache Software License, Version 2\.0)</name>
                                    <url>https?://www\.apache\.org/licenses/LICENSE-2\.0</url>
                                </license>
                                <license>
                                    <name>Apache 2.0</name>
                                    <url>http://www.apache.org/licenses/LICENSE-2.0.txt</url>
                                </license>
                                <license>
                                    <name>(The MIT License|MIT License|MIT)</name>
                                    <url>(https?://opensource.org/licenses/MIT|https://projectlombok.org/LICENSE)</url>
                                </license>
                                <license>
                                    <name>Eclipse Public License v2.0</name>
                                    <url>https?://www.eclipse.org/legal/epl-v20\.html</url>
                                </license>
                                <license>
                                    <name>Eclipse Public License 2.0</name>
                                    <url>https://projects.eclipse.org/license/epl-2.0</url>
                                </license>
                                <!-- for tencent-cos document loader -->
                                <license>
                                    <name>cos-java-sdk</name>
                                    <url>https://github.com/tencentyun/cos-java-sdk-v5</url>
                                </license>
                            </acceptableLicenses>
                        </configuration>
                        <executions>
                            <execution>
                                <goals>
                                    <goal>compliance</goal>
                                </goals>
                            </execution>
                        </executions>
                    </plugin>
                </plugins>
            </build>
        </profile>
    </profiles>
</project><|MERGE_RESOLUTION|>--- conflicted
+++ resolved
@@ -505,7 +505,6 @@
                     <version>3.5.0</version>
                 </plugin>
                 <plugin>
-<<<<<<< HEAD
                     <groupId>com.diffplug.spotless</groupId>
                     <artifactId>spotless-maven-plugin</artifactId>
                     <version>2.43.0</version>
@@ -524,7 +523,7 @@
                         </pom>
                     </configuration>
                 </plugin>
-=======
+                <plugin>
                     <groupId>org.jacoco</groupId>
                     <artifactId>jacoco-maven-plugin</artifactId>
                     <version>0.8.12</version>
@@ -557,7 +556,6 @@
                     <artifactId>detekt-maven-plugin</artifactId>
                     <version>1.23.7</version>
                 </plugin>
->>>>>>> da66ca77
             </plugins>
         </pluginManagement>
 
