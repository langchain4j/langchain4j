<?xml version="1.0" encoding="UTF-8"?>
<project xmlns="http://maven.apache.org/POM/4.0.0"
         xmlns:xsi="http://www.w3.org/2001/XMLSchema-instance"
         xsi:schemaLocation="http://maven.apache.org/POM/4.0.0 http://maven.apache.org/xsd/maven-4.0.0.xsd">
    <modelVersion>4.0.0</modelVersion>

    <groupId>dev.langchain4j</groupId>
    <artifactId>langchain4j-parent</artifactId>
<<<<<<< HEAD
    <version>0.22.0-SNAPSHOT</version>
=======
    <version>0.22.0</version>
>>>>>>> c1cc5be1
    <packaging>pom</packaging>

    <name>langchain4j parent POM</name>
    <description>Parent POM for langchain4j submodules</description>
    <url>https://github.com/langchain4j/langchain4j</url>

    <properties>
        <maven.compiler.source>1.8</maven.compiler.source>
        <maven.compiler.target>1.8</maven.compiler.target>
        <project.build.sourceEncoding>UTF-8</project.build.sourceEncoding>
    </properties>

    <dependencyManagement>
        <dependencies>

            <dependency>
                <groupId>dev.ai4j</groupId>
                <artifactId>openai4j</artifactId>
                <version>0.9.0</version>
            </dependency>

            <dependency>
                <groupId>com.knuddels</groupId>
                <artifactId>jtokkit</artifactId>
                <version>0.6.1</version>
            </dependency>

            <dependency>
                <groupId>org.projectlombok</groupId>
                <artifactId>lombok</artifactId>
                <version>1.18.28</version>
            </dependency>

            <dependency>
                <groupId>org.apache.pdfbox</groupId>
                <artifactId>pdfbox</artifactId>
                <version>2.0.29</version>
            </dependency>

            <dependency>
                <groupId>org.jsoup</groupId>
                <artifactId>jsoup</artifactId>
                <version>1.16.1</version>
            </dependency>

            <dependency>
                <groupId>com.github.spullara.mustache.java</groupId>
                <artifactId>compiler</artifactId>
                <version>0.9.10</version>
            </dependency>

            <dependency>
                <groupId>org.slf4j</groupId>
                <artifactId>slf4j-api</artifactId>
                <version>2.0.7</version>
            </dependency>

            <dependency>
                <groupId>com.google.code.gson</groupId>
                <artifactId>gson</artifactId>
                <version>2.10.1</version>
            </dependency>

            <dependency>
                <groupId>org.junit.jupiter</groupId>
                <artifactId>junit-jupiter-engine</artifactId>
                <version>5.9.3</version>
            </dependency>

            <dependency>
                <groupId>org.junit.jupiter</groupId>
                <artifactId>junit-jupiter-params</artifactId>
                <version>5.9.3</version>
            </dependency>

            <dependency>
                <groupId>org.mockito</groupId>
                <artifactId>mockito-core</artifactId>
                <version>4.11.0</version>
            </dependency>

            <dependency>
                <groupId>org.mockito</groupId>
                <artifactId>mockito-junit-jupiter</artifactId>
                <version>4.11.0</version>
            </dependency>

            <dependency>
                <groupId>org.assertj</groupId>
                <artifactId>assertj-core</artifactId>
                <version>3.24.2</version>
            </dependency>

            <dependency>
                <groupId>org.tinylog</groupId>
                <artifactId>tinylog-impl</artifactId>
                <version>2.6.2</version>
            </dependency>

            <dependency>
                <groupId>org.tinylog</groupId>
                <artifactId>slf4j-tinylog</artifactId>
                <version>2.6.2</version>
            </dependency>

            <dependency>
                <groupId>org.springframework.boot</groupId>
                <artifactId>spring-boot-starter</artifactId>
                <version>2.7.14</version>
            </dependency>

            <dependency>
                <groupId>org.apache.opennlp</groupId>
                <artifactId>opennlp-tools</artifactId>
                <version>1.9.4</version>
            </dependency>

            <dependency>
                <groupId>dev.langchain4j</groupId>
                <artifactId>langchain4j-embeddings-all-minilm-l6-v2-q</artifactId>
                <version>${project.version}</version>
            </dependency>

        </dependencies>

    </dependencyManagement>

    <build>
        <plugins>
            <plugin>
                <groupId>org.apache.maven.plugins</groupId>
                <artifactId>maven-surefire-plugin</artifactId>
                <version>3.1.2</version>
            </plugin>

            <plugin>
                <groupId>org.sonatype.plugins</groupId>
                <artifactId>nexus-staging-maven-plugin</artifactId>
                <version>1.6.13</version>
                <extensions>true</extensions>
                <configuration>
                    <serverId>ossrh</serverId>
                    <nexusUrl>https://s01.oss.sonatype.org/</nexusUrl>
                    <autoReleaseAfterClose>false</autoReleaseAfterClose>
                </configuration>
            </plugin>

            <plugin>
                <groupId>org.apache.maven.plugins</groupId>
                <artifactId>maven-source-plugin</artifactId>
                <version>3.2.1</version>
                <executions>
                    <execution>
                        <id>attach-sources</id>
                        <goals>
                            <goal>jar-no-fork</goal>
                        </goals>
                    </execution>
                </executions>
            </plugin>

            <plugin>
                <groupId>org.apache.maven.plugins</groupId>
                <artifactId>maven-javadoc-plugin</artifactId>
                <version>3.5.0</version>
                <executions>
                    <execution>
                        <id>attach-javadocs</id>
                        <goals>
                            <goal>jar</goal>
                        </goals>
                    </execution>
                </executions>
            </plugin>

            <plugin>
                <!-- failsafe will be in charge of running the integration tests (everything that ends in IT) -->
                <artifactId>maven-failsafe-plugin</artifactId>
                <version>3.1.2</version>
                <executions>
                    <execution>
                        <goals>
                            <goal>integration-test</goal>
                            <goal>verify</goal>
                        </goals>
                    </execution>
                </executions>
            </plugin>
        </plugins>
    </build>

    <licenses>
        <license>
            <name>Apache-2.0</name>
            <url>https://www.apache.org/licenses/LICENSE-2.0.txt</url>
            <distribution>repo</distribution>
            <comments>A business-friendly OSS license</comments>
        </license>
    </licenses>

    <developers>
        <developer>
            <id>deep-learning-dynamo</id>
            <email>deeplearningdynamo@gmail.com</email>
            <url>https://github.com/deep-learning-dynamo</url>
        </developer>
        <developer>
            <id>kuraleta</id>
            <email>digital.kuraleta@gmail.com</email>
            <url>https://github.com/kuraleta</url>
        </developer>
    </developers>

    <scm>
        <url>https://github.com/langchain4j/langchain4j</url>
        <connection>scm:git:git://github.com/langchain4j/langchain4j.git</connection>
        <developerConnection>scm:git:git@github.com:langchain4j/langchain4j.git</developerConnection>
    </scm>

    <distributionManagement>
        <snapshotRepository>
            <id>ossrh</id>
            <url>https://s01.oss.sonatype.org/content/repositories/snapshots</url>
        </snapshotRepository>
    </distributionManagement>

    <profiles>
        <profile>
            <id>sign</id>
            <activation>
                <property>
                    <name>sign</name>
                </property>
            </activation>
            <build>
                <plugins>
                    <plugin>
                        <groupId>org.apache.maven.plugins</groupId>
                        <artifactId>maven-gpg-plugin</artifactId>
                        <version>3.0.1</version>
                        <executions>
                            <execution>
                                <id>sign-artifacts</id>
                                <phase>verify</phase>
                                <goals>
                                    <goal>sign</goal>
                                </goals>
                            </execution>
                        </executions>
                    </plugin>
                </plugins>
            </build>
        </profile>
        <profile>
            <id>compliance</id>
            <activation>
                <property>
                    <name>compliance</name>
                </property>
            </activation>
            <build>
                <plugins>
                    <plugin>
                        <groupId>org.honton.chas</groupId>
                        <artifactId>license-maven-plugin</artifactId>
                        <version>0.0.3</version>
                        <executions>
                            <execution>
                                <goals>
                                    <goal>compliance</goal>
                                </goals>
                            </execution>
                        </executions>
                        <configuration>
                            <scopes>compile,runtime,provided,test</scopes>
                            <acceptableLicenses>
                                <license>
                                    <name>(The )?(Apache License, Version 2\.0)|(Apache-2\.0)|(The Apache Software License, Version 2\.0)</name>
                                    <url>https?://www\.apache\.org/licenses/LICENSE-2\.0</url>
                                </license>
                                <license>
                                    <name>(The MIT License|MIT License)</name>
                                    <url>(https?://opensource.org/licenses/MIT|https://projectlombok.org/LICENSE)</url>
                                </license>
                                <license>
                                    <name>Eclipse Public License v2.0</name>
                                    <url>https?://www.eclipse.org/legal/epl-v20\.html</url>
                                </license>
                            </acceptableLicenses>
                        </configuration>
                    </plugin>
                </plugins>
            </build>
        </profile>
    </profiles>
</project><|MERGE_RESOLUTION|>--- conflicted
+++ resolved
@@ -6,11 +6,7 @@
 
     <groupId>dev.langchain4j</groupId>
     <artifactId>langchain4j-parent</artifactId>
-<<<<<<< HEAD
-    <version>0.22.0-SNAPSHOT</version>
-=======
-    <version>0.22.0</version>
->>>>>>> c1cc5be1
+    <version>0.23.0-SNAPSHOT</version>
     <packaging>pom</packaging>
 
     <name>langchain4j parent POM</name>
