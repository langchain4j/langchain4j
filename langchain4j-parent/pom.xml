--- conflicted
+++ resolved
@@ -25,12 +25,8 @@
         <azure-ai-search.version>11.7.3</azure-ai-search.version>
         <azure.storage-blob.version>12.28.1</azure.storage-blob.version>
         <azure.storage-common.version>12.27.1</azure.storage-common.version>
-<<<<<<< HEAD
-        <azure.identity.version>1.14.0</azure.identity.version>
+        <azure.identity.version>1.14.1</azure.identity.version>
         <javet.version>4.0.0</javet.version>
-=======
-        <azure.identity.version>1.14.1</azure.identity.version>
->>>>>>> c601930c
         <retrofit.version>2.9.0</retrofit.version>
         <okhttp.version>4.12.0</okhttp.version>
         <jtokkit.version>1.1.0</jtokkit.version>
