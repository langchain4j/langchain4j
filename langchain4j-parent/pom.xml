<?xml version="1.0" encoding="UTF-8"?>
<project xmlns="http://maven.apache.org/POM/4.0.0"
         xmlns:xsi="http://www.w3.org/2001/XMLSchema-instance"
         xsi:schemaLocation="http://maven.apache.org/POM/4.0.0 http://maven.apache.org/xsd/maven-4.0.0.xsd">
    <modelVersion>4.0.0</modelVersion>

    <groupId>dev.langchain4j</groupId>
    <artifactId>langchain4j-parent</artifactId>
    <version>0.26.0-SNAPSHOT</version>
    <packaging>pom</packaging>

    <name>langchain4j parent POM</name>
    <description>Parent POM for langchain4j submodules</description>
    <url>https://github.com/langchain4j/langchain4j</url>

    <properties>
        <maven.compiler.source>1.8</maven.compiler.source>
        <maven.compiler.target>1.8</maven.compiler.target>
        <project.build.sourceEncoding>UTF-8</project.build.sourceEncoding>
<<<<<<< HEAD
=======
        <project.build.outputTimestamp>1705675871</project.build.outputTimestamp>
>>>>>>> ccee0797
        <openai4j.version>0.12.4</openai4j.version>
        <azure-ai-openai.version>1.0.0-beta.6</azure-ai-openai.version>
        <azure.storage-blob.version>12.25.1</azure.storage-blob.version>
        <azure.storage-common.version>12.24.1</azure.storage-common.version>
        <azure.identity.version>1.11.1</azure.identity.version>
        <retrofit.version>2.9.0</retrofit.version>
        <okhttp.version>4.10.0</okhttp.version>
        <jtokkit.version>0.6.1</jtokkit.version>
        <lombok.version>1.18.30</lombok.version>
        <jsoup.veresion>1.16.1</jsoup.veresion>
        <slf4j-api.version>2.0.7</slf4j-api.version>
        <gson.version>2.10.1</gson.version>
        <junit.version>5.10.0</junit.version>
        <testcontainers.version>1.19.2</testcontainers.version>
        <bytebuddy.version>1.14.10</bytebuddy.version>
        <mockito.version>4.11.0</mockito.version>
        <assertj.version>3.24.2</assertj.version>
        <tinylog.version>2.6.2</tinylog.version>
        <httpclient5.version>5.2.1</httpclient5.version>
        <opensearch-java.version>2.6.0</opensearch-java.version>
        <aws-java-sdk-core.version>1.12.564</aws-java-sdk-core.version>
        <aws-opensearch.version>2.20.161</aws-opensearch.version>
        <opensearch-containers.version>2.0.0</opensearch-containers.version>
        <elastic.version>8.9.0</elastic.version>
        <jackson.version>2.16.1</jackson.version>
        <jedis.version>5.0.0</jedis.version>
        <aws.java.sdk.version>2.21.44</aws.java.sdk.version>
        <github-api.version>1.318</github-api.version>
        <netty.version>4.1.104.Final</netty.version>
        <awaitility.version>4.2.0</awaitility.version>
        <jsonpath.version>2.9.0</jsonpath.version>
    </properties>

    <dependencyManagement>
        <dependencies>

            <dependency>
                <groupId>dev.langchain4j</groupId>
                <artifactId>langchain4j</artifactId>
                <version>${project.version}</version>
            </dependency>

            <dependency>
                <groupId>dev.langchain4j</groupId>
                <artifactId>langchain4j-core</artifactId>
                <version>${project.version}</version>
            </dependency>

            <dependency>
                <groupId>dev.langchain4j</groupId>
                <artifactId>langchain4j-core</artifactId>
                <version>${project.version}</version>
                <classifier>tests</classifier>
                <type>test-jar</type>
            </dependency>

            <dependency>
                <groupId>dev.langchain4j</groupId>
                <artifactId>langchain4j-open-ai</artifactId>
                <version>${project.version}</version>
            </dependency>

            <dependency>
                <groupId>dev.ai4j</groupId>
                <artifactId>openai4j</artifactId>
                <version>${openai4j.version}</version>
            </dependency>

            <dependency>
                <groupId>com.azure</groupId>
                <artifactId>azure-ai-openai</artifactId>
                <version>${azure-ai-openai.version}</version>
            </dependency>

            <dependency>
                <groupId>com.azure</groupId>
                <artifactId>azure-storage-blob</artifactId>
                <version>${azure.storage-blob.version}</version>
            </dependency>

            <dependency>
                <groupId>com.azure</groupId>
                <artifactId>azure-storage-common</artifactId>
                <version>${azure.storage-common.version}</version>
            </dependency>

            <dependency>
                <groupId>com.azure</groupId>
                <artifactId>azure-identity</artifactId>
                <version>${azure.identity.version}</version>
            </dependency>

            <dependency>
                <groupId>dev.langchain4j</groupId>
                <artifactId>langchain4j-embeddings-all-minilm-l6-v2-q</artifactId>
                <version>0.25.0</version>
            </dependency>

            <dependency>
                <groupId>com.squareup.retrofit2</groupId>
                <artifactId>retrofit</artifactId>
                <version>${retrofit.version}</version>
            </dependency>

            <dependency>
                <groupId>com.squareup.retrofit2</groupId>
                <artifactId>converter-gson</artifactId>
                <version>${retrofit.version}</version>
            </dependency>

            <dependency>
                <groupId>com.squareup.okhttp3</groupId>
                <artifactId>okhttp</artifactId>
                <version>${okhttp.version}</version>
            </dependency>

            <dependency>
                <groupId>com.knuddels</groupId>
                <artifactId>jtokkit</artifactId>
                <version>${jtokkit.version}</version>
            </dependency>

            <dependency>
                <groupId>org.projectlombok</groupId>
                <artifactId>lombok</artifactId>
                <version>${lombok.version}</version>
            </dependency>

            <dependency>
                <groupId>org.jsoup</groupId>
                <artifactId>jsoup</artifactId>
                <version>${jsoup.veresion}</version>
            </dependency>

            <dependency>
                <groupId>org.slf4j</groupId>
                <artifactId>slf4j-api</artifactId>
                <version>${slf4j-api.version}</version>
            </dependency>

            <dependency>
                <groupId>com.google.code.gson</groupId>
                <artifactId>gson</artifactId>
                <version>${gson.version}</version>
            </dependency>

            <dependency>
                <groupId>org.junit.jupiter</groupId>
                <artifactId>junit-jupiter-engine</artifactId>
                <version>${junit.version}</version>
            </dependency>

            <dependency>
                <groupId>org.junit.jupiter</groupId>
                <artifactId>junit-jupiter-params</artifactId>
                <version>${junit.version}</version>
            </dependency>

            <dependency>
                <groupId>org.junit.jupiter</groupId>
                <artifactId>junit-jupiter</artifactId>
                <version>${junit.version}</version>
            </dependency>

            <dependency>
                <groupId>org.testcontainers</groupId>
                <artifactId>testcontainers-bom</artifactId>
                <version>${testcontainers.version}</version>
                <scope>import</scope>
                <type>pom</type>
            </dependency>

            <dependency>
                <groupId>org.opensearch</groupId>
                <artifactId>opensearch-testcontainers</artifactId>
                <version>${opensearch-containers.version}</version>
            </dependency>

            <dependency>
                <groupId>org.mockito</groupId>
                <artifactId>mockito-core</artifactId>
                <version>${mockito.version}</version>
            </dependency>

            <dependency>
                <groupId>org.mockito</groupId>
                <artifactId>mockito-junit-jupiter</artifactId>
                <version>${mockito.version}</version>
            </dependency>

            <dependency>
                <groupId>net.bytebuddy</groupId>
                <artifactId>byte-buddy</artifactId>
                <version>${bytebuddy.version}</version>
            </dependency>

            <dependency>
                <groupId>org.assertj</groupId>
                <artifactId>assertj-core</artifactId>
                <version>${assertj.version}</version>
            </dependency>

            <dependency>
                <groupId>org.tinylog</groupId>
                <artifactId>tinylog-impl</artifactId>
                <version>${tinylog.version}</version>
            </dependency>

            <dependency>
                <groupId>org.tinylog</groupId>
                <artifactId>slf4j-tinylog</artifactId>
                <version>${tinylog.version}</version>
            </dependency>

            <dependency>
                <groupId>org.apache.httpcomponents.client5</groupId>
                <artifactId>httpclient5</artifactId>
                <version>${httpclient5.version}</version>
            </dependency>

            <dependency>
                <groupId>org.opensearch.client</groupId>
                <artifactId>opensearch-java</artifactId>
                <version>${opensearch-java.version}</version>
            </dependency>

            <dependency>
                <groupId>software.amazon.awssdk</groupId>
                <artifactId>opensearch</artifactId>
                <version>${aws-opensearch.version}</version>
            </dependency>

            <dependency>
                <groupId>com.amazonaws</groupId>
                <artifactId>aws-java-sdk-core</artifactId>
                <version>${aws-java-sdk-core.version}</version>
            </dependency>

            <dependency>
                <groupId>software.amazon.awssdk</groupId>
                <artifactId>apache-client</artifactId>
                <version>${aws-opensearch.version}</version>
            </dependency>

            <dependency>
                <groupId>co.elastic.clients</groupId>
                <artifactId>elasticsearch-java</artifactId>
                <version>${elastic.version}</version>
            </dependency>

            <dependency>
                <groupId>com.fasterxml.jackson</groupId>
                <artifactId>jackson-bom</artifactId>
                <version>${jackson.version}</version>
                <scope>import</scope>
                <type>pom</type>
            </dependency>

            <dependency>
                <groupId>org.apache.opennlp</groupId>
                <artifactId>opennlp-tools</artifactId>
                <version>1.9.4</version>
            </dependency>

            <dependency>
                <groupId>redis.clients</groupId>
                <artifactId>jedis</artifactId>
                <version>${jedis.version}</version>
            </dependency>

            <dependency>
                <groupId>software.amazon.awssdk</groupId>
                <artifactId>bom</artifactId>
                <version>${aws.java.sdk.version}</version>
                <type>pom</type>
                <scope>import</scope>
                <exclusions>
                    <!-- Exclusion due to CWE-295 vulnerability -->
                    <exclusion>
                        <groupId>io.netty</groupId>
                        <artifactId>netty-handler</artifactId>
                    </exclusion>
                </exclusions>
            </dependency>

            <dependency>
                <groupId>org.awaitility</groupId>
                <artifactId>awaitility</artifactId>
                <version>${awaitility.version}</version>
            </dependency>

            <dependency>
                <groupId>com.jayway.jsonpath</groupId>
                <artifactId>json-path</artifactId>
                <version>${jsonpath.version}</version>
            </dependency>
          
            <dependency>
                <groupId>org.kohsuke</groupId>
                <artifactId>github-api</artifactId>
                <version>${github-api.version}</version>
            </dependency>

        </dependencies>

    </dependencyManagement>

    <build>
        <pluginManagement>
            <plugins>
                <plugin>
                    <groupId>org.honton.chas</groupId>
                    <artifactId>license-maven-plugin</artifactId>
                    <version>0.0.3</version>
                </plugin>
            </plugins>
        </pluginManagement>
        <plugins>
            <plugin>
                <groupId>org.apache.maven.plugins</groupId>
                <artifactId>maven-surefire-plugin</artifactId>
                <version>3.1.2</version>
            </plugin>

            <plugin>
                <groupId>org.sonatype.plugins</groupId>
                <artifactId>nexus-staging-maven-plugin</artifactId>
                <version>1.6.13</version>
                <extensions>true</extensions>
                <configuration>
                    <serverId>ossrh</serverId>
                    <nexusUrl>https://s01.oss.sonatype.org/</nexusUrl>
                    <autoReleaseAfterClose>false</autoReleaseAfterClose>
                </configuration>
            </plugin>

            <plugin>
                <groupId>org.apache.maven.plugins</groupId>
                <artifactId>maven-source-plugin</artifactId>
                <version>3.2.1</version>
                <executions>
                    <execution>
                        <id>attach-sources</id>
                        <goals>
                            <goal>jar-no-fork</goal>
                        </goals>
                    </execution>
                </executions>
            </plugin>

            <plugin>
                <groupId>org.apache.maven.plugins</groupId>
                <artifactId>maven-javadoc-plugin</artifactId>
                <version>3.5.0</version>
                <executions>
                    <execution>
                        <id>attach-javadocs</id>
                        <goals>
                            <goal>jar</goal>
                        </goals>
                    </execution>
                </executions>
            </plugin>

            <plugin>
                <!-- failsafe will be in charge of running the integration tests (everything that ends in IT) -->
                <artifactId>maven-failsafe-plugin</artifactId>
                <version>3.1.2</version>
                <executions>
                    <execution>
                        <goals>
                            <goal>integration-test</goal>
                            <goal>verify</goal>
                        </goals>
                    </execution>
                </executions>
            </plugin>
        </plugins>
    </build>

    <licenses>
        <license>
            <name>Apache-2.0</name>
            <url>https://www.apache.org/licenses/LICENSE-2.0.txt</url>
            <distribution>repo</distribution>
            <comments>A business-friendly OSS license</comments>
        </license>
    </licenses>

    <developers>
        <developer>
            <id>deep-learning-dynamo</id>
            <email>deeplearningdynamo@gmail.com</email>
            <url>https://github.com/deep-learning-dynamo</url>
        </developer>
        <developer>
            <id>kuraleta</id>
            <email>digital.kuraleta@gmail.com</email>
            <url>https://github.com/kuraleta</url>
        </developer>
    </developers>

    <scm>
        <url>https://github.com/langchain4j/langchain4j</url>
        <connection>scm:git:git://github.com/langchain4j/langchain4j.git</connection>
        <developerConnection>scm:git:git@github.com:langchain4j/langchain4j.git</developerConnection>
    </scm>

    <distributionManagement>
        <snapshotRepository>
            <id>ossrh</id>
            <url>https://s01.oss.sonatype.org/content/repositories/snapshots</url>
        </snapshotRepository>
    </distributionManagement>

    <profiles>
        <profile>
            <id>sign</id>
            <activation>
                <property>
                    <name>sign</name>
                </property>
            </activation>
            <build>
                <plugins>
                    <plugin>
                        <groupId>org.apache.maven.plugins</groupId>
                        <artifactId>maven-gpg-plugin</artifactId>
                        <version>3.0.1</version>
                        <executions>
                            <execution>
                                <id>sign-artifacts</id>
                                <phase>verify</phase>
                                <goals>
                                    <goal>sign</goal>
                                </goals>
                            </execution>
                        </executions>
                    </plugin>
                </plugins>
            </build>
        </profile>
        <profile>
            <id>compliance</id>
            <activation>
                <property>
                    <name>compliance</name>
                </property>
            </activation>
            <build>
                <plugins>
                    <plugin>
                        <groupId>org.honton.chas</groupId>
                        <artifactId>license-maven-plugin</artifactId>
                        <version>0.0.3</version>
                        <executions>
                            <execution>
                                <goals>
                                    <goal>compliance</goal>
                                </goals>
                            </execution>
                        </executions>
                        <configuration>
                            <scopes>compile,runtime,provided,test</scopes>
                            <acceptableLicenses>
                                <license>
                                    <name>(The )?(Apache License, Version 2\.0)|(Apache-2\.0)</name>
                                    <url>https?://www\.apache\.org/licenses/LICENSE-2\.0</url>
                                </license>
                                <license>
                                    <name>(The Apache Software License, Version 2\.0)</name>
                                    <url>https?://www\.apache\.org/licenses/LICENSE-2\.0</url>
                                </license>
                                <license>
                                    <name>Apache 2.0</name>
                                    <url>http://www.apache.org/licenses/LICENSE-2.0.txt</url>
                                </license>
                                <license>
                                    <name>(The MIT License|MIT License|MIT)</name>
                                    <url>(https?://opensource.org/licenses/MIT|https://projectlombok.org/LICENSE)</url>
                                </license>
                                <license>
                                    <name>Eclipse Public License v2.0</name>
                                    <url>https?://www.eclipse.org/legal/epl-v20\.html</url>
                                </license>
                                <!-- for tencent-cos document loader -->
                                <license>
                                    <name>cos-java-sdk</name>
                                    <url>https://github.com/tencentyun/cos-java-sdk-v5</url>
                                </license>
                            </acceptableLicenses>
                        </configuration>
                    </plugin>
                </plugins>
            </build>
        </profile>
    </profiles>
</project><|MERGE_RESOLUTION|>--- conflicted
+++ resolved
@@ -17,10 +17,7 @@
         <maven.compiler.source>1.8</maven.compiler.source>
         <maven.compiler.target>1.8</maven.compiler.target>
         <project.build.sourceEncoding>UTF-8</project.build.sourceEncoding>
-<<<<<<< HEAD
-=======
         <project.build.outputTimestamp>1705675871</project.build.outputTimestamp>
->>>>>>> ccee0797
         <openai4j.version>0.12.4</openai4j.version>
         <azure-ai-openai.version>1.0.0-beta.6</azure-ai-openai.version>
         <azure.storage-blob.version>12.25.1</azure.storage-blob.version>
