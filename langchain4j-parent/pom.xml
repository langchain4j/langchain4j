--- conflicted
+++ resolved
@@ -287,7 +287,6 @@
             </dependency>
 
             <dependency>
-<<<<<<< HEAD
                 <groupId>org.awaitility</groupId>
                 <artifactId>awaitility</artifactId>
                 <version>${awaitility.version}</version>
@@ -297,11 +296,12 @@
                 <groupId>com.jayway.jsonpath</groupId>
                 <artifactId>json-path</artifactId>
                 <version>${jsonpath.version}</version>
-=======
+            </dependency>
+          
+            <dependency>
                 <groupId>org.kohsuke</groupId>
                 <artifactId>github-api</artifactId>
                 <version>${github-api.version}</version>
->>>>>>> aaddb922
             </dependency>
 
         </dependencies>
