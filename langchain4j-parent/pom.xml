--- conflicted
+++ resolved
@@ -42,12 +42,9 @@
         <elastic.version>8.9.0</elastic.version>
         <jackson.version>2.12.7.1</jackson.version>
         <jedis.version>5.0.0</jedis.version>
-<<<<<<< HEAD
         <aws.java.sdk.version>2.20.149</aws.java.sdk.version>
         <testcontainers.version>1.19.0</testcontainers.version>
-=======
         <netty.version>4.1.100.Final</netty.version>
->>>>>>> 4ea01c38
     </properties>
 
     <dependencyManagement>
