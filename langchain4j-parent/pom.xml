<?xml version="1.0" encoding="UTF-8"?>
<project xmlns="http://maven.apache.org/POM/4.0.0"
         xmlns:xsi="http://www.w3.org/2001/XMLSchema-instance"
         xsi:schemaLocation="http://maven.apache.org/POM/4.0.0 http://maven.apache.org/xsd/maven-4.0.0.xsd">
    <modelVersion>4.0.0</modelVersion>

    <groupId>dev.langchain4j</groupId>
    <artifactId>langchain4j-parent</artifactId>
    <version>0.37.0-SNAPSHOT</version>
    <packaging>pom</packaging>

    <name>LangChain4j :: Parent POM</name>
    <description>Parent POM for langchain4j submodules</description>
    <url>https://github.com/langchain4j/langchain4j</url>

    <properties>
        <java.version>17</java.version>
        <maven.compiler.release>${java.version}</maven.compiler.release>
        <project.build.sourceEncoding>UTF-8</project.build.sourceEncoding>
        <project.build.outputTimestamp>1714382357</project.build.outputTimestamp>
        <argLine></argLine>
        <!-- Dependency Versions -->
<<<<<<< HEAD
        <openai4j.version>0.23.0</openai4j.version>
        <azure-ai-openai.version>1.0.0-beta.12</azure-ai-openai.version>
=======
        <openai4j.version>0.24.0</openai4j.version>
        <azure-ai-openai.version>1.0.0-beta.11</azure-ai-openai.version>
>>>>>>> d64bb3d0
        <azure-ai-search.version>11.7.3</azure-ai-search.version>
        <azure.storage-blob.version>12.29.0</azure.storage-blob.version>
        <azure.storage-common.version>12.28.0</azure.storage-common.version>
        <azure.identity.version>1.14.2</azure.identity.version>
        <retrofit.version>2.9.0</retrofit.version>
        <okhttp.version>4.12.0</okhttp.version>
        <jtokkit.version>1.1.0</jtokkit.version>
        <langchain4j-embeddings.version>${project.version}</langchain4j-embeddings.version>
        <lombok.version>1.18.30</lombok.version>
        <slf4j-api.version>2.0.16</slf4j-api.version>
        <gson.version>2.10.1</gson.version>
        <junit.version>5.11.3</junit.version>
        <testcontainers.version>1.20.3</testcontainers.version>
        <bytebuddy.version>1.15.10</bytebuddy.version>
        <mockito.version>5.14.1</mockito.version>
        <assertj.version>3.24.2</assertj.version>
        <tinylog.version>2.6.2</tinylog.version>
        <httpclient5.version>5.2.1</httpclient5.version>
        <opensearch-java.version>2.9.0</opensearch-java.version>
        <aws-java-sdk-core.version>1.12.777</aws-java-sdk-core.version>
        <aws-opensearch.version>2.20.161</aws-opensearch.version>
        <opensearch-containers.version>2.0.1</opensearch-containers.version>
        <elastic.version>8.15.3</elastic.version>
        <jackson.version>2.16.1</jackson.version>
        <jedis.version>5.0.0</jedis.version>
        <aws.java.sdk.version>2.21.44</aws.java.sdk.version>
        <github-api.version>1.318</github-api.version>
        <milvus-sdk-java.version>2.4.2</milvus-sdk-java.version>
        <netty.version>4.1.111.Final</netty.version>
        <awaitility.version>4.2.2</awaitility.version>
        <jsonpath.version>2.9.0</jsonpath.version>
        <infinispan.version>15.0.0.Final</infinispan.version>
        <kotlin.version>2.0.21</kotlin.version>
    </properties>

    <dependencyManagement>
        <dependencies>

            <dependency>
                <groupId>dev.ai4j</groupId>
                <artifactId>openai4j</artifactId>
                <version>${openai4j.version}</version>
            </dependency>

            <dependency>
                <groupId>com.azure</groupId>
                <artifactId>azure-ai-openai</artifactId>
                <version>${azure-ai-openai.version}</version>
            </dependency>

            <dependency>
                <groupId>com.azure</groupId>
                <artifactId>azure-search-documents</artifactId>
                <version>${azure-ai-search.version}</version>
            </dependency>

            <dependency>
                <groupId>com.azure</groupId>
                <artifactId>azure-storage-blob</artifactId>
                <version>${azure.storage-blob.version}</version>
            </dependency>

            <dependency>
                <groupId>com.azure</groupId>
                <artifactId>azure-storage-common</artifactId>
                <version>${azure.storage-common.version}</version>
            </dependency>

            <dependency>
                <groupId>com.azure</groupId>
                <artifactId>azure-identity</artifactId>
                <version>${azure.identity.version}</version>
            </dependency>

            <dependency>
                <groupId>dev.langchain4j</groupId>
                <artifactId>langchain4j-embeddings-all-minilm-l6-v2-q</artifactId>
                <version>${langchain4j-embeddings.version}</version>
            </dependency>

            <dependency>
                <groupId>dev.langchain4j</groupId>
                <artifactId>langchain4j-embedding-store-filter-parser-sql</artifactId>
                <version>${langchain4j-embeddings.version}</version>
            </dependency>

            <dependency>
                <groupId>com.squareup.retrofit2</groupId>
                <artifactId>retrofit</artifactId>
                <version>${retrofit.version}</version>
            </dependency>

            <dependency>
                <groupId>com.squareup.retrofit2</groupId>
                <artifactId>converter-gson</artifactId>
                <version>${retrofit.version}</version>
            </dependency>

            <dependency>
                <groupId>com.squareup.retrofit2</groupId>
                <artifactId>converter-jackson</artifactId>
                <version>${retrofit.version}</version>
            </dependency>

            <!-- DEPENDENCY CONFLICT RESOLUTION FOR OKHTTP (START) -->

            <!-- To resolve version conflicts inside the 'okhttp' library, we are excluding the transitive -->
            <!-- dependencies causing version divergence errors and including them explicitly. This ensures a consistent -->
            <!-- version to be used in the project and satisfies Maven Enforcer requirements to avoid version divergence -->
            <!-- in the project. -->

            <!-- Please check whether version conflicts are gone after upgrading  this library as this will make it -->
            <!-- possible to remove these exclusions and explicit inclusions below. -->
            <dependency>
                <groupId>com.squareup.okhttp3</groupId>
                <artifactId>okhttp</artifactId>
                <version>${okhttp.version}</version>
            </dependency>

            <dependency>
                <groupId>com.squareup.okhttp3</groupId>
                <artifactId>okhttp-sse</artifactId>
                <version>${okhttp.version}</version>
            </dependency>


            <dependency>
                <groupId>org.jetbrains.kotlin</groupId>
                <artifactId>kotlin-bom</artifactId>
                <version>${kotlin.version}</version>
                <type>pom</type>
                <scope>import</scope>
            </dependency>

            <!-- DEPENDENCY CONFLICT RESOLUTION FOR OKHTTP (END)  -->

            <dependency>
                <groupId>com.squareup.okhttp3</groupId>
                <artifactId>mockwebserver</artifactId>
                <version>${okhttp.version}</version>
            </dependency>

            <dependency>
                <groupId>com.knuddels</groupId>
                <artifactId>jtokkit</artifactId>
                <version>${jtokkit.version}</version>
            </dependency>

            <dependency>
                <groupId>org.projectlombok</groupId>
                <artifactId>lombok</artifactId>
                <version>${lombok.version}</version>
            </dependency>

            <dependency>
                <groupId>org.slf4j</groupId>
                <artifactId>slf4j-api</artifactId>
                <version>${slf4j-api.version}</version>
            </dependency>

            <dependency>
                <groupId>com.google.code.gson</groupId>
                <artifactId>gson</artifactId>
                <version>${gson.version}</version>
            </dependency>

            <dependency>
                <groupId>org.junit</groupId>
                <artifactId>junit-bom</artifactId>
                <version>${junit.version}</version>
                <type>pom</type>
                <scope>import</scope>
            </dependency>

            <dependency>
                <groupId>org.testcontainers</groupId>
                <artifactId>testcontainers-bom</artifactId>
                <version>${testcontainers.version}</version>
                <scope>import</scope>
                <type>pom</type>
            </dependency>

            <dependency>
                <groupId>org.opensearch</groupId>
                <artifactId>opensearch-testcontainers</artifactId>
                <version>${opensearch-containers.version}</version>
            </dependency>

            <dependency>
                <groupId>org.mockito</groupId>
                <artifactId>mockito-bom</artifactId>
                <version>${mockito.version}</version>
                <type>pom</type>
                <scope>import</scope>
            </dependency>

            <dependency>
                <groupId>net.bytebuddy</groupId>
                <artifactId>byte-buddy</artifactId>
                <version>${bytebuddy.version}</version>
            </dependency>

            <dependency>
                <groupId>org.assertj</groupId>
                <artifactId>assertj-core</artifactId>
                <version>${assertj.version}</version>
            </dependency>

            <dependency>
                <groupId>org.tinylog</groupId>
                <artifactId>tinylog-impl</artifactId>
                <version>${tinylog.version}</version>
            </dependency>

            <dependency>
                <groupId>org.tinylog</groupId>
                <artifactId>slf4j-tinylog</artifactId>
                <version>${tinylog.version}</version>
            </dependency>

            <dependency>
                <groupId>org.apache.httpcomponents.client5</groupId>
                <artifactId>httpclient5</artifactId>
                <version>${httpclient5.version}</version>
            </dependency>

            <dependency>
                <groupId>org.opensearch.client</groupId>
                <artifactId>opensearch-java</artifactId>
                <version>${opensearch-java.version}</version>
            </dependency>

            <dependency>
                <groupId>software.amazon.awssdk</groupId>
                <artifactId>opensearch</artifactId>
                <version>${aws-opensearch.version}</version>
            </dependency>

            <dependency>
                <groupId>com.amazonaws</groupId>
                <artifactId>aws-java-sdk-core</artifactId>
                <version>${aws-java-sdk-core.version}</version>
            </dependency>

            <dependency>
                <groupId>software.amazon.awssdk</groupId>
                <artifactId>apache-client</artifactId>
                <version>${aws-opensearch.version}</version>
            </dependency>

            <dependency>
                <groupId>co.elastic.clients</groupId>
                <artifactId>elasticsearch-java</artifactId>
                <version>${elastic.version}</version>
            </dependency>

            <dependency>
                <groupId>com.fasterxml.jackson</groupId>
                <artifactId>jackson-bom</artifactId>
                <version>${jackson.version}</version>
                <scope>import</scope>
                <type>pom</type>
            </dependency>

            <dependency>
                <groupId>org.apache.opennlp</groupId>
                <artifactId>opennlp-tools</artifactId>
                <version>1.9.4</version>
            </dependency>

            <dependency>
                <groupId>redis.clients</groupId>
                <artifactId>jedis</artifactId>
                <version>${jedis.version}</version>
            </dependency>

            <dependency>
                <groupId>software.amazon.awssdk</groupId>
                <artifactId>bom</artifactId>
                <version>${aws.java.sdk.version}</version>
                <type>pom</type>
                <scope>import</scope>
                <exclusions>
                    <!-- Exclusion due to CWE-295 vulnerability -->
                    <exclusion>
                        <groupId>io.netty</groupId>
                        <artifactId>netty-handler</artifactId>
                    </exclusion>
                </exclusions>
            </dependency>

            <dependency>
                <groupId>org.awaitility</groupId>
                <artifactId>awaitility</artifactId>
                <version>${awaitility.version}</version>
            </dependency>

            <dependency>
                <groupId>com.jayway.jsonpath</groupId>
                <artifactId>json-path</artifactId>
                <version>${jsonpath.version}</version>
            </dependency>

            <dependency>
                <groupId>org.kohsuke</groupId>
                <artifactId>github-api</artifactId>
                <version>${github-api.version}</version>
            </dependency>

            <dependency>
                <groupId>io.milvus</groupId>
                <artifactId>milvus-sdk-java</artifactId>
                <version>${milvus-sdk-java.version}</version>
            </dependency>

            <dependency>
                <groupId>org.infinispan</groupId>
                <artifactId>infinispan-bom</artifactId>
                <version>${infinispan.version}</version>
                <type>pom</type>
                <scope>import</scope>
            </dependency>

            <dependency>
                <groupId>ch.qos.logback</groupId>
                <artifactId>logback-classic</artifactId>
                <version>1.3.14</version>
            </dependency>
        </dependencies>
    </dependencyManagement>

    <dependencies>
        <dependency>
            <groupId>org.mockito</groupId>
            <artifactId>mockito-core</artifactId>
            <scope>test</scope>
        </dependency>
    </dependencies>

    <build>
        <pluginManagement>
            <plugins>
                <plugin>
                    <groupId>org.honton.chas</groupId>
                    <artifactId>license-maven-plugin</artifactId>
                    <version>0.0.6</version>
                </plugin>
                <plugin>
                    <groupId>org.apache.maven.plugins</groupId>
                    <artifactId>maven-jar-plugin</artifactId>
                    <version>3.3.0</version>
                </plugin>
                <plugin>
                    <groupId>org.apache.maven.plugins</groupId>
                    <artifactId>maven-resources-plugin</artifactId>
                    <version>3.3.1</version>
                </plugin>
                <plugin>
                    <groupId>org.apache.maven.plugins</groupId>
                    <artifactId>maven-compiler-plugin</artifactId>
                    <version>3.13.0</version>
                    <configuration>
                        <annotationProcessorPaths>
                            <path>
                                <!-- todo: Remove when Lombok is eliminated everywhere https://github.com/langchain4j/langchain4j/issues/1636 -->
                                <groupId>org.projectlombok</groupId>
                                <artifactId>lombok</artifactId>
                                <version>${lombok.version}</version>
                            </path>
                        </annotationProcessorPaths>
                    </configuration>
                </plugin>
                <plugin>
                    <groupId>org.apache.maven.plugins</groupId>
                    <artifactId>maven-install-plugin</artifactId>
                    <version>3.1.3</version>
                </plugin>
                <plugin>
                    <groupId>org.apache.maven.plugins</groupId>
                    <artifactId>maven-deploy-plugin</artifactId>
                    <version>3.1.3</version>
                </plugin>
                <plugin>
                    <groupId>org.apache.maven.plugins</groupId>
                    <artifactId>maven-clean-plugin</artifactId>
                    <version>3.3.2</version>
                </plugin>
                <plugin>
                    <groupId>org.apache.maven.plugins</groupId>
                    <artifactId>maven-surefire-plugin</artifactId>
                    <version>3.5.2</version>
                </plugin>
                <plugin>
                    <groupId>org.apache.maven.plugins</groupId>
                    <artifactId>maven-failsafe-plugin</artifactId>
                    <version>3.5.2</version>
                </plugin>
                <plugin>
                    <groupId>org.apache.maven.plugins</groupId>
                    <artifactId>maven-dependency-plugin</artifactId>
                    <version>3.8.1</version>
                </plugin>
                <plugin>
                    <groupId>org.apache.maven.plugins</groupId>
                    <artifactId>maven-enforcer-plugin</artifactId>
                    <version>3.5.0</version>
                </plugin>
            </plugins>
        </pluginManagement>

        <plugins>

            <plugin>
                <groupId>org.apache.maven.plugins</groupId>
                <artifactId>maven-dependency-plugin</artifactId>
                <executions>
                    <execution>
                        <goals>
                            <goal>properties</goal>
                        </goals>
                    </execution>
                    <execution>
                        <id>detect-unused-dependencies</id>
                        <goals>
                            <goal>analyze-only</goal>
                        </goals>
                        <configuration>
                            <ignoredUsedUndeclaredDependencies>true
                            </ignoredUsedUndeclaredDependencies>
                            <failOnWarning>false
                            </failOnWarning><!-- todo: fix dependencies and set to true -->
                        </configuration>
                    </execution>
                    <execution>
                        <id>analyze-all</id>
                        <goals>
                            <goal>analyze-only</goal>
                        </goals>
                    </execution>
                </executions>
            </plugin>

            <plugin>
                <groupId>org.apache.maven.plugins</groupId>
                <artifactId>maven-surefire-plugin</artifactId>
                <configuration combine.children="append">
                    <argLine>@{argLine} -javaagent:${org.mockito:mockito-core:jar}</argLine>
                    <systemPropertyVariables>
                        <tinylog.level>info</tinylog.level>
                    </systemPropertyVariables>
                </configuration>
            </plugin>

            <plugin>
                <!-- failsafe will be in charge of running the integration tests (everything that ends in IT) -->
                <groupId>org.apache.maven.plugins</groupId>
                <artifactId>maven-failsafe-plugin</artifactId>
                <configuration combine.children="append">
                    <systemPropertyVariables>
                        <tinylog.level>info</tinylog.level>
                    </systemPropertyVariables>
                </configuration>
                <executions>
                    <execution>
                        <goals>
                            <goal>integration-test</goal>
                            <goal>verify</goal>
                        </goals>
                    </execution>
                </executions>
            </plugin>

            <plugin>
                <groupId>org.sonatype.plugins</groupId>
                <artifactId>nexus-staging-maven-plugin</artifactId>
                <version>1.6.13</version>
                <extensions>true</extensions>
                <configuration>
                    <serverId>ossrh</serverId>
                    <nexusUrl>https://s01.oss.sonatype.org/</nexusUrl>
                    <autoReleaseAfterClose>false</autoReleaseAfterClose>
                </configuration>
            </plugin>

            <plugin>
                <groupId>org.apache.maven.plugins</groupId>
                <artifactId>maven-source-plugin</artifactId>
                <version>3.2.1</version>
                <executions>
                    <execution>
                        <id>attach-sources</id>
                        <goals>
                            <goal>jar-no-fork</goal>
                        </goals>
                    </execution>
                </executions>
            </plugin>

            <plugin>
                <groupId>org.apache.maven.plugins</groupId>
                <artifactId>maven-javadoc-plugin</artifactId>
                <version>3.5.0</version>
                <executions>
                    <execution>
                        <id>attach-javadocs</id>
                        <goals>
                            <goal>jar</goal>
                        </goals>
                    </execution>
                </executions>
            </plugin>

            <plugin>
                <groupId>org.apache.maven.plugins</groupId>
                <artifactId>maven-enforcer-plugin</artifactId>
                <executions>
                    <execution>
                        <id>enforce</id>
                        <configuration>
                            <rules>
                                <banDuplicatePomDependencyVersions/>
                                <dependencyConvergence/>
                                <requireMavenVersion>
                                    <version>3.8</version>
                                </requireMavenVersion>
                                <!-- TODO: Add requireUpperBoundDeps -->
                            </rules>
                        </configuration>
                        <goals>
                            <goal>enforce</goal>
                        </goals>
                    </execution>
                </executions>
            </plugin>

        </plugins>
    </build>

    <licenses>
        <license>
            <name>Apache-2.0</name>
            <url>https://www.apache.org/licenses/LICENSE-2.0.txt</url>
            <distribution>repo</distribution>
            <comments>A business-friendly OSS license</comments>
        </license>
    </licenses>

    <developers>
        <developer>
            <id>deep-learning-dynamo</id>
            <email>deeplearningdynamo@gmail.com</email>
            <url>https://github.com/deep-learning-dynamo</url>
        </developer>
        <developer>
            <id>kuraleta</id>
            <email>digital.kuraleta@gmail.com</email>
            <url>https://github.com/kuraleta</url>
        </developer>
    </developers>

    <scm>
        <url>https://github.com/langchain4j/langchain4j</url>
        <connection>scm:git:git://github.com/langchain4j/langchain4j.git</connection>
        <developerConnection>scm:git:git@github.com:langchain4j/langchain4j.git
        </developerConnection>
    </scm>

    <distributionManagement>
        <snapshotRepository>
            <id>ossrh</id>
            <url>https://s01.oss.sonatype.org/content/repositories/snapshots</url>
        </snapshotRepository>
    </distributionManagement>

    <repositories>
        <repository>
            <id>snapshot-repo</id>
            <url>https://s01.oss.sonatype.org/content/repositories/snapshots</url>
            <snapshots>
                <enabled>true</enabled>
            </snapshots>
        </repository>
    </repositories>

    <profiles>
        <profile>
            <id>sign</id>
            <activation>
                <property>
                    <name>sign</name>
                </property>
            </activation>
            <build>
                <plugins>
                    <plugin>
                        <groupId>org.apache.maven.plugins</groupId>
                        <artifactId>maven-gpg-plugin</artifactId>
                        <version>3.0.1</version>
                        <executions>
                            <execution>
                                <id>sign-artifacts</id>
                                <phase>verify</phase>
                                <goals>
                                    <goal>sign</goal>
                                </goals>
                            </execution>
                        </executions>
                    </plugin>
                </plugins>
            </build>
        </profile>
        <profile>
            <id>compliance</id>
            <activation>
                <property>
                    <name>compliance</name>
                </property>
            </activation>
            <build>
                <plugins>
                    <plugin>
                        <groupId>org.honton.chas</groupId>
                        <artifactId>license-maven-plugin</artifactId>
                        <version>0.0.6</version>
                        <executions>
                            <execution>
                                <goals>
                                    <goal>compliance</goal>
                                </goals>
                            </execution>
                        </executions>
                        <configuration>
                            <scopes>compile,runtime,provided,test</scopes>
                            <acceptableLicenses>
                                <license>
                                    <name>(The )?(Apache License, Version 2\.0)|(Apache-2\.0)</name>
                                    <url>https?://www\.apache\.org/licenses/LICENSE-2\.0</url>
                                </license>
                                <license>
                                    <name>(The Apache Software License, Version 2\.0)</name>
                                    <url>https?://www\.apache\.org/licenses/LICENSE-2\.0</url>
                                </license>
                                <license>
                                    <name>Apache 2.0</name>
                                    <url>http://www.apache.org/licenses/LICENSE-2.0.txt</url>
                                </license>
                                <license>
                                    <name>(The MIT License|MIT License|MIT)</name>
                                    <url>
                                        (https?://opensource.org/licenses/MIT|https://projectlombok.org/LICENSE)
                                    </url>
                                </license>
                                <license>
                                    <name>Eclipse Public License v2.0</name>
                                    <url>https?://www.eclipse.org/legal/epl-v20\.html</url>
                                </license>
                                <license>
                                    <name>Eclipse Public License 2.0</name>
                                    <url>https://projects.eclipse.org/license/epl-2.0</url>
                                </license>
                                <!-- for tencent-cos document loader -->
                                <license>
                                    <name>cos-java-sdk</name>
                                    <url>https://github.com/tencentyun/cos-java-sdk-v5</url>
                                </license>
                            </acceptableLicenses>
                        </configuration>
                    </plugin>
                </plugins>
            </build>
        </profile>
    </profiles>
</project><|MERGE_RESOLUTION|>--- conflicted
+++ resolved
@@ -20,13 +20,8 @@
         <project.build.outputTimestamp>1714382357</project.build.outputTimestamp>
         <argLine></argLine>
         <!-- Dependency Versions -->
-<<<<<<< HEAD
-        <openai4j.version>0.23.0</openai4j.version>
+        <openai4j.version>0.24.0</openai4j.version>
         <azure-ai-openai.version>1.0.0-beta.12</azure-ai-openai.version>
-=======
-        <openai4j.version>0.24.0</openai4j.version>
-        <azure-ai-openai.version>1.0.0-beta.11</azure-ai-openai.version>
->>>>>>> d64bb3d0
         <azure-ai-search.version>11.7.3</azure-ai-search.version>
         <azure.storage-blob.version>12.29.0</azure.storage-blob.version>
         <azure.storage-common.version>12.28.0</azure.storage-common.version>
