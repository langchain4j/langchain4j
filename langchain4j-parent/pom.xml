--- conflicted
+++ resolved
@@ -165,30 +165,6 @@
                 <version>${retrofit.version}</version>
             </dependency>
 
-<<<<<<< HEAD
-=======
-            <!-- DEPENDENCY CONFLICT RESOLUTION FOR OKHTTP (START) -->
-
-            <!-- To resolve version conflicts inside the 'okhttp' library, we are excluding the transitive -->
-            <!-- dependencies causing version divergence errors and including them explicitly. This ensures a consistent -->
-            <!-- version to be used in the project and satisfies Maven Enforcer requirements to avoid version divergence -->
-            <!-- in the project. -->
-
-            <!-- Please check whether version conflicts are gone after upgrading  this library as this will make it -->
-            <!-- possible to remove these exclusions and explicit inclusions below. -->
-            <dependency>
-                <groupId>com.squareup.okhttp3</groupId>
-                <artifactId>okhttp</artifactId>
-                <version>${okhttp.version}</version>
-            </dependency>
-
-            <dependency>
-                <groupId>com.squareup.okhttp3</groupId>
-                <artifactId>okhttp-sse</artifactId>
-                <version>${okhttp.version}</version>
-            </dependency>
-
->>>>>>> 20c6f3c7
             <dependency>
                 <groupId>org.jetbrains.kotlin</groupId>
                 <artifactId>kotlin-bom</artifactId>
