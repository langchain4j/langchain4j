--- conflicted
+++ resolved
@@ -17,12 +17,8 @@
         <maven.compiler.source>1.8</maven.compiler.source>
         <maven.compiler.target>1.8</maven.compiler.target>
         <project.build.sourceEncoding>UTF-8</project.build.sourceEncoding>
-<<<<<<< HEAD
         <openai4j.version>0.11.0</openai4j.version>
-=======
-        <openai4j.version>0.10.0</openai4j.version>
         <azure-ai-openai.version>1.0.0-beta.5</azure-ai-openai.version>
->>>>>>> 09ab6a1d
         <retrofit.version>2.9.0</retrofit.version>
         <okhttp.version>4.10.0</okhttp.version>
         <jtokkit.version>0.6.1</jtokkit.version>
