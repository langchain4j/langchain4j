--- conflicted
+++ resolved
@@ -19,19 +19,11 @@
         <project.build.sourceEncoding>UTF-8</project.build.sourceEncoding>
         <project.build.outputTimestamp>1705675871</project.build.outputTimestamp>
         <openai4j.version>0.13.0</openai4j.version>
-<<<<<<< HEAD
-        <azure-ai-openai.version>1.0.0-beta.6</azure-ai-openai.version>
-        <azure-ai-search.version>11.6.1</azure-ai-search.version>
-        <azure.storage-blob.version>12.25.1</azure.storage-blob.version>
-        <azure.storage-common.version>12.24.1</azure.storage-common.version>
-        <azure.identity.version>1.11.3</azure.identity.version>
-=======
         <azure-ai-openai.version>1.0.0-beta.7</azure-ai-openai.version>
         <azure-ai-search.version>11.6.2</azure-ai-search.version>
         <azure.storage-blob.version>12.25.2</azure.storage-blob.version>
         <azure.storage-common.version>12.24.2</azure.storage-common.version>
-        <azure.identity.version>1.11.2</azure.identity.version>
->>>>>>> fdbfd873
+        <azure.identity.version>1.11.3</azure.identity.version>
         <retrofit.version>2.9.0</retrofit.version>
         <okhttp.version>4.10.0</okhttp.version>
         <jtokkit.version>0.6.1</jtokkit.version>
