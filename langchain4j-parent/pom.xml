--- conflicted
+++ resolved
@@ -26,11 +26,7 @@
         <azure.identity.version>1.11.3</azure.identity.version>
         <retrofit.version>2.9.0</retrofit.version>
         <okhttp.version>4.12.0</okhttp.version>
-<<<<<<< HEAD
-        <jtokkit.version>0.6.1</jtokkit.version>
-=======
         <jtokkit.version>1.0.0</jtokkit.version>
->>>>>>> 7428065f
         <lombok.version>1.18.30</lombok.version>
         <jsoup.veresion>1.16.1</jsoup.veresion>
         <slf4j-api.version>2.0.7</slf4j-api.version>
