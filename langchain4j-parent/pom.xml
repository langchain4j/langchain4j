--- conflicted
+++ resolved
@@ -173,11 +173,12 @@
             </dependency>
             <dependency>
                 <groupId>com.squareup.okhttp3</groupId>
-<<<<<<< HEAD
+                <artifactId>mockwebserver</artifactId>
+                <version>${okhttp.version}</version>
+            </dependency>
+            <dependency>
+                <groupId>com.squareup.okhttp3</groupId>
                 <artifactId>logging-interceptor</artifactId>
-=======
-                <artifactId>mockwebserver</artifactId>
->>>>>>> e9ff80b2
                 <version>${okhttp.version}</version>
             </dependency>
 
