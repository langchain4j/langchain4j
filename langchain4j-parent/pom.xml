--- conflicted
+++ resolved
@@ -44,12 +44,8 @@
         <aws-java-sdk-core.version>1.12.777</aws-java-sdk-core.version>
         <aws-opensearch.version>2.20.161</aws-opensearch.version>
         <opensearch-containers.version>2.0.1</opensearch-containers.version>
-<<<<<<< HEAD
         <redis-containers.version>2.2.2</redis-containers.version>
-        <elastic.version>8.15.2</elastic.version>
-=======
         <elastic.version>8.15.3</elastic.version>
->>>>>>> 9a63db45
         <jackson.version>2.16.1</jackson.version>
         <jedis.version>5.1.5</jedis.version>
         <aws.java.sdk.version>2.21.44</aws.java.sdk.version>
