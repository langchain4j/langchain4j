--- conflicted
+++ resolved
@@ -21,13 +21,8 @@
         <openai4j.version>0.22.0</openai4j.version>
         <azure-ai-openai.version>1.0.0-beta.11</azure-ai-openai.version>
         <azure-ai-search.version>11.7.2</azure-ai-search.version>
-<<<<<<< HEAD
-        <azure.storage-blob.version>12.28.0</azure.storage-blob.version>
+        <azure.storage-blob.version>12.28.1</azure.storage-blob.version>
         <azure.storage-common.version>12.27.1</azure.storage-common.version>
-=======
-        <azure.storage-blob.version>12.28.1</azure.storage-blob.version>
-        <azure.storage-common.version>12.27.0</azure.storage-common.version>
->>>>>>> 95d077a3
         <azure.identity.version>1.14.0</azure.identity.version>
         <retrofit.version>2.9.0</retrofit.version>
         <okhttp.version>4.12.0</okhttp.version>
