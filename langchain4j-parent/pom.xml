--- conflicted
+++ resolved
@@ -58,24 +58,12 @@
         <ai-mocks.version>0.1.9</ai-mocks.version>
         <assertj.version>3.27.3</assertj.version>
         <assertk.version>0.28.1</assertk.version>
-<<<<<<< HEAD
-        <tinylog.version>2.6.2</tinylog.version>
-        <httpclient5.version>5.2.1</httpclient5.version>
-        <opensearch-java.version>2.9.0</opensearch-java.version>
-        <aws-java-sdk-core.version>1.12.780</aws-java-sdk-core.version>
-        <aws-opensearch.version>2.20.161</aws-opensearch.version>
-        <opensearch-containers.version>2.0.1</opensearch-containers.version>
-        <elastic.version>8.15.3</elastic.version>
-        <jackson.version>2.18.2</jackson.version>
+        <awaitility.version>4.2.2</awaitility.version>
         <aws.java.sdk.version>2.31.6</aws.java.sdk.version>
-=======
-        <awaitility.version>4.2.2</awaitility.version>
-        <aws.java.sdk.version>2.29.12</aws.java.sdk.version>
         <azure-ai-openai.version>1.0.0-beta.14</azure-ai-openai.version>
         <azure-sdk.version>1.2.31</azure-sdk.version>
         <bytebuddy.version>1.15.10</bytebuddy.version>
         <elastic.version>8.15.3</elastic.version>
->>>>>>> f3aad05c
         <github-api.version>1.318</github-api.version>
         <gson.version>2.10.1</gson.version>
         <httpclient5.version>5.2.1</httpclient5.version>
