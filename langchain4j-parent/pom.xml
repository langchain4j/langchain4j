<?xml version="1.0" encoding="UTF-8"?>
<project xmlns="http://maven.apache.org/POM/4.0.0"
         xmlns:xsi="http://www.w3.org/2001/XMLSchema-instance"
         xsi:schemaLocation="http://maven.apache.org/POM/4.0.0 http://maven.apache.org/xsd/maven-4.0.0.xsd">
    <modelVersion>4.0.0</modelVersion>

    <groupId>dev.langchain4j</groupId>
    <artifactId>langchain4j-parent</artifactId>
    <version>0.37.0-SNAPSHOT</version>
    <packaging>pom</packaging>

    <name>LangChain4j :: Parent POM</name>
    <description>Parent POM for langchain4j submodules</description>
    <url>https://github.com/langchain4j/langchain4j</url>

    <properties>
        <java.version>17</java.version>
        <maven.compiler.release>${java.version}</maven.compiler.release>
        <project.build.sourceEncoding>UTF-8</project.build.sourceEncoding>
        <project.build.outputTimestamp>1714382357</project.build.outputTimestamp>
        <argLine></argLine>
        <!-- Dependency Versions -->
        <openai4j.version>0.23.0</openai4j.version>
        <azure-ai-openai.version>1.0.0-beta.11</azure-ai-openai.version>
        <azure-ai-search.version>11.7.3</azure-ai-search.version>
        <azure.storage-blob.version>12.28.1</azure.storage-blob.version>
        <azure.storage-common.version>12.27.1</azure.storage-common.version>
        <azure.identity.version>1.14.1</azure.identity.version>
        <retrofit.version>2.9.0</retrofit.version>
        <okhttp.version>4.12.0</okhttp.version>
        <jtokkit.version>1.1.0</jtokkit.version>
        <langchain4j-embeddings.version>${project.version}</langchain4j-embeddings.version>
        <lombok.version>1.18.30</lombok.version>
        <slf4j-api.version>2.0.16</slf4j-api.version>
        <gson.version>2.10.1</gson.version>
        <junit.version>5.11.3</junit.version>
        <testcontainers.version>1.20.3</testcontainers.version>
        <bytebuddy.version>1.15.10</bytebuddy.version>
        <mockito.version>5.14.1</mockito.version>
        <assertj.version>3.24.2</assertj.version>
        <tinylog.version>2.6.2</tinylog.version>
        <httpclient5.version>5.2.1</httpclient5.version>
        <opensearch-java.version>2.9.0</opensearch-java.version>
        <aws-java-sdk-core.version>1.12.777</aws-java-sdk-core.version>
        <aws-opensearch.version>2.20.161</aws-opensearch.version>
        <opensearch-containers.version>2.0.1</opensearch-containers.version>
        <elastic.version>8.15.3</elastic.version>
        <jackson.version>2.16.1</jackson.version>
        <jedis.version>5.0.0</jedis.version>
        <aws.java.sdk.version>2.21.44</aws.java.sdk.version>
        <github-api.version>1.318</github-api.version>
        <milvus-sdk-java.version>2.4.2</milvus-sdk-java.version>
        <netty.version>4.1.111.Final</netty.version>
        <awaitility.version>4.2.2</awaitility.version>
        <jsonpath.version>2.9.0</jsonpath.version>
        <infinispan.version>15.0.0.Final</infinispan.version>
        <kotlin.version>2.0.21</kotlin.version>
    </properties>

    <dependencyManagement>
        <dependencies>

            <dependency>
                <groupId>dev.ai4j</groupId>
                <artifactId>openai4j</artifactId>
                <version>${openai4j.version}</version>
            </dependency>

            <dependency>
                <groupId>com.azure</groupId>
                <artifactId>azure-ai-openai</artifactId>
                <version>${azure-ai-openai.version}</version>
            </dependency>

            <dependency>
                <groupId>com.azure</groupId>
                <artifactId>azure-search-documents</artifactId>
                <version>${azure-ai-search.version}</version>
            </dependency>

            <dependency>
                <groupId>com.azure</groupId>
                <artifactId>azure-storage-blob</artifactId>
                <version>${azure.storage-blob.version}</version>
            </dependency>

            <dependency>
                <groupId>com.azure</groupId>
                <artifactId>azure-storage-common</artifactId>
                <version>${azure.storage-common.version}</version>
            </dependency>

            <dependency>
                <groupId>com.azure</groupId>
                <artifactId>azure-identity</artifactId>
                <version>${azure.identity.version}</version>
            </dependency>

            <dependency>
                <groupId>dev.langchain4j</groupId>
                <artifactId>langchain4j-embeddings-all-minilm-l6-v2-q</artifactId>
                <version>${langchain4j-embeddings.version}</version>
            </dependency>

            <dependency>
                <groupId>dev.langchain4j</groupId>
                <artifactId>langchain4j-embedding-store-filter-parser-sql</artifactId>
                <version>${langchain4j-embeddings.version}</version>
            </dependency>

            <dependency>
                <groupId>com.squareup.retrofit2</groupId>
                <artifactId>retrofit</artifactId>
                <version>${retrofit.version}</version>
            </dependency>

            <dependency>
                <groupId>com.squareup.retrofit2</groupId>
                <artifactId>converter-gson</artifactId>
                <version>${retrofit.version}</version>
            </dependency>

            <dependency>
                <groupId>com.squareup.retrofit2</groupId>
                <artifactId>converter-jackson</artifactId>
                <version>${retrofit.version}</version>
            </dependency>

            <!-- DEPENDENCY CONFLICT RESOLUTION FOR OKHTTP (START) -->

            <!-- To resolve version conflicts inside the 'okhttp' library, we are excluding the transitive -->
            <!-- dependencies causing version divergence errors and including them explicitly. This ensures a consistent -->
            <!-- version to be used in the project and satisfies Maven Enforcer requirements to avoid version divergence -->
            <!-- in the project. -->

            <!-- Please check whether version conflicts are gone after upgrading  this library as this will make it -->
            <!-- possible to remove these exclusions and explicit inclusions below. -->
            <dependency>
                <groupId>com.squareup.okhttp3</groupId>
                <artifactId>okhttp</artifactId>
                <version>${okhttp.version}</version>
            </dependency>

            <dependency>
                <groupId>com.squareup.okhttp3</groupId>
                <artifactId>okhttp-sse</artifactId>
                <version>${okhttp.version}</version>
            </dependency>


            <dependency>
                <groupId>org.jetbrains.kotlin</groupId>
<<<<<<< HEAD
                <artifactId>kotlin-bom</artifactId>
                <version>${kotlin.version}</version>
                <type>pom</type>
                <scope>import</scope>
=======
                <artifactId>kotlin-stdlib-jdk8</artifactId>
                <version>1.9.25</version>
>>>>>>> 9a63db45
            </dependency>

            <!-- DEPENDENCY CONFLICT RESOLUTION FOR OKHTTP (END)  -->

            <dependency>
                <groupId>com.squareup.okhttp3</groupId>
                <artifactId>mockwebserver</artifactId>
                <version>${okhttp.version}</version>
            </dependency>

            <dependency>
                <groupId>com.knuddels</groupId>
                <artifactId>jtokkit</artifactId>
                <version>${jtokkit.version}</version>
            </dependency>

            <dependency>
                <groupId>org.projectlombok</groupId>
                <artifactId>lombok</artifactId>
                <version>${lombok.version}</version>
            </dependency>

            <dependency>
                <groupId>org.slf4j</groupId>
                <artifactId>slf4j-api</artifactId>
                <version>${slf4j-api.version}</version>
            </dependency>

            <dependency>
                <groupId>com.google.code.gson</groupId>
                <artifactId>gson</artifactId>
                <version>${gson.version}</version>
            </dependency>

            <dependency>
                <groupId>org.junit</groupId>
                <artifactId>junit-bom</artifactId>
                <version>${junit.version}</version>
                <type>pom</type>
                <scope>import</scope>
            </dependency>

            <dependency>
                <groupId>org.testcontainers</groupId>
                <artifactId>testcontainers-bom</artifactId>
                <version>${testcontainers.version}</version>
                <scope>import</scope>
                <type>pom</type>
            </dependency>

            <dependency>
                <groupId>org.opensearch</groupId>
                <artifactId>opensearch-testcontainers</artifactId>
                <version>${opensearch-containers.version}</version>
            </dependency>

            <dependency>
                <groupId>org.mockito</groupId>
                <artifactId>mockito-bom</artifactId>
                <version>${mockito.version}</version>
                <type>pom</type>
                <scope>import</scope>
            </dependency>

            <dependency>
                <groupId>net.bytebuddy</groupId>
                <artifactId>byte-buddy</artifactId>
                <version>${bytebuddy.version}</version>
            </dependency>

            <dependency>
                <groupId>org.assertj</groupId>
                <artifactId>assertj-core</artifactId>
                <version>${assertj.version}</version>
            </dependency>

            <dependency>
                <groupId>org.tinylog</groupId>
                <artifactId>tinylog-impl</artifactId>
                <version>${tinylog.version}</version>
            </dependency>

            <dependency>
                <groupId>org.tinylog</groupId>
                <artifactId>slf4j-tinylog</artifactId>
                <version>${tinylog.version}</version>
            </dependency>

            <dependency>
                <groupId>org.apache.httpcomponents.client5</groupId>
                <artifactId>httpclient5</artifactId>
                <version>${httpclient5.version}</version>
            </dependency>

            <dependency>
                <groupId>org.opensearch.client</groupId>
                <artifactId>opensearch-java</artifactId>
                <version>${opensearch-java.version}</version>
            </dependency>

            <dependency>
                <groupId>software.amazon.awssdk</groupId>
                <artifactId>opensearch</artifactId>
                <version>${aws-opensearch.version}</version>
            </dependency>

            <dependency>
                <groupId>com.amazonaws</groupId>
                <artifactId>aws-java-sdk-core</artifactId>
                <version>${aws-java-sdk-core.version}</version>
            </dependency>

            <dependency>
                <groupId>software.amazon.awssdk</groupId>
                <artifactId>apache-client</artifactId>
                <version>${aws-opensearch.version}</version>
            </dependency>

            <dependency>
                <groupId>co.elastic.clients</groupId>
                <artifactId>elasticsearch-java</artifactId>
                <version>${elastic.version}</version>
            </dependency>

            <dependency>
                <groupId>com.fasterxml.jackson</groupId>
                <artifactId>jackson-bom</artifactId>
                <version>${jackson.version}</version>
                <scope>import</scope>
                <type>pom</type>
            </dependency>

            <dependency>
                <groupId>org.apache.opennlp</groupId>
                <artifactId>opennlp-tools</artifactId>
                <version>1.9.4</version>
            </dependency>

            <dependency>
                <groupId>redis.clients</groupId>
                <artifactId>jedis</artifactId>
                <version>${jedis.version}</version>
            </dependency>

            <dependency>
                <groupId>software.amazon.awssdk</groupId>
                <artifactId>bom</artifactId>
                <version>${aws.java.sdk.version}</version>
                <type>pom</type>
                <scope>import</scope>
                <exclusions>
                    <!-- Exclusion due to CWE-295 vulnerability -->
                    <exclusion>
                        <groupId>io.netty</groupId>
                        <artifactId>netty-handler</artifactId>
                    </exclusion>
                </exclusions>
            </dependency>

            <dependency>
                <groupId>org.awaitility</groupId>
                <artifactId>awaitility</artifactId>
                <version>${awaitility.version}</version>
            </dependency>

            <dependency>
                <groupId>com.jayway.jsonpath</groupId>
                <artifactId>json-path</artifactId>
                <version>${jsonpath.version}</version>
            </dependency>

            <dependency>
                <groupId>org.kohsuke</groupId>
                <artifactId>github-api</artifactId>
                <version>${github-api.version}</version>
            </dependency>

            <dependency>
                <groupId>io.milvus</groupId>
                <artifactId>milvus-sdk-java</artifactId>
                <version>${milvus-sdk-java.version}</version>
            </dependency>

            <dependency>
                <groupId>org.infinispan</groupId>
                <artifactId>infinispan-bom</artifactId>
                <version>${infinispan.version}</version>
                <type>pom</type>
                <scope>import</scope>
            </dependency>

            <dependency>
                <groupId>ch.qos.logback</groupId>
                <artifactId>logback-classic</artifactId>
                <version>1.3.14</version>
            </dependency>
        </dependencies>
    </dependencyManagement>

    <dependencies>
        <dependency>
            <groupId>org.mockito</groupId>
            <artifactId>mockito-core</artifactId>
            <scope>test</scope>
        </dependency>
    </dependencies>

    <build>
        <pluginManagement>
            <plugins>
                <plugin>
                    <groupId>org.honton.chas</groupId>
                    <artifactId>license-maven-plugin</artifactId>
                    <version>0.0.6</version>
                </plugin>
                <plugin>
                    <groupId>org.apache.maven.plugins</groupId>
                    <artifactId>maven-jar-plugin</artifactId>
                    <version>3.3.0</version>
                </plugin>
                <plugin>
                    <groupId>org.apache.maven.plugins</groupId>
                    <artifactId>maven-resources-plugin</artifactId>
                    <version>3.3.1</version>
                </plugin>
                <plugin>
                    <groupId>org.apache.maven.plugins</groupId>
                    <artifactId>maven-compiler-plugin</artifactId>
                    <version>3.13.0</version>
                    <configuration>
                        <annotationProcessorPaths>
                            <path>
                                <!-- todo: Remove when Lombok is eliminated everywhere https://github.com/langchain4j/langchain4j/issues/1636 -->
                                <groupId>org.projectlombok</groupId>
                                <artifactId>lombok</artifactId>
                                <version>${lombok.version}</version>
                            </path>
                        </annotationProcessorPaths>
                    </configuration>
                </plugin>
                <plugin>
                    <groupId>org.apache.maven.plugins</groupId>
                    <artifactId>maven-install-plugin</artifactId>
                    <version>3.1.3</version>
                </plugin>
                <plugin>
                    <groupId>org.apache.maven.plugins</groupId>
                    <artifactId>maven-deploy-plugin</artifactId>
                    <version>3.1.3</version>
                </plugin>
                <plugin>
                    <groupId>org.apache.maven.plugins</groupId>
                    <artifactId>maven-clean-plugin</artifactId>
                    <version>3.3.2</version>
                </plugin>
                <plugin>
                    <groupId>org.apache.maven.plugins</groupId>
                    <artifactId>maven-surefire-plugin</artifactId>
                    <version>3.5.2</version>
                </plugin>
                <plugin>
                    <groupId>org.apache.maven.plugins</groupId>
                    <artifactId>maven-failsafe-plugin</artifactId>
                    <version>3.5.2</version>
                </plugin>
                <plugin>
                    <groupId>org.apache.maven.plugins</groupId>
                    <artifactId>maven-dependency-plugin</artifactId>
                    <version>3.8.1</version>
                </plugin>
                <plugin>
                    <groupId>org.apache.maven.plugins</groupId>
                    <artifactId>maven-enforcer-plugin</artifactId>
                    <version>3.5.0</version>
                </plugin>
            </plugins>
        </pluginManagement>

        <plugins>

            <plugin>
                <groupId>org.apache.maven.plugins</groupId>
                <artifactId>maven-dependency-plugin</artifactId>
                <executions>
                    <execution>
                        <goals>
                            <goal>properties</goal>
                        </goals>
                    </execution>
                    <execution>
                        <id>detect-unused-dependencies</id>
                        <goals>
                            <goal>analyze-only</goal>
                        </goals>
                        <configuration>
                            <ignoredUsedUndeclaredDependencies>true
                            </ignoredUsedUndeclaredDependencies>
                            <failOnWarning>false
                            </failOnWarning><!-- todo: fix dependencies and set to true -->
                        </configuration>
                    </execution>
                    <execution>
                        <id>analyze-all</id>
                        <goals>
                            <goal>analyze-only</goal>
                        </goals>
                    </execution>
                </executions>
            </plugin>

            <plugin>
                <groupId>org.apache.maven.plugins</groupId>
                <artifactId>maven-surefire-plugin</artifactId>
                <configuration combine.children="append">
                    <argLine>@{argLine} -javaagent:${org.mockito:mockito-core:jar}</argLine>
                    <systemPropertyVariables>
                        <tinylog.level>info</tinylog.level>
                    </systemPropertyVariables>
                </configuration>
            </plugin>

            <plugin>
                <!-- failsafe will be in charge of running the integration tests (everything that ends in IT) -->
                <groupId>org.apache.maven.plugins</groupId>
                <artifactId>maven-failsafe-plugin</artifactId>
                <configuration combine.children="append">
                    <systemPropertyVariables>
                        <tinylog.level>info</tinylog.level>
                    </systemPropertyVariables>
                </configuration>
                <executions>
                    <execution>
                        <goals>
                            <goal>integration-test</goal>
                            <goal>verify</goal>
                        </goals>
                    </execution>
                </executions>
            </plugin>

            <plugin>
                <groupId>org.sonatype.plugins</groupId>
                <artifactId>nexus-staging-maven-plugin</artifactId>
                <version>1.6.13</version>
                <extensions>true</extensions>
                <configuration>
                    <serverId>ossrh</serverId>
                    <nexusUrl>https://s01.oss.sonatype.org/</nexusUrl>
                    <autoReleaseAfterClose>false</autoReleaseAfterClose>
                </configuration>
            </plugin>

            <plugin>
                <groupId>org.apache.maven.plugins</groupId>
                <artifactId>maven-source-plugin</artifactId>
                <version>3.2.1</version>
                <executions>
                    <execution>
                        <id>attach-sources</id>
                        <goals>
                            <goal>jar-no-fork</goal>
                        </goals>
                    </execution>
                </executions>
            </plugin>

            <plugin>
                <groupId>org.apache.maven.plugins</groupId>
                <artifactId>maven-javadoc-plugin</artifactId>
                <version>3.5.0</version>
                <executions>
                    <execution>
                        <id>attach-javadocs</id>
                        <goals>
                            <goal>jar</goal>
                        </goals>
                    </execution>
                </executions>
            </plugin>

            <plugin>
                <groupId>org.apache.maven.plugins</groupId>
                <artifactId>maven-enforcer-plugin</artifactId>
                <executions>
                    <execution>
                        <id>enforce</id>
                        <configuration>
                            <rules>
                                <banDuplicatePomDependencyVersions/>
                                <dependencyConvergence/>
                                <requireMavenVersion>
                                    <version>3.8</version>
                                </requireMavenVersion>
                                <!-- TODO: Add requireUpperBoundDeps -->
                            </rules>
                        </configuration>
                        <goals>
                            <goal>enforce</goal>
                        </goals>
                    </execution>
                </executions>
            </plugin>

        </plugins>
    </build>

    <licenses>
        <license>
            <name>Apache-2.0</name>
            <url>https://www.apache.org/licenses/LICENSE-2.0.txt</url>
            <distribution>repo</distribution>
            <comments>A business-friendly OSS license</comments>
        </license>
    </licenses>

    <developers>
        <developer>
            <id>deep-learning-dynamo</id>
            <email>deeplearningdynamo@gmail.com</email>
            <url>https://github.com/deep-learning-dynamo</url>
        </developer>
        <developer>
            <id>kuraleta</id>
            <email>digital.kuraleta@gmail.com</email>
            <url>https://github.com/kuraleta</url>
        </developer>
    </developers>

    <scm>
        <url>https://github.com/langchain4j/langchain4j</url>
        <connection>scm:git:git://github.com/langchain4j/langchain4j.git</connection>
        <developerConnection>scm:git:git@github.com:langchain4j/langchain4j.git
        </developerConnection>
    </scm>

    <distributionManagement>
        <snapshotRepository>
            <id>ossrh</id>
            <url>https://s01.oss.sonatype.org/content/repositories/snapshots</url>
        </snapshotRepository>
    </distributionManagement>

    <repositories>
        <repository>
            <id>snapshot-repo</id>
            <url>https://s01.oss.sonatype.org/content/repositories/snapshots</url>
            <snapshots>
                <enabled>true</enabled>
            </snapshots>
        </repository>
    </repositories>

    <profiles>
        <profile>
            <id>sign</id>
            <activation>
                <property>
                    <name>sign</name>
                </property>
            </activation>
            <build>
                <plugins>
                    <plugin>
                        <groupId>org.apache.maven.plugins</groupId>
                        <artifactId>maven-gpg-plugin</artifactId>
                        <version>3.0.1</version>
                        <executions>
                            <execution>
                                <id>sign-artifacts</id>
                                <phase>verify</phase>
                                <goals>
                                    <goal>sign</goal>
                                </goals>
                            </execution>
                        </executions>
                    </plugin>
                </plugins>
            </build>
        </profile>
        <profile>
            <id>compliance</id>
            <activation>
                <property>
                    <name>compliance</name>
                </property>
            </activation>
            <build>
                <plugins>
                    <plugin>
                        <groupId>org.honton.chas</groupId>
                        <artifactId>license-maven-plugin</artifactId>
                        <version>0.0.6</version>
                        <executions>
                            <execution>
                                <goals>
                                    <goal>compliance</goal>
                                </goals>
                            </execution>
                        </executions>
                        <configuration>
                            <scopes>compile,runtime,provided,test</scopes>
                            <acceptableLicenses>
                                <license>
                                    <name>(The )?(Apache License, Version 2\.0)|(Apache-2\.0)</name>
                                    <url>https?://www\.apache\.org/licenses/LICENSE-2\.0</url>
                                </license>
                                <license>
                                    <name>(The Apache Software License, Version 2\.0)</name>
                                    <url>https?://www\.apache\.org/licenses/LICENSE-2\.0</url>
                                </license>
                                <license>
                                    <name>Apache 2.0</name>
                                    <url>http://www.apache.org/licenses/LICENSE-2.0.txt</url>
                                </license>
                                <license>
                                    <name>(The MIT License|MIT License|MIT)</name>
                                    <url>
                                        (https?://opensource.org/licenses/MIT|https://projectlombok.org/LICENSE)
                                    </url>
                                </license>
                                <license>
                                    <name>Eclipse Public License v2.0</name>
                                    <url>https?://www.eclipse.org/legal/epl-v20\.html</url>
                                </license>
                                <license>
                                    <name>Eclipse Public License 2.0</name>
                                    <url>https://projects.eclipse.org/license/epl-2.0</url>
                                </license>
                                <!-- for tencent-cos document loader -->
                                <license>
                                    <name>cos-java-sdk</name>
                                    <url>https://github.com/tencentyun/cos-java-sdk-v5</url>
                                </license>
                            </acceptableLicenses>
                        </configuration>
                    </plugin>
                </plugins>
            </build>
        </profile>
    </profiles>
</project><|MERGE_RESOLUTION|>--- conflicted
+++ resolved
@@ -150,15 +150,10 @@
 
             <dependency>
                 <groupId>org.jetbrains.kotlin</groupId>
-<<<<<<< HEAD
                 <artifactId>kotlin-bom</artifactId>
                 <version>${kotlin.version}</version>
                 <type>pom</type>
                 <scope>import</scope>
-=======
-                <artifactId>kotlin-stdlib-jdk8</artifactId>
-                <version>1.9.25</version>
->>>>>>> 9a63db45
             </dependency>
 
             <!-- DEPENDENCY CONFLICT RESOLUTION FOR OKHTTP (END)  -->
