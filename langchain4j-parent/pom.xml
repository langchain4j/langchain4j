<?xml version="1.0" encoding="UTF-8"?>
<project xmlns="http://maven.apache.org/POM/4.0.0"
         xmlns:xsi="http://www.w3.org/2001/XMLSchema-instance"
         xsi:schemaLocation="http://maven.apache.org/POM/4.0.0 http://maven.apache.org/xsd/maven-4.0.0.xsd">
    <modelVersion>4.0.0</modelVersion>

    <groupId>dev.langchain4j</groupId>
    <artifactId>langchain4j-parent</artifactId>
    <version>0.35.0-SNAPSHOT</version>
    <packaging>pom</packaging>

    <name>LangChain4j :: Parent POM</name>
    <description>Parent POM for langchain4j submodules</description>
    <url>https://github.com/langchain4j/langchain4j</url>

    <properties>
        <maven.compiler.source>8</maven.compiler.source>
        <maven.compiler.target>8</maven.compiler.target>
        <project.build.sourceEncoding>UTF-8</project.build.sourceEncoding>
        <project.build.outputTimestamp>1714382357</project.build.outputTimestamp>
        <openai4j.version>0.21.0</openai4j.version>
        <azure-ai-openai.version>1.0.0-beta.11</azure-ai-openai.version>
        <azure-ai-search.version>11.7.1</azure-ai-search.version>
<<<<<<< HEAD
        <azure.storage-blob.version>12.28.0</azure.storage-blob.version>
        <azure.storage-common.version>12.26.1</azure.storage-common.version>
=======
        <azure.storage-blob.version>12.27.1</azure.storage-blob.version>
        <azure.storage-common.version>12.27.0</azure.storage-common.version>
>>>>>>> d9ab4267
        <azure.identity.version>1.13.3</azure.identity.version>
        <retrofit.version>2.9.0</retrofit.version>
        <okhttp.version>4.12.0</okhttp.version>
        <jtokkit.version>1.1.0</jtokkit.version>
        <lombok.version>1.18.30</lombok.version>
        <jsoup.veresion>1.16.1</jsoup.veresion>
        <slf4j-api.version>2.0.7</slf4j-api.version>
        <gson.version>2.10.1</gson.version>
        <junit.version>5.10.0</junit.version>
        <testcontainers.version>1.20.0</testcontainers.version>
        <bytebuddy.version>1.14.10</bytebuddy.version>
        <mockito.version>4.11.0</mockito.version>
        <assertj.version>3.24.2</assertj.version>
        <tinylog.version>2.6.2</tinylog.version>
        <httpclient5.version>5.2.1</httpclient5.version>
        <opensearch-java.version>2.9.0</opensearch-java.version>
        <aws-java-sdk-core.version>1.12.564</aws-java-sdk-core.version>
        <aws-opensearch.version>2.20.161</aws-opensearch.version>
        <opensearch-containers.version>2.0.1</opensearch-containers.version>
        <elastic.version>8.14.3</elastic.version>
        <jackson.version>2.16.1</jackson.version>
        <jedis.version>5.0.0</jedis.version>
        <aws.java.sdk.version>2.21.44</aws.java.sdk.version>
        <github-api.version>1.318</github-api.version>
        <milvus-sdk-java.version>2.3.9</milvus-sdk-java.version>
        <netty.version>4.1.111.Final</netty.version>
        <awaitility.version>4.2.0</awaitility.version>
        <jsonpath.version>2.9.0</jsonpath.version>
        <infinispan.version>15.0.0.Final</infinispan.version>
    </properties>

    <dependencyManagement>
        <dependencies>
            <dependency>
                <groupId>dev.langchain4j</groupId>
                <artifactId>langchain4j</artifactId>
                <version>${project.version}</version>
            </dependency>

            <dependency>
                <groupId>dev.langchain4j</groupId>
                <artifactId>langchain4j-core</artifactId>
                <version>${project.version}</version>
            </dependency>

            <dependency>
                <groupId>dev.langchain4j</groupId>
                <artifactId>langchain4j-core</artifactId>
                <version>${project.version}</version>
                <classifier>tests</classifier>
                <type>test-jar</type>
            </dependency>

            <dependency>
                <groupId>dev.langchain4j</groupId>
                <artifactId>langchain4j</artifactId>
                <version>${project.version}</version>
                <classifier>tests</classifier>
                <type>test-jar</type>
            </dependency>

            <dependency>
                <groupId>dev.langchain4j</groupId>
                <artifactId>langchain4j-open-ai</artifactId>
                <version>${project.version}</version>
            </dependency>

            <dependency>
                <groupId>dev.ai4j</groupId>
                <artifactId>openai4j</artifactId>
                <version>${openai4j.version}</version>
            </dependency>

            <dependency>
                <groupId>com.azure</groupId>
                <artifactId>azure-ai-openai</artifactId>
                <version>${azure-ai-openai.version}</version>
            </dependency>

            <dependency>
                <groupId>com.azure</groupId>
                <artifactId>azure-search-documents</artifactId>
                <version>${azure-ai-search.version}</version>
            </dependency>

            <dependency>
                <groupId>com.azure</groupId>
                <artifactId>azure-storage-blob</artifactId>
                <version>${azure.storage-blob.version}</version>
            </dependency>

            <dependency>
                <groupId>com.azure</groupId>
                <artifactId>azure-storage-common</artifactId>
                <version>${azure.storage-common.version}</version>
            </dependency>

            <dependency>
                <groupId>com.azure</groupId>
                <artifactId>azure-identity</artifactId>
                <version>${azure.identity.version}</version>
            </dependency>

            <dependency>
                <groupId>dev.langchain4j</groupId>
                <artifactId>langchain4j-mistral-ai</artifactId>
                <version>${project.version}</version>
            </dependency>

            <dependency>
                <groupId>dev.langchain4j</groupId>
                <artifactId>langchain4j-ollama</artifactId>
                <version>${project.version}</version>
            </dependency>

            <dependency>
                <groupId>dev.langchain4j</groupId>
                <artifactId>langchain4j-embeddings-all-minilm-l6-v2-q</artifactId>
                <version>${project.version}</version>
            </dependency>

            <dependency>
                <groupId>dev.langchain4j</groupId>
                <artifactId>langchain4j-embedding-store-filter-parser-sql</artifactId>
                <version>${project.version}</version>
            </dependency>

            <dependency>
                <groupId>com.squareup.retrofit2</groupId>
                <artifactId>retrofit</artifactId>
                <version>${retrofit.version}</version>
            </dependency>

            <dependency>
                <groupId>com.squareup.retrofit2</groupId>
                <artifactId>converter-gson</artifactId>
                <version>${retrofit.version}</version>
            </dependency>

            <dependency>
                <groupId>com.squareup.retrofit2</groupId>
                <artifactId>converter-jackson</artifactId>
                <version>${retrofit.version}</version>
            </dependency>

            <!-- DEPENDENCY CONFLICT RESOLUTION FOR OKHTTP (START) -->

            <!-- To resolve version conflicts inside the 'okhttp' library, we are excluding the transitive -->
            <!-- dependencies causing version divergence errors and including them explicitly. This ensures a consistent -->
            <!-- version to be used in the project and satisfies Maven Enforcer requirements to avoid version divergence -->
            <!-- in the project. -->

            <!-- Please check whether version conflicts are gone after upgrading  this library as this will make it -->
            <!-- possible to remove these exclusions and explicit inclusions below. -->
            <dependency>
                <groupId>com.squareup.okhttp3</groupId>
                <artifactId>okhttp</artifactId>
                <version>${okhttp.version}</version>
                <exclusions>
                    <exclusion>
                        <groupId>org.jetbrains.kotlin</groupId>
                        <artifactId>kotlin-stdlib-jdk8</artifactId>
                    </exclusion>
                </exclusions>
            </dependency>

            <dependency>
                <groupId>com.squareup.okhttp3</groupId>
                <artifactId>okhttp-sse</artifactId>
                <version>${okhttp.version}</version>
                <exclusions>
                    <exclusion>
                        <groupId>org.jetbrains.kotlin</groupId>
                        <artifactId>kotlin-stdlib-jdk8</artifactId>
                    </exclusion>
                </exclusions>
            </dependency>

            <dependency>
                <groupId>org.jetbrains.kotlin</groupId>
                <artifactId>kotlin-stdlib-jdk8</artifactId>
                <version>1.9.10</version>
            </dependency>
            <!-- DEPENDENCY CONFLICT RESOLUTION FOR OKHTTP (END)  -->

            <dependency>
                <groupId>com.squareup.okhttp3</groupId>
                <artifactId>mockwebserver</artifactId>
                <version>${okhttp.version}</version>
            </dependency>

            <dependency>
                <groupId>com.knuddels</groupId>
                <artifactId>jtokkit</artifactId>
                <version>${jtokkit.version}</version>
            </dependency>

            <dependency>
                <groupId>org.projectlombok</groupId>
                <artifactId>lombok</artifactId>
                <version>${lombok.version}</version>
            </dependency>

            <dependency>
                <groupId>org.jsoup</groupId>
                <artifactId>jsoup</artifactId>
                <version>${jsoup.veresion}</version>
            </dependency>

            <dependency>
                <groupId>org.slf4j</groupId>
                <artifactId>slf4j-api</artifactId>
                <version>${slf4j-api.version}</version>
            </dependency>

            <dependency>
                <groupId>com.google.code.gson</groupId>
                <artifactId>gson</artifactId>
                <version>${gson.version}</version>
            </dependency>

            <dependency>
                <groupId>org.junit.jupiter</groupId>
                <artifactId>junit-jupiter-engine</artifactId>
                <version>${junit.version}</version>
            </dependency>

            <dependency>
                <groupId>org.junit.jupiter</groupId>
                <artifactId>junit-jupiter-params</artifactId>
                <version>${junit.version}</version>
            </dependency>

            <dependency>
                <groupId>org.junit.jupiter</groupId>
                <artifactId>junit-jupiter</artifactId>
                <version>${junit.version}</version>
            </dependency>

            <dependency>
                <groupId>org.testcontainers</groupId>
                <artifactId>testcontainers-bom</artifactId>
                <version>${testcontainers.version}</version>
                <scope>import</scope>
                <type>pom</type>
            </dependency>

            <dependency>
                <groupId>org.opensearch</groupId>
                <artifactId>opensearch-testcontainers</artifactId>
                <version>${opensearch-containers.version}</version>
            </dependency>

            <dependency>
                <groupId>org.mockito</groupId>
                <artifactId>mockito-core</artifactId>
                <version>${mockito.version}</version>
            </dependency>

            <dependency>
                <groupId>org.mockito</groupId>
                <artifactId>mockito-junit-jupiter</artifactId>
                <version>${mockito.version}</version>
            </dependency>

            <dependency>
                <groupId>net.bytebuddy</groupId>
                <artifactId>byte-buddy</artifactId>
                <version>${bytebuddy.version}</version>
            </dependency>

            <dependency>
                <groupId>org.assertj</groupId>
                <artifactId>assertj-core</artifactId>
                <version>${assertj.version}</version>
            </dependency>

            <dependency>
                <groupId>org.tinylog</groupId>
                <artifactId>tinylog-impl</artifactId>
                <version>${tinylog.version}</version>
            </dependency>

            <dependency>
                <groupId>org.tinylog</groupId>
                <artifactId>slf4j-tinylog</artifactId>
                <version>${tinylog.version}</version>
            </dependency>

            <dependency>
                <groupId>org.apache.httpcomponents.client5</groupId>
                <artifactId>httpclient5</artifactId>
                <version>${httpclient5.version}</version>
            </dependency>

            <dependency>
                <groupId>org.opensearch.client</groupId>
                <artifactId>opensearch-java</artifactId>
                <version>${opensearch-java.version}</version>
            </dependency>

            <dependency>
                <groupId>software.amazon.awssdk</groupId>
                <artifactId>opensearch</artifactId>
                <version>${aws-opensearch.version}</version>
            </dependency>

            <dependency>
                <groupId>com.amazonaws</groupId>
                <artifactId>aws-java-sdk-core</artifactId>
                <version>${aws-java-sdk-core.version}</version>
            </dependency>

            <dependency>
                <groupId>software.amazon.awssdk</groupId>
                <artifactId>apache-client</artifactId>
                <version>${aws-opensearch.version}</version>
            </dependency>

            <dependency>
                <groupId>co.elastic.clients</groupId>
                <artifactId>elasticsearch-java</artifactId>
                <version>${elastic.version}</version>
            </dependency>

            <dependency>
                <groupId>com.fasterxml.jackson</groupId>
                <artifactId>jackson-bom</artifactId>
                <version>${jackson.version}</version>
                <scope>import</scope>
                <type>pom</type>
            </dependency>

            <dependency>
                <groupId>com.fasterxml.jackson.core</groupId>
                <artifactId>jackson-databind</artifactId>
                <version>${jackson.version}</version>
            </dependency>

            <dependency>
                <groupId>com.fasterxml.jackson.dataformat</groupId>
                <artifactId>jackson-dataformat-xml</artifactId>
                <version>${jackson.version}</version>
            </dependency>

            <dependency>
                <groupId>org.apache.opennlp</groupId>
                <artifactId>opennlp-tools</artifactId>
                <version>1.9.4</version>
            </dependency>

            <dependency>
                <groupId>redis.clients</groupId>
                <artifactId>jedis</artifactId>
                <version>${jedis.version}</version>
            </dependency>

            <dependency>
                <groupId>software.amazon.awssdk</groupId>
                <artifactId>bom</artifactId>
                <version>${aws.java.sdk.version}</version>
                <type>pom</type>
                <scope>import</scope>
                <exclusions>
                    <!-- Exclusion due to CWE-295 vulnerability -->
                    <exclusion>
                        <groupId>io.netty</groupId>
                        <artifactId>netty-handler</artifactId>
                    </exclusion>
                </exclusions>
            </dependency>

            <dependency>
                <groupId>org.awaitility</groupId>
                <artifactId>awaitility</artifactId>
                <version>${awaitility.version}</version>
            </dependency>

            <dependency>
                <groupId>com.jayway.jsonpath</groupId>
                <artifactId>json-path</artifactId>
                <version>${jsonpath.version}</version>
            </dependency>

            <dependency>
                <groupId>org.kohsuke</groupId>
                <artifactId>github-api</artifactId>
                <version>${github-api.version}</version>
            </dependency>

            <dependency>
                <groupId>io.milvus</groupId>
                <artifactId>milvus-sdk-java</artifactId>
                <version>${milvus-sdk-java.version}</version>
            </dependency>

            <dependency>
                <groupId>org.infinispan</groupId>
                <artifactId>infinispan-bom</artifactId>
                <version>${infinispan.version}</version>
                <type>pom</type>
                <scope>import</scope>
            </dependency>

            <dependency>
                <groupId>ch.qos.logback</groupId>
                <artifactId>logback-classic</artifactId>
                <version>1.3.14</version>
            </dependency>
        </dependencies>
    </dependencyManagement>

    <build>
        <pluginManagement>
            <plugins>
                <plugin>
                    <groupId>org.honton.chas</groupId>
                    <artifactId>license-maven-plugin</artifactId>
                    <version>0.0.3</version>
                </plugin>
                <plugin>
                    <groupId>org.apache.maven.plugins</groupId>
                    <artifactId>maven-jar-plugin</artifactId>
                    <version>3.3.0</version>
                </plugin>
                <plugin>
                    <groupId>org.apache.maven.plugins</groupId>
                    <artifactId>maven-resources-plugin</artifactId>
                    <version>3.3.1</version>
                </plugin>
                <plugin>
                    <groupId>org.apache.maven.plugins</groupId>
                    <artifactId>maven-compiler-plugin</artifactId>
                    <version>3.12.1</version>
                </plugin>
                <plugin>
                    <groupId>org.apache.maven.plugins</groupId>
                    <artifactId>maven-install-plugin</artifactId>
                    <version>3.1.1</version>
                </plugin>
                <plugin>
                    <groupId>org.apache.maven.plugins</groupId>
                    <artifactId>maven-deploy-plugin</artifactId>
                    <version>3.1.1</version>
                </plugin>
                <plugin>
                    <groupId>org.apache.maven.plugins</groupId>
                    <artifactId>maven-clean-plugin</artifactId>
                    <version>3.3.2</version>
                </plugin>
            </plugins>
        </pluginManagement>
        <plugins>
            <plugin>
                <groupId>org.apache.maven.plugins</groupId>
                <artifactId>maven-surefire-plugin</artifactId>
                <version>3.1.2</version>
            </plugin>

            <plugin>
                <groupId>org.sonatype.plugins</groupId>
                <artifactId>nexus-staging-maven-plugin</artifactId>
                <version>1.6.13</version>
                <extensions>true</extensions>
                <configuration>
                    <serverId>ossrh</serverId>
                    <nexusUrl>https://s01.oss.sonatype.org/</nexusUrl>
                    <autoReleaseAfterClose>false</autoReleaseAfterClose>
                </configuration>
            </plugin>

            <plugin>
                <groupId>org.apache.maven.plugins</groupId>
                <artifactId>maven-source-plugin</artifactId>
                <version>3.2.1</version>
                <executions>
                    <execution>
                        <id>attach-sources</id>
                        <goals>
                            <goal>jar-no-fork</goal>
                        </goals>
                    </execution>
                </executions>
            </plugin>

            <plugin>
                <groupId>org.apache.maven.plugins</groupId>
                <artifactId>maven-javadoc-plugin</artifactId>
                <version>3.5.0</version>
                <executions>
                    <execution>
                        <id>attach-javadocs</id>
                        <goals>
                            <goal>jar</goal>
                        </goals>
                    </execution>
                </executions>
            </plugin>

            <plugin>
                <!-- failsafe will be in charge of running the integration tests (everything that ends in IT) -->
                <artifactId>maven-failsafe-plugin</artifactId>
                <version>3.1.2</version>
                <executions>
                    <execution>
                        <goals>
                            <goal>integration-test</goal>
                            <goal>verify</goal>
                        </goals>
                    </execution>
                </executions>
            </plugin>
        </plugins>
    </build>

    <licenses>
        <license>
            <name>Apache-2.0</name>
            <url>https://www.apache.org/licenses/LICENSE-2.0.txt</url>
            <distribution>repo</distribution>
            <comments>A business-friendly OSS license</comments>
        </license>
    </licenses>

    <developers>
        <developer>
            <id>deep-learning-dynamo</id>
            <email>deeplearningdynamo@gmail.com</email>
            <url>https://github.com/deep-learning-dynamo</url>
        </developer>
        <developer>
            <id>kuraleta</id>
            <email>digital.kuraleta@gmail.com</email>
            <url>https://github.com/kuraleta</url>
        </developer>
    </developers>

    <scm>
        <url>https://github.com/langchain4j/langchain4j</url>
        <connection>scm:git:git://github.com/langchain4j/langchain4j.git</connection>
        <developerConnection>scm:git:git@github.com:langchain4j/langchain4j.git</developerConnection>
    </scm>

    <distributionManagement>
        <snapshotRepository>
            <id>ossrh</id>
            <url>https://s01.oss.sonatype.org/content/repositories/snapshots</url>
        </snapshotRepository>
    </distributionManagement>

    <repositories>
        <repository>
            <id>snapshot-repo</id>
            <url>https://s01.oss.sonatype.org/content/repositories/snapshots</url>
            <snapshots>
                <enabled>true</enabled>
            </snapshots>
        </repository>
    </repositories>

    <profiles>
        <profile>
            <id>java11+</id>
            <activation>
                <jdk>[11,)</jdk>
            </activation>
            <properties>
                <maven.compiler.release>8</maven.compiler.release>
            </properties>
        </profile>
        <profile>
            <id>sign</id>
            <activation>
                <property>
                    <name>sign</name>
                </property>
            </activation>
            <build>
                <plugins>
                    <plugin>
                        <groupId>org.apache.maven.plugins</groupId>
                        <artifactId>maven-gpg-plugin</artifactId>
                        <version>3.0.1</version>
                        <executions>
                            <execution>
                                <id>sign-artifacts</id>
                                <phase>verify</phase>
                                <goals>
                                    <goal>sign</goal>
                                </goals>
                            </execution>
                        </executions>
                    </plugin>
                </plugins>
            </build>
        </profile>
        <profile>
            <id>compliance</id>
            <activation>
                <property>
                    <name>compliance</name>
                </property>
            </activation>
            <build>
                <plugins>
                    <plugin>
                        <groupId>org.honton.chas</groupId>
                        <artifactId>license-maven-plugin</artifactId>
                        <version>0.0.3</version>
                        <executions>
                            <execution>
                                <goals>
                                    <goal>compliance</goal>
                                </goals>
                            </execution>
                        </executions>
                        <configuration>
                            <scopes>compile,runtime,provided,test</scopes>
                            <acceptableLicenses>
                                <license>
                                    <name>(The )?(Apache License, Version 2\.0)|(Apache-2\.0)</name>
                                    <url>https?://www\.apache\.org/licenses/LICENSE-2\.0</url>
                                </license>
                                <license>
                                    <name>(The Apache Software License, Version 2\.0)</name>
                                    <url>https?://www\.apache\.org/licenses/LICENSE-2\.0</url>
                                </license>
                                <license>
                                    <name>Apache 2.0</name>
                                    <url>http://www.apache.org/licenses/LICENSE-2.0.txt</url>
                                </license>
                                <license>
                                    <name>(The MIT License|MIT License|MIT)</name>
                                    <url>(https?://opensource.org/licenses/MIT|https://projectlombok.org/LICENSE)</url>
                                </license>
                                <license>
                                    <name>Eclipse Public License v2.0</name>
                                    <url>https?://www.eclipse.org/legal/epl-v20\.html</url>
                                </license>
                                <license>
                                    <name>Eclipse Public License 2.0</name>
                                    <url>https://projects.eclipse.org/license/epl-2.0</url>
                                </license>
                                <!-- for tencent-cos document loader -->
                                <license>
                                    <name>cos-java-sdk</name>
                                    <url>https://github.com/tencentyun/cos-java-sdk-v5</url>
                                </license>
                            </acceptableLicenses>
                        </configuration>
                    </plugin>
                </plugins>
            </build>
        </profile>
    </profiles>
</project><|MERGE_RESOLUTION|>--- conflicted
+++ resolved
@@ -21,13 +21,8 @@
         <openai4j.version>0.21.0</openai4j.version>
         <azure-ai-openai.version>1.0.0-beta.11</azure-ai-openai.version>
         <azure-ai-search.version>11.7.1</azure-ai-search.version>
-<<<<<<< HEAD
         <azure.storage-blob.version>12.28.0</azure.storage-blob.version>
-        <azure.storage-common.version>12.26.1</azure.storage-common.version>
-=======
-        <azure.storage-blob.version>12.27.1</azure.storage-blob.version>
         <azure.storage-common.version>12.27.0</azure.storage-common.version>
->>>>>>> d9ab4267
         <azure.identity.version>1.13.3</azure.identity.version>
         <retrofit.version>2.9.0</retrofit.version>
         <okhttp.version>4.12.0</okhttp.version>
