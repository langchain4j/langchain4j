<?xml version="1.0" encoding="UTF-8"?>
<project xmlns="http://maven.apache.org/POM/4.0.0"
         xmlns:xsi="http://www.w3.org/2001/XMLSchema-instance"
         xsi:schemaLocation="http://maven.apache.org/POM/4.0.0 http://maven.apache.org/xsd/maven-4.0.0.xsd">
    <modelVersion>4.0.0</modelVersion>

    <groupId>dev.langchain4j</groupId>
    <artifactId>langchain4j-parent</artifactId>
    <version>0.21.0</version>
    <packaging>pom</packaging>

    <name>langchain4j parent POM</name>
    <description>Parent POM for langchain4j submodules</description>
    <url>https://github.com/langchain4j/langchain4j</url>

    <properties>
        <maven.compiler.source>1.8</maven.compiler.source>
        <maven.compiler.target>1.8</maven.compiler.target>
        <project.build.sourceEncoding>UTF-8</project.build.sourceEncoding>
    </properties>

    <dependencyManagement>
        <dependencies>

            <dependency>
                <groupId>dev.ai4j</groupId>
                <artifactId>openai4j</artifactId>
                <version>0.9.0</version>
            </dependency>

            <dependency>
                <groupId>com.knuddels</groupId>
                <artifactId>jtokkit</artifactId>
                <version>0.6.1</version>
            </dependency>

            <dependency>
                <groupId>org.projectlombok</groupId>
                <artifactId>lombok</artifactId>
                <version>1.18.28</version>
            </dependency>

            <dependency>
                <groupId>org.apache.pdfbox</groupId>
                <artifactId>pdfbox</artifactId>
                <version>2.0.29</version>
            </dependency>

            <dependency>
                <groupId>org.jsoup</groupId>
                <artifactId>jsoup</artifactId>
                <version>1.16.1</version>
            </dependency>

            <dependency>
                <groupId>com.github.spullara.mustache.java</groupId>
                <artifactId>compiler</artifactId>
                <version>0.9.10</version>
            </dependency>

            <dependency>
                <groupId>org.slf4j</groupId>
                <artifactId>slf4j-api</artifactId>
                <version>2.0.7</version>
            </dependency>

            <dependency>
                <groupId>com.google.code.gson</groupId>
                <artifactId>gson</artifactId>
                <version>2.10.1</version>
            </dependency>

            <dependency>
                <groupId>org.junit.jupiter</groupId>
                <artifactId>junit-jupiter-engine</artifactId>
                <version>5.9.3</version>
            </dependency>

            <dependency>
                <groupId>org.junit.jupiter</groupId>
                <artifactId>junit-jupiter-params</artifactId>
                <version>5.9.3</version>
            </dependency>

            <dependency>
                <groupId>org.mockito</groupId>
                <artifactId>mockito-core</artifactId>
                <version>4.11.0</version>
            </dependency>

            <dependency>
                <groupId>org.mockito</groupId>
                <artifactId>mockito-junit-jupiter</artifactId>
                <version>4.11.0</version>
            </dependency>

            <dependency>
                <groupId>org.assertj</groupId>
                <artifactId>assertj-core</artifactId>
                <version>3.24.2</version>
            </dependency>

            <dependency>
                <groupId>org.tinylog</groupId>
                <artifactId>tinylog-impl</artifactId>
                <version>2.6.2</version>
            </dependency>

            <dependency>
                <groupId>org.tinylog</groupId>
                <artifactId>slf4j-tinylog</artifactId>
                <version>2.6.2</version>
            </dependency>

            <dependency>
                <groupId>org.springframework.boot</groupId>
                <artifactId>spring-boot-starter</artifactId>
                <version>2.7.14</version>
            </dependency>

            <dependency>
<<<<<<< HEAD
                <groupId>org.apache.opennlp</groupId>
                <artifactId>opennlp-tools</artifactId>
                <version>1.9.4</version>
=======
                <groupId>dev.langchain4j</groupId>
                <artifactId>langchain4j-embeddings-all-minilm-l6-v2-q</artifactId>
                <version>${project.version}</version>
>>>>>>> 20753a98
            </dependency>

        </dependencies>

    </dependencyManagement>

    <build>
        <plugins>
            <plugin>
                <groupId>org.apache.maven.plugins</groupId>
                <artifactId>maven-surefire-plugin</artifactId>
                <version>3.1.2</version>
            </plugin>

            <plugin>
                <groupId>org.sonatype.plugins</groupId>
                <artifactId>nexus-staging-maven-plugin</artifactId>
                <version>1.6.13</version>
                <extensions>true</extensions>
                <configuration>
                    <serverId>ossrh</serverId>
                    <nexusUrl>https://s01.oss.sonatype.org/</nexusUrl>
                    <autoReleaseAfterClose>false</autoReleaseAfterClose>
                </configuration>
            </plugin>

            <plugin>
                <groupId>org.apache.maven.plugins</groupId>
                <artifactId>maven-source-plugin</artifactId>
                <version>3.2.1</version>
                <executions>
                    <execution>
                        <id>attach-sources</id>
                        <goals>
                            <goal>jar-no-fork</goal>
                        </goals>
                    </execution>
                </executions>
            </plugin>

            <plugin>
                <groupId>org.apache.maven.plugins</groupId>
                <artifactId>maven-javadoc-plugin</artifactId>
                <version>3.5.0</version>
                <executions>
                    <execution>
                        <id>attach-javadocs</id>
                        <goals>
                            <goal>jar</goal>
                        </goals>
                    </execution>
                </executions>
            </plugin>

            <plugin>
                <!-- failsafe will be in charge of running the integration tests (everything that ends in IT) -->
                <artifactId>maven-failsafe-plugin</artifactId>
                <version>3.1.2</version>
                <executions>
                    <execution>
                        <goals>
                            <goal>integration-test</goal>
                            <goal>verify</goal>
                        </goals>
                    </execution>
                </executions>
            </plugin>
        </plugins>
    </build>

    <licenses>
        <license>
            <name>Apache-2.0</name>
            <url>https://www.apache.org/licenses/LICENSE-2.0.txt</url>
            <distribution>repo</distribution>
            <comments>A business-friendly OSS license</comments>
        </license>
    </licenses>

    <developers>
        <developer>
            <id>deep-learning-dynamo</id>
            <email>deeplearningdynamo@gmail.com</email>
            <url>https://github.com/deep-learning-dynamo</url>
        </developer>
        <developer>
            <id>kuraleta</id>
            <email>digital.kuraleta@gmail.com</email>
            <url>https://github.com/kuraleta</url>
        </developer>
    </developers>

    <scm>
        <url>https://github.com/langchain4j/langchain4j</url>
        <connection>scm:git:git://github.com/langchain4j/langchain4j.git</connection>
        <developerConnection>scm:git:git@github.com:langchain4j/langchain4j.git</developerConnection>
    </scm>

    <distributionManagement>
        <snapshotRepository>
            <id>ossrh</id>
            <url>https://s01.oss.sonatype.org/content/repositories/snapshots</url>
        </snapshotRepository>
    </distributionManagement>

    <profiles>
        <profile>
            <id>sign</id>
            <activation>
                <property>
                    <name>sign</name>
                </property>
            </activation>
            <build>
                <plugins>
                    <plugin>
                        <groupId>org.apache.maven.plugins</groupId>
                        <artifactId>maven-gpg-plugin</artifactId>
                        <version>3.0.1</version>
                        <executions>
                            <execution>
                                <id>sign-artifacts</id>
                                <phase>verify</phase>
                                <goals>
                                    <goal>sign</goal>
                                </goals>
                            </execution>
                        </executions>
                    </plugin>
                </plugins>
            </build>
        </profile>
        <profile>
            <id>compliance</id>
            <activation>
                <property>
                    <name>compliance</name>
                </property>
            </activation>
            <build>
                <plugins>
                    <plugin>
                        <groupId>org.honton.chas</groupId>
                        <artifactId>license-maven-plugin</artifactId>
                        <version>0.0.3</version>
                        <executions>
                            <execution>
                                <goals>
                                    <goal>compliance</goal>
                                </goals>
                            </execution>
                        </executions>
                        <configuration>
                            <scopes>compile,runtime,provided,test</scopes>
                            <acceptableLicenses>
                                <license>
                                    <name>(The )?(Apache License, Version 2\.0)|(Apache-2\.0)|(The Apache Software License, Version 2\.0)
                                    </name>
                                    <url>https?://www\.apache\.org/licenses/LICENSE-2\.0</url>
                                </license>
                                <license>
                                    <name>(The MIT License|MIT License)</name>
                                    <url>(https?://opensource.org/licenses/MIT|https://projectlombok.org/LICENSE)</url>
                                </license>
                                <license>
                                    <name>Eclipse Public License v2.0</name>
                                    <url>https?://www.eclipse.org/legal/epl-v20\.html</url>
                                </license>
                            </acceptableLicenses>
                        </configuration>
                    </plugin>
                </plugins>
            </build>
        </profile>
    </profiles>
</project><|MERGE_RESOLUTION|>--- conflicted
+++ resolved
@@ -119,15 +119,15 @@
             </dependency>
 
             <dependency>
-<<<<<<< HEAD
                 <groupId>org.apache.opennlp</groupId>
                 <artifactId>opennlp-tools</artifactId>
                 <version>1.9.4</version>
-=======
+            </dependency>
+
+            <dependency>
                 <groupId>dev.langchain4j</groupId>
                 <artifactId>langchain4j-embeddings-all-minilm-l6-v2-q</artifactId>
                 <version>${project.version}</version>
->>>>>>> 20753a98
             </dependency>
 
         </dependencies>
@@ -284,8 +284,7 @@
                             <scopes>compile,runtime,provided,test</scopes>
                             <acceptableLicenses>
                                 <license>
-                                    <name>(The )?(Apache License, Version 2\.0)|(Apache-2\.0)|(The Apache Software License, Version 2\.0)
-                                    </name>
+                                    <name>(The )?(Apache License, Version 2\.0)|(Apache-2\.0)|(The Apache Software License, Version 2\.0)</name>
                                     <url>https?://www\.apache\.org/licenses/LICENSE-2\.0</url>
                                 </license>
                                 <license>
