<?xml version="1.0" encoding="UTF-8"?>
<project xmlns="http://maven.apache.org/POM/4.0.0"
         xmlns:xsi="http://www.w3.org/2001/XMLSchema-instance"
         xsi:schemaLocation="http://maven.apache.org/POM/4.0.0 http://maven.apache.org/xsd/maven-4.0.0.xsd">
    <modelVersion>4.0.0</modelVersion>

    <groupId>dev.langchain4j</groupId>
    <artifactId>langchain4j-parent</artifactId>
    <version>0.36.0-SNAPSHOT</version>
    <packaging>pom</packaging>

    <name>LangChain4j :: Parent POM</name>
    <description>Parent POM for langchain4j submodules</description>
    <url>https://github.com/langchain4j/langchain4j</url>

    <properties>
        <maven.compiler.source>8</maven.compiler.source>
        <maven.compiler.target>8</maven.compiler.target>
        <project.build.sourceEncoding>UTF-8</project.build.sourceEncoding>
        <project.build.outputTimestamp>1714382357</project.build.outputTimestamp>
        <openai4j.version>0.22.0</openai4j.version>
        <azure-ai-openai.version>1.0.0-beta.11</azure-ai-openai.version>
        <azure-ai-search.version>11.7.2</azure-ai-search.version>
        <azure.storage-blob.version>12.28.1</azure.storage-blob.version>
        <azure.storage-common.version>12.27.1</azure.storage-common.version>
        <azure.identity.version>1.14.0</azure.identity.version>
        <retrofit.version>2.9.0</retrofit.version>
        <okhttp.version>4.12.0</okhttp.version>
        <jtokkit.version>1.1.0</jtokkit.version>
        <lombok.version>1.18.30</lombok.version>
        <slf4j-api.version>2.0.7</slf4j-api.version>
        <gson.version>2.10.1</gson.version>
        <junit.version>5.10.0</junit.version>
        <testcontainers.version>1.20.2</testcontainers.version>
        <bytebuddy.version>1.14.10</bytebuddy.version>
        <mockito.version>4.11.0</mockito.version>
        <assertj.version>3.24.2</assertj.version>
        <tinylog.version>2.6.2</tinylog.version>
        <httpclient5.version>5.2.1</httpclient5.version>
        <opensearch-java.version>2.9.0</opensearch-java.version>
        <aws-java-sdk-core.version>1.12.564</aws-java-sdk-core.version>
        <aws-opensearch.version>2.20.161</aws-opensearch.version>
        <opensearch-containers.version>2.0.1</opensearch-containers.version>
        <elastic.version>8.15.2</elastic.version>
        <jackson.version>2.16.1</jackson.version>
        <jedis.version>5.0.0</jedis.version>
        <aws.java.sdk.version>2.21.44</aws.java.sdk.version>
        <github-api.version>1.318</github-api.version>
        <milvus-sdk-java.version>2.3.9</milvus-sdk-java.version>
        <netty.version>4.1.111.Final</netty.version>
        <awaitility.version>4.2.0</awaitility.version>
        <jsonpath.version>2.9.0</jsonpath.version>
        <infinispan.version>15.0.0.Final</infinispan.version>
    </properties>

    <dependencyManagement>
        <dependencies>
            <dependency>
                <groupId>dev.langchain4j</groupId>
                <artifactId>langchain4j</artifactId>
                <version>${project.version}</version>
            </dependency>

            <dependency>
                <groupId>dev.langchain4j</groupId>
                <artifactId>langchain4j-core</artifactId>
                <version>${project.version}</version>
            </dependency>

            <dependency>
                <groupId>dev.langchain4j</groupId>
                <artifactId>langchain4j-core</artifactId>
                <version>${project.version}</version>
                <classifier>tests</classifier>
                <type>test-jar</type>
            </dependency>

            <dependency>
                <groupId>dev.langchain4j</groupId>
                <artifactId>langchain4j</artifactId>
                <version>${project.version}</version>
                <classifier>tests</classifier>
                <type>test-jar</type>
            </dependency>

            <dependency>
                <groupId>dev.langchain4j</groupId>
                <artifactId>langchain4j-open-ai</artifactId>
                <version>${project.version}</version>
            </dependency>

            <dependency>
                <groupId>dev.ai4j</groupId>
                <artifactId>openai4j</artifactId>
                <version>${openai4j.version}</version>
            </dependency>

            <dependency>
                <groupId>com.azure</groupId>
                <artifactId>azure-ai-openai</artifactId>
                <version>${azure-ai-openai.version}</version>
            </dependency>

            <dependency>
                <groupId>com.azure</groupId>
                <artifactId>azure-search-documents</artifactId>
                <version>${azure-ai-search.version}</version>
            </dependency>

            <dependency>
                <groupId>com.azure</groupId>
                <artifactId>azure-storage-blob</artifactId>
                <version>${azure.storage-blob.version}</version>
            </dependency>

            <dependency>
                <groupId>com.azure</groupId>
                <artifactId>azure-storage-common</artifactId>
                <version>${azure.storage-common.version}</version>
            </dependency>

            <dependency>
                <groupId>com.azure</groupId>
                <artifactId>azure-identity</artifactId>
                <version>${azure.identity.version}</version>
            </dependency>

            <dependency>
                <groupId>dev.langchain4j</groupId>
                <artifactId>langchain4j-mistral-ai</artifactId>
                <version>${project.version}</version>
            </dependency>

            <dependency>
                <groupId>dev.langchain4j</groupId>
                <artifactId>langchain4j-ollama</artifactId>
                <version>${project.version}</version>
            </dependency>

            <dependency>
                <groupId>dev.langchain4j</groupId>
                <artifactId>langchain4j-embeddings-all-minilm-l6-v2-q</artifactId>
                <version>${project.version}</version>
            </dependency>

            <dependency>
                <groupId>dev.langchain4j</groupId>
                <artifactId>langchain4j-embedding-store-filter-parser-sql</artifactId>
                <version>${project.version}</version>
            </dependency>

            <dependency>
                <groupId>dev.langchain4j</groupId>
                <artifactId>langchain4j-document-transformer-jsoup</artifactId>
                <version>${project.version}</version>
            </dependency>

            <dependency>
                <groupId>com.squareup.retrofit2</groupId>
                <artifactId>retrofit</artifactId>
                <version>${retrofit.version}</version>
            </dependency>

            <dependency>
                <groupId>com.squareup.retrofit2</groupId>
                <artifactId>converter-gson</artifactId>
                <version>${retrofit.version}</version>
            </dependency>

            <dependency>
                <groupId>com.squareup.retrofit2</groupId>
                <artifactId>converter-jackson</artifactId>
                <version>${retrofit.version}</version>
            </dependency>

            <!-- DEPENDENCY CONFLICT RESOLUTION FOR OKHTTP (START) -->

            <!-- To resolve version conflicts inside the 'okhttp' library, we are excluding the transitive -->
            <!-- dependencies causing version divergence errors and including them explicitly. This ensures a consistent -->
            <!-- version to be used in the project and satisfies Maven Enforcer requirements to avoid version divergence -->
            <!-- in the project. -->

            <!-- Please check whether version conflicts are gone after upgrading  this library as this will make it -->
            <!-- possible to remove these exclusions and explicit inclusions below. -->
            <dependency>
                <groupId>com.squareup.okhttp3</groupId>
                <artifactId>okhttp</artifactId>
                <version>${okhttp.version}</version>
                <exclusions>
                    <exclusion>
                        <groupId>org.jetbrains.kotlin</groupId>
                        <artifactId>kotlin-stdlib-jdk8</artifactId>
                    </exclusion>
                </exclusions>
            </dependency>

            <dependency>
                <groupId>com.squareup.okhttp3</groupId>
                <artifactId>okhttp-sse</artifactId>
                <version>${okhttp.version}</version>
                <exclusions>
                    <exclusion>
                        <groupId>org.jetbrains.kotlin</groupId>
                        <artifactId>kotlin-stdlib-jdk8</artifactId>
                    </exclusion>
                </exclusions>
            </dependency>

            <dependency>
                <groupId>org.jetbrains.kotlin</groupId>
                <artifactId>kotlin-stdlib-jdk8</artifactId>
                <version>1.9.10</version>
            </dependency>
            <!-- DEPENDENCY CONFLICT RESOLUTION FOR OKHTTP (END)  -->

            <dependency>
                <groupId>com.squareup.okhttp3</groupId>
                <artifactId>mockwebserver</artifactId>
                <version>${okhttp.version}</version>
            </dependency>

            <dependency>
                <groupId>com.knuddels</groupId>
                <artifactId>jtokkit</artifactId>
                <version>${jtokkit.version}</version>
            </dependency>

            <dependency>
                <groupId>org.projectlombok</groupId>
                <artifactId>lombok</artifactId>
                <version>${lombok.version}</version>
            </dependency>

            <dependency>
                <groupId>org.slf4j</groupId>
                <artifactId>slf4j-api</artifactId>
                <version>${slf4j-api.version}</version>
            </dependency>

            <dependency>
                <groupId>com.google.code.gson</groupId>
                <artifactId>gson</artifactId>
                <version>${gson.version}</version>
            </dependency>

            <dependency>
                <groupId>org.junit.jupiter</groupId>
                <artifactId>junit-jupiter-engine</artifactId>
                <version>${junit.version}</version>
            </dependency>

            <dependency>
                <groupId>org.junit.jupiter</groupId>
                <artifactId>junit-jupiter-params</artifactId>
                <version>${junit.version}</version>
            </dependency>

            <dependency>
                <groupId>org.junit.jupiter</groupId>
                <artifactId>junit-jupiter</artifactId>
                <version>${junit.version}</version>
            </dependency>

            <dependency>
                <groupId>org.testcontainers</groupId>
                <artifactId>testcontainers-bom</artifactId>
                <version>${testcontainers.version}</version>
                <scope>import</scope>
                <type>pom</type>
            </dependency>

            <dependency>
                <groupId>org.opensearch</groupId>
                <artifactId>opensearch-testcontainers</artifactId>
                <version>${opensearch-containers.version}</version>
            </dependency>

            <dependency>
                <groupId>org.mockito</groupId>
                <artifactId>mockito-core</artifactId>
                <version>${mockito.version}</version>
            </dependency>

            <dependency>
                <groupId>org.mockito</groupId>
                <artifactId>mockito-junit-jupiter</artifactId>
                <version>${mockito.version}</version>
            </dependency>

            <dependency>
                <groupId>net.bytebuddy</groupId>
                <artifactId>byte-buddy</artifactId>
                <version>${bytebuddy.version}</version>
            </dependency>

            <dependency>
                <groupId>org.assertj</groupId>
                <artifactId>assertj-core</artifactId>
                <version>${assertj.version}</version>
            </dependency>

            <dependency>
                <groupId>org.tinylog</groupId>
                <artifactId>tinylog-impl</artifactId>
                <version>${tinylog.version}</version>
            </dependency>

            <dependency>
                <groupId>org.tinylog</groupId>
                <artifactId>slf4j-tinylog</artifactId>
                <version>${tinylog.version}</version>
            </dependency>

            <dependency>
                <groupId>org.apache.httpcomponents.client5</groupId>
                <artifactId>httpclient5</artifactId>
                <version>${httpclient5.version}</version>
            </dependency>

            <dependency>
                <groupId>org.opensearch.client</groupId>
                <artifactId>opensearch-java</artifactId>
                <version>${opensearch-java.version}</version>
            </dependency>

            <dependency>
                <groupId>software.amazon.awssdk</groupId>
                <artifactId>opensearch</artifactId>
                <version>${aws-opensearch.version}</version>
            </dependency>

            <dependency>
                <groupId>com.amazonaws</groupId>
                <artifactId>aws-java-sdk-core</artifactId>
                <version>${aws-java-sdk-core.version}</version>
            </dependency>

            <dependency>
                <groupId>software.amazon.awssdk</groupId>
                <artifactId>apache-client</artifactId>
                <version>${aws-opensearch.version}</version>
            </dependency>

            <dependency>
                <groupId>co.elastic.clients</groupId>
                <artifactId>elasticsearch-java</artifactId>
                <version>${elastic.version}</version>
            </dependency>

            <dependency>
                <groupId>com.fasterxml.jackson</groupId>
                <artifactId>jackson-bom</artifactId>
                <version>${jackson.version}</version>
                <scope>import</scope>
                <type>pom</type>
            </dependency>

            <dependency>
                <groupId>com.fasterxml.jackson.core</groupId>
                <artifactId>jackson-databind</artifactId>
                <version>${jackson.version}</version>
            </dependency>

            <dependency>
                <groupId>com.fasterxml.jackson.dataformat</groupId>
                <artifactId>jackson-dataformat-xml</artifactId>
                <version>${jackson.version}</version>
            </dependency>

            <dependency>
                <groupId>org.apache.opennlp</groupId>
                <artifactId>opennlp-tools</artifactId>
                <version>1.9.4</version>
            </dependency>

            <dependency>
                <groupId>redis.clients</groupId>
                <artifactId>jedis</artifactId>
                <version>${jedis.version}</version>
            </dependency>

            <dependency>
                <groupId>software.amazon.awssdk</groupId>
                <artifactId>bom</artifactId>
                <version>${aws.java.sdk.version}</version>
                <type>pom</type>
                <scope>import</scope>
                <exclusions>
                    <!-- Exclusion due to CWE-295 vulnerability -->
                    <exclusion>
                        <groupId>io.netty</groupId>
                        <artifactId>netty-handler</artifactId>
                    </exclusion>
                </exclusions>
            </dependency>

            <dependency>
                <groupId>org.awaitility</groupId>
                <artifactId>awaitility</artifactId>
                <version>${awaitility.version}</version>
            </dependency>

            <dependency>
                <groupId>com.jayway.jsonpath</groupId>
                <artifactId>json-path</artifactId>
                <version>${jsonpath.version}</version>
            </dependency>

            <dependency>
                <groupId>org.kohsuke</groupId>
                <artifactId>github-api</artifactId>
                <version>${github-api.version}</version>
            </dependency>

            <dependency>
                <groupId>io.milvus</groupId>
                <artifactId>milvus-sdk-java</artifactId>
                <version>${milvus-sdk-java.version}</version>
            </dependency>

            <dependency>
                <groupId>org.infinispan</groupId>
                <artifactId>infinispan-bom</artifactId>
                <version>${infinispan.version}</version>
                <type>pom</type>
                <scope>import</scope>
            </dependency>

            <dependency>
                <groupId>ch.qos.logback</groupId>
                <artifactId>logback-classic</artifactId>
                <version>1.3.14</version>
            </dependency>
        </dependencies>
    </dependencyManagement>

    <build>
        <pluginManagement>
            <plugins>
                <plugin>
                    <groupId>org.honton.chas</groupId>
                    <artifactId>license-maven-plugin</artifactId>
                    <version>0.0.3</version>
                </plugin>
                <plugin>
                    <groupId>org.apache.maven.plugins</groupId>
                    <artifactId>maven-jar-plugin</artifactId>
                    <version>3.3.0</version>
                </plugin>
                <plugin>
                    <groupId>org.apache.maven.plugins</groupId>
                    <artifactId>maven-resources-plugin</artifactId>
                    <version>3.3.1</version>
                </plugin>
                <plugin>
                    <groupId>org.apache.maven.plugins</groupId>
                    <artifactId>maven-compiler-plugin</artifactId>
                    <version>3.12.1</version>
                </plugin>
                <plugin>
                    <groupId>org.apache.maven.plugins</groupId>
                    <artifactId>maven-install-plugin</artifactId>
                    <version>3.1.1</version>
                </plugin>
                <plugin>
                    <groupId>org.apache.maven.plugins</groupId>
                    <artifactId>maven-deploy-plugin</artifactId>
                    <version>3.1.1</version>
                </plugin>
                <plugin>
                    <groupId>org.apache.maven.plugins</groupId>
                    <artifactId>maven-clean-plugin</artifactId>
                    <version>3.3.2</version>
                </plugin>
                <plugin>
                    <groupId>org.apache.maven.plugins</groupId>
<<<<<<< HEAD
                    <artifactId>maven-enforcer-plugin</artifactId>
                    <version>3.5.0</version>
=======
                    <artifactId>maven-dependency-plugin</artifactId>
                    <version>3.8.0</version>
>>>>>>> 45f23e12
                </plugin>
            </plugins>
        </pluginManagement>

        <plugins>

            <plugin>
                <groupId>org.apache.maven.plugins</groupId>
                <artifactId>maven-dependency-plugin</artifactId>
                <executions>
                    <execution>
                        <id>detect-unused-dependencies</id>
                        <goals>
                            <goal>analyze-only</goal>
                        </goals>
                        <configuration>
                            <ignoredUsedUndeclaredDependencies>true</ignoredUsedUndeclaredDependencies>
                            <failOnWarning>false</failOnWarning><!-- todo: fix dependencies and set to true -->
                        </configuration>
                    </execution>
                    <execution>
                        <id>analyze-all</id>
                        <goals>
                            <goal>analyze-only</goal>
                        </goals>
                    </execution>
                </executions>
            </plugin>

            <plugin>
                <groupId>org.apache.maven.plugins</groupId>
                <artifactId>maven-surefire-plugin</artifactId>
                <version>3.1.2</version>
            </plugin>

            <plugin>
                <groupId>org.sonatype.plugins</groupId>
                <artifactId>nexus-staging-maven-plugin</artifactId>
                <version>1.6.13</version>
                <extensions>true</extensions>
                <configuration>
                    <serverId>ossrh</serverId>
                    <nexusUrl>https://s01.oss.sonatype.org/</nexusUrl>
                    <autoReleaseAfterClose>false</autoReleaseAfterClose>
                </configuration>
            </plugin>

            <plugin>
                <groupId>org.apache.maven.plugins</groupId>
                <artifactId>maven-source-plugin</artifactId>
                <version>3.2.1</version>
                <executions>
                    <execution>
                        <id>attach-sources</id>
                        <goals>
                            <goal>jar-no-fork</goal>
                        </goals>
                    </execution>
                </executions>
            </plugin>

            <plugin>
                <groupId>org.apache.maven.plugins</groupId>
                <artifactId>maven-javadoc-plugin</artifactId>
                <version>3.5.0</version>
                <executions>
                    <execution>
                        <id>attach-javadocs</id>
                        <goals>
                            <goal>jar</goal>
                        </goals>
                    </execution>
                </executions>
            </plugin>

            <plugin>
                <!-- failsafe will be in charge of running the integration tests (everything that ends in IT) -->
                <artifactId>maven-failsafe-plugin</artifactId>
                <version>3.1.2</version>
                <executions>
                    <execution>
                        <goals>
                            <goal>integration-test</goal>
                            <goal>verify</goal>
                        </goals>
                    </execution>
                </executions>
            </plugin>

            <plugin>
                <groupId>org.apache.maven.plugins</groupId>
                <artifactId>maven-enforcer-plugin</artifactId>
                <executions>
                    <execution>
                        <id>enforce</id>
                        <configuration>
                            <rules>
                                <banDuplicatePomDependencyVersions/>
                                <dependencyConvergence/>
                                <requireMavenVersion>
                                    <version>3.8</version>
                                </requireMavenVersion>
                                <!-- TODO: Add requireUpperBoundDeps -->
                            </rules>
                        </configuration>
                        <goals>
                            <goal>enforce</goal>
                        </goals>
                    </execution>
                </executions>
            </plugin>

        </plugins>
    </build>

    <licenses>
        <license>
            <name>Apache-2.0</name>
            <url>https://www.apache.org/licenses/LICENSE-2.0.txt</url>
            <distribution>repo</distribution>
            <comments>A business-friendly OSS license</comments>
        </license>
    </licenses>

    <developers>
        <developer>
            <id>deep-learning-dynamo</id>
            <email>deeplearningdynamo@gmail.com</email>
            <url>https://github.com/deep-learning-dynamo</url>
        </developer>
        <developer>
            <id>kuraleta</id>
            <email>digital.kuraleta@gmail.com</email>
            <url>https://github.com/kuraleta</url>
        </developer>
    </developers>

    <scm>
        <url>https://github.com/langchain4j/langchain4j</url>
        <connection>scm:git:git://github.com/langchain4j/langchain4j.git</connection>
        <developerConnection>scm:git:git@github.com:langchain4j/langchain4j.git</developerConnection>
    </scm>

    <distributionManagement>
        <snapshotRepository>
            <id>ossrh</id>
            <url>https://s01.oss.sonatype.org/content/repositories/snapshots</url>
        </snapshotRepository>
    </distributionManagement>

    <repositories>
        <repository>
            <id>snapshot-repo</id>
            <url>https://s01.oss.sonatype.org/content/repositories/snapshots</url>
            <snapshots>
                <enabled>true</enabled>
            </snapshots>
        </repository>
    </repositories>

    <profiles>
        <profile>
            <id>java11+</id>
            <activation>
                <jdk>[11,)</jdk>
            </activation>
            <properties>
                <maven.compiler.release>8</maven.compiler.release>
            </properties>
        </profile>
        <profile>
            <id>sign</id>
            <activation>
                <property>
                    <name>sign</name>
                </property>
            </activation>
            <build>
                <plugins>
                    <plugin>
                        <groupId>org.apache.maven.plugins</groupId>
                        <artifactId>maven-gpg-plugin</artifactId>
                        <version>3.0.1</version>
                        <executions>
                            <execution>
                                <id>sign-artifacts</id>
                                <phase>verify</phase>
                                <goals>
                                    <goal>sign</goal>
                                </goals>
                            </execution>
                        </executions>
                    </plugin>
                </plugins>
            </build>
        </profile>
        <profile>
            <id>compliance</id>
            <activation>
                <property>
                    <name>compliance</name>
                </property>
            </activation>
            <build>
                <plugins>
                    <plugin>
                        <groupId>org.honton.chas</groupId>
                        <artifactId>license-maven-plugin</artifactId>
                        <version>0.0.3</version>
                        <executions>
                            <execution>
                                <goals>
                                    <goal>compliance</goal>
                                </goals>
                            </execution>
                        </executions>
                        <configuration>
                            <scopes>compile,runtime,provided,test</scopes>
                            <acceptableLicenses>
                                <license>
                                    <name>(The )?(Apache License, Version 2\.0)|(Apache-2\.0)</name>
                                    <url>https?://www\.apache\.org/licenses/LICENSE-2\.0</url>
                                </license>
                                <license>
                                    <name>(The Apache Software License, Version 2\.0)</name>
                                    <url>https?://www\.apache\.org/licenses/LICENSE-2\.0</url>
                                </license>
                                <license>
                                    <name>Apache 2.0</name>
                                    <url>http://www.apache.org/licenses/LICENSE-2.0.txt</url>
                                </license>
                                <license>
                                    <name>(The MIT License|MIT License|MIT)</name>
                                    <url>(https?://opensource.org/licenses/MIT|https://projectlombok.org/LICENSE)</url>
                                </license>
                                <license>
                                    <name>Eclipse Public License v2.0</name>
                                    <url>https?://www.eclipse.org/legal/epl-v20\.html</url>
                                </license>
                                <license>
                                    <name>Eclipse Public License 2.0</name>
                                    <url>https://projects.eclipse.org/license/epl-2.0</url>
                                </license>
                                <!-- for tencent-cos document loader -->
                                <license>
                                    <name>cos-java-sdk</name>
                                    <url>https://github.com/tencentyun/cos-java-sdk-v5</url>
                                </license>
                            </acceptableLicenses>
                        </configuration>
                    </plugin>
                </plugins>
            </build>
        </profile>
    </profiles>
</project><|MERGE_RESOLUTION|>--- conflicted
+++ resolved
@@ -474,13 +474,13 @@
                 </plugin>
                 <plugin>
                     <groupId>org.apache.maven.plugins</groupId>
-<<<<<<< HEAD
+                    <artifactId>maven-dependency-plugin</artifactId>
+                    <version>3.8.0</version>
+                </plugin>
+                <plugin>
+                    <groupId>org.apache.maven.plugins</groupId>
                     <artifactId>maven-enforcer-plugin</artifactId>
                     <version>3.5.0</version>
-=======
-                    <artifactId>maven-dependency-plugin</artifactId>
-                    <version>3.8.0</version>
->>>>>>> 45f23e12
                 </plugin>
             </plugins>
         </pluginManagement>
