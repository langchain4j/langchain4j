<?xml version="1.0" encoding="UTF-8"?>
<project xmlns="http://maven.apache.org/POM/4.0.0"
         xmlns:xsi="http://www.w3.org/2001/XMLSchema-instance"
         xsi:schemaLocation="http://maven.apache.org/POM/4.0.0 http://maven.apache.org/xsd/maven-4.0.0.xsd">
    <modelVersion>4.0.0</modelVersion>

    <groupId>dev.langchain4j</groupId>
    <artifactId>langchain4j-parent</artifactId>
    <version>0.32.0-SNAPSHOT</version>
    <packaging>pom</packaging>

    <name>LangChain4j :: Parent POM</name>
    <description>Parent POM for langchain4j submodules</description>
    <url>https://github.com/langchain4j/langchain4j</url>

    <properties>
        <maven.compiler.source>8</maven.compiler.source>
        <maven.compiler.target>8</maven.compiler.target>
        <project.build.sourceEncoding>UTF-8</project.build.sourceEncoding>
        <project.build.outputTimestamp>1714382357</project.build.outputTimestamp>
        <openai4j.version>0.17.0</openai4j.version>
        <azure-ai-openai.version>1.0.0-beta.8</azure-ai-openai.version>
        <azure-ai-search.version>11.6.5</azure-ai-search.version>
        <azure.storage-blob.version>12.26.0</azure.storage-blob.version>
        <azure.storage-common.version>12.25.0</azure.storage-common.version>
        <azure.identity.version>1.12.1</azure.identity.version>
        <retrofit.version>2.9.0</retrofit.version>
        <okhttp.version>4.12.0</okhttp.version>
        <jtokkit.version>1.0.0</jtokkit.version>
        <lombok.version>1.18.30</lombok.version>
        <jsoup.veresion>1.16.1</jsoup.veresion>
        <slf4j-api.version>2.0.7</slf4j-api.version>
        <gson.version>2.10.1</gson.version>
        <junit.version>5.10.0</junit.version>
        <testcontainers.version>1.19.7</testcontainers.version>
        <bytebuddy.version>1.14.10</bytebuddy.version>
        <mockito.version>4.11.0</mockito.version>
        <assertj.version>3.24.2</assertj.version>
        <tinylog.version>2.6.2</tinylog.version>
        <httpclient5.version>5.2.1</httpclient5.version>
        <opensearch-java.version>2.9.0</opensearch-java.version>
        <aws-java-sdk-core.version>1.12.564</aws-java-sdk-core.version>
        <aws-opensearch.version>2.20.161</aws-opensearch.version>
        <opensearch-containers.version>2.0.1</opensearch-containers.version>
        <elastic.version>8.9.0</elastic.version>
        <jackson.version>2.16.1</jackson.version>
        <jedis.version>5.0.0</jedis.version>
        <aws.java.sdk.version>2.21.44</aws.java.sdk.version>
        <github-api.version>1.318</github-api.version>
        <netty.version>4.1.104.Final</netty.version>
        <awaitility.version>4.2.0</awaitility.version>
        <jsonpath.version>2.9.0</jsonpath.version>
        <infinispan.version>15.0.0.Final</infinispan.version>
    </properties>

    <dependencyManagement>
        <dependencies>

            <dependency>
                <groupId>dev.langchain4j</groupId>
                <artifactId>langchain4j</artifactId>
                <version>${project.version}</version>
            </dependency>

            <dependency>
                <groupId>dev.langchain4j</groupId>
                <artifactId>langchain4j-core</artifactId>
                <version>${project.version}</version>
            </dependency>

            <dependency>
                <groupId>dev.langchain4j</groupId>
                <artifactId>langchain4j-core</artifactId>
                <version>${project.version}</version>
                <classifier>tests</classifier>
                <type>test-jar</type>
            </dependency>

            <dependency>
                <groupId>dev.langchain4j</groupId>
                <artifactId>langchain4j-open-ai</artifactId>
                <version>${project.version}</version>
            </dependency>

            <dependency>
                <groupId>dev.ai4j</groupId>
                <artifactId>openai4j</artifactId>
                <version>${openai4j.version}</version>
            </dependency>

            <dependency>
                <groupId>com.azure</groupId>
                <artifactId>azure-ai-openai</artifactId>
                <version>${azure-ai-openai.version}</version>
            </dependency>

            <dependency>
                <groupId>com.azure</groupId>
                <artifactId>azure-search-documents</artifactId>
                <version>${azure-ai-search.version}</version>
            </dependency>

            <dependency>
                <groupId>com.azure</groupId>
                <artifactId>azure-storage-blob</artifactId>
                <version>${azure.storage-blob.version}</version>
            </dependency>

            <dependency>
                <groupId>com.azure</groupId>
                <artifactId>azure-storage-common</artifactId>
                <version>${azure.storage-common.version}</version>
            </dependency>

            <dependency>
                <groupId>com.azure</groupId>
                <artifactId>azure-identity</artifactId>
                <version>${azure.identity.version}</version>
            </dependency>

            <dependency>
                <groupId>dev.langchain4j</groupId>
                <artifactId>langchain4j-mistral-ai</artifactId>
                <version>${project.version}</version>
            </dependency>

            <dependency>
                <groupId>dev.langchain4j</groupId>
                <artifactId>langchain4j-ollama</artifactId>
                <version>${project.version}</version>
            </dependency>

            <dependency>
                <groupId>dev.langchain4j</groupId>
                <artifactId>langchain4j-embeddings-all-minilm-l6-v2-q</artifactId>
                <version>${project.version}</version>
            </dependency>

            <dependency>
                <groupId>dev.langchain4j</groupId>
                <artifactId>langchain4j-embedding-store-filter-parser-sql</artifactId>
                <version>${project.version}</version>
            </dependency>

            <dependency>
                <groupId>com.squareup.retrofit2</groupId>
                <artifactId>retrofit</artifactId>
                <version>${retrofit.version}</version>
            </dependency>

            <dependency>
                <groupId>com.squareup.retrofit2</groupId>
                <artifactId>converter-gson</artifactId>
                <version>${retrofit.version}</version>
            </dependency>

            <dependency>
                <groupId>com.squareup.retrofit2</groupId>
                <artifactId>converter-jackson</artifactId>
                <version>${retrofit.version}</version>
            </dependency>

            <dependency>
                <groupId>com.squareup.okhttp3</groupId>
                <artifactId>okhttp</artifactId>
                <version>${okhttp.version}</version>
            </dependency>
            <dependency>
                <groupId>com.squareup.okhttp3</groupId>
                <artifactId>okhttp-sse</artifactId>
                <version>${okhttp.version}</version>
            </dependency>

            <dependency>
                <groupId>com.knuddels</groupId>
                <artifactId>jtokkit</artifactId>
                <version>${jtokkit.version}</version>
            </dependency>

            <dependency>
                <groupId>org.projectlombok</groupId>
                <artifactId>lombok</artifactId>
                <version>${lombok.version}</version>
            </dependency>

            <dependency>
                <groupId>org.jsoup</groupId>
                <artifactId>jsoup</artifactId>
                <version>${jsoup.veresion}</version>
            </dependency>

            <dependency>
                <groupId>org.slf4j</groupId>
                <artifactId>slf4j-api</artifactId>
                <version>${slf4j-api.version}</version>
            </dependency>

            <dependency>
                <groupId>com.google.code.gson</groupId>
                <artifactId>gson</artifactId>
                <version>${gson.version}</version>
            </dependency>

            <dependency>
                <groupId>org.junit.jupiter</groupId>
                <artifactId>junit-jupiter-engine</artifactId>
                <version>${junit.version}</version>
            </dependency>

            <dependency>
                <groupId>org.junit.jupiter</groupId>
                <artifactId>junit-jupiter-params</artifactId>
                <version>${junit.version}</version>
            </dependency>

            <dependency>
                <groupId>org.junit.jupiter</groupId>
                <artifactId>junit-jupiter</artifactId>
                <version>${junit.version}</version>
            </dependency>

            <dependency>
                <groupId>org.testcontainers</groupId>
                <artifactId>testcontainers-bom</artifactId>
                <version>${testcontainers.version}</version>
                <scope>import</scope>
                <type>pom</type>
            </dependency>

            <dependency>
                <groupId>org.opensearch</groupId>
                <artifactId>opensearch-testcontainers</artifactId>
                <version>${opensearch-containers.version}</version>
            </dependency>

            <dependency>
                <groupId>org.mockito</groupId>
                <artifactId>mockito-core</artifactId>
                <version>${mockito.version}</version>
            </dependency>

            <dependency>
                <groupId>org.mockito</groupId>
                <artifactId>mockito-junit-jupiter</artifactId>
                <version>${mockito.version}</version>
            </dependency>

            <dependency>
                <groupId>net.bytebuddy</groupId>
                <artifactId>byte-buddy</artifactId>
                <version>${bytebuddy.version}</version>
            </dependency>

            <dependency>
                <groupId>org.assertj</groupId>
                <artifactId>assertj-core</artifactId>
                <version>${assertj.version}</version>
            </dependency>

            <dependency>
                <groupId>org.tinylog</groupId>
                <artifactId>tinylog-impl</artifactId>
                <version>${tinylog.version}</version>
            </dependency>

            <dependency>
                <groupId>org.tinylog</groupId>
                <artifactId>slf4j-tinylog</artifactId>
                <version>${tinylog.version}</version>
            </dependency>

            <dependency>
                <groupId>org.apache.httpcomponents.client5</groupId>
                <artifactId>httpclient5</artifactId>
                <version>${httpclient5.version}</version>
            </dependency>

            <dependency>
                <groupId>org.opensearch.client</groupId>
                <artifactId>opensearch-java</artifactId>
                <version>${opensearch-java.version}</version>
            </dependency>

            <dependency>
                <groupId>software.amazon.awssdk</groupId>
                <artifactId>opensearch</artifactId>
                <version>${aws-opensearch.version}</version>
            </dependency>

            <dependency>
                <groupId>com.amazonaws</groupId>
                <artifactId>aws-java-sdk-core</artifactId>
                <version>${aws-java-sdk-core.version}</version>
            </dependency>

            <dependency>
                <groupId>software.amazon.awssdk</groupId>
                <artifactId>apache-client</artifactId>
                <version>${aws-opensearch.version}</version>
            </dependency>

            <dependency>
                <groupId>co.elastic.clients</groupId>
                <artifactId>elasticsearch-java</artifactId>
                <version>${elastic.version}</version>
            </dependency>

            <dependency>
                <groupId>com.fasterxml.jackson</groupId>
                <artifactId>jackson-bom</artifactId>
                <version>${jackson.version}</version>
                <scope>import</scope>
                <type>pom</type>
            </dependency>

            <dependency>
                <groupId>com.fasterxml.jackson.core</groupId>
                <artifactId>jackson-databind</artifactId>
                <version>${jackson.version}</version>
            </dependency>

            <dependency>
                <groupId>com.fasterxml.jackson.dataformat</groupId>
                <artifactId>jackson-dataformat-xml</artifactId>
                <version>${jackson.version}</version>
            </dependency>

            <dependency>
                <groupId>org.apache.opennlp</groupId>
                <artifactId>opennlp-tools</artifactId>
                <version>1.9.4</version>
            </dependency>

            <dependency>
                <groupId>redis.clients</groupId>
                <artifactId>jedis</artifactId>
                <version>${jedis.version}</version>
            </dependency>

            <dependency>
                <groupId>software.amazon.awssdk</groupId>
                <artifactId>bom</artifactId>
                <version>${aws.java.sdk.version}</version>
                <type>pom</type>
                <scope>import</scope>
                <exclusions>
                    <!-- Exclusion due to CWE-295 vulnerability -->
                    <exclusion>
                        <groupId>io.netty</groupId>
                        <artifactId>netty-handler</artifactId>
                    </exclusion>
                </exclusions>
            </dependency>

            <dependency>
                <groupId>org.awaitility</groupId>
                <artifactId>awaitility</artifactId>
                <version>${awaitility.version}</version>
            </dependency>

            <dependency>
                <groupId>com.jayway.jsonpath</groupId>
                <artifactId>json-path</artifactId>
                <version>${jsonpath.version}</version>
            </dependency>

            <dependency>
                <groupId>org.kohsuke</groupId>
                <artifactId>github-api</artifactId>
                <version>${github-api.version}</version>
            </dependency>

            <dependency>
                <groupId>org.infinispan</groupId>
                <artifactId>infinispan-bom</artifactId>
                <version>${infinispan.version}</version>
                <type>pom</type>
                <scope>import</scope>
            </dependency>

            <dependency>
<<<<<<< HEAD
                <groupId>dev.langchain4j</groupId>
                <artifactId>langchain4j-http-client-okhttp</artifactId>
                <version>${project.version}</version>
            </dependency>

            <!-- TODO move to langchain4j-spring repo -->
            <dependency>
                <groupId>dev.langchain4j</groupId>
                <artifactId>langchain4j-http-client-spring-restclient</artifactId>
                <version>${project.version}</version>
=======
                <groupId>ch.qos.logback</groupId>
                <artifactId>logback-classic</artifactId>
                <version>1.3.14</version>
>>>>>>> e9a8c25d
            </dependency>

        </dependencies>

    </dependencyManagement>

    <build>
        <pluginManagement>
            <plugins>
                <plugin>
                    <groupId>org.honton.chas</groupId>
                    <artifactId>license-maven-plugin</artifactId>
                    <version>0.0.3</version>
                </plugin>
                <plugin>
                    <groupId>org.apache.maven.plugins</groupId>
                    <artifactId>maven-jar-plugin</artifactId>
                    <version>3.3.0</version>
                </plugin>
                <plugin>
                    <groupId>org.apache.maven.plugins</groupId>
                    <artifactId>maven-resources-plugin</artifactId>
                    <version>3.3.1</version>
                </plugin>
                <plugin>
                    <groupId>org.apache.maven.plugins</groupId>
                    <artifactId>maven-compiler-plugin</artifactId>
                    <version>3.12.1</version>
                </plugin>
                <plugin>
                    <groupId>org.apache.maven.plugins</groupId>
                    <artifactId>maven-install-plugin</artifactId>
                    <version>3.1.1</version>
                </plugin>
                <plugin>
                    <groupId>org.apache.maven.plugins</groupId>
                    <artifactId>maven-deploy-plugin</artifactId>
                    <version>3.1.1</version>
                </plugin>
                <plugin>
                    <groupId>org.apache.maven.plugins</groupId>
                    <artifactId>maven-clean-plugin</artifactId>
                    <version>3.3.2</version>
                </plugin>
            </plugins>
        </pluginManagement>
        <plugins>
            <plugin>
                <groupId>org.apache.maven.plugins</groupId>
                <artifactId>maven-surefire-plugin</artifactId>
                <version>3.1.2</version>
            </plugin>

            <plugin>
                <groupId>org.sonatype.plugins</groupId>
                <artifactId>nexus-staging-maven-plugin</artifactId>
                <version>1.6.13</version>
                <extensions>true</extensions>
                <configuration>
                    <serverId>ossrh</serverId>
                    <nexusUrl>https://s01.oss.sonatype.org/</nexusUrl>
                    <autoReleaseAfterClose>false</autoReleaseAfterClose>
                </configuration>
            </plugin>

            <plugin>
                <groupId>org.apache.maven.plugins</groupId>
                <artifactId>maven-source-plugin</artifactId>
                <version>3.2.1</version>
                <executions>
                    <execution>
                        <id>attach-sources</id>
                        <goals>
                            <goal>jar-no-fork</goal>
                        </goals>
                    </execution>
                </executions>
            </plugin>

            <plugin>
                <groupId>org.apache.maven.plugins</groupId>
                <artifactId>maven-javadoc-plugin</artifactId>
                <version>3.5.0</version>
                <executions>
                    <execution>
                        <id>attach-javadocs</id>
                        <goals>
                            <goal>jar</goal>
                        </goals>
                    </execution>
                </executions>
            </plugin>

            <plugin>
                <!-- failsafe will be in charge of running the integration tests (everything that ends in IT) -->
                <artifactId>maven-failsafe-plugin</artifactId>
                <version>3.1.2</version>
                <executions>
                    <execution>
                        <goals>
                            <goal>integration-test</goal>
                            <goal>verify</goal>
                        </goals>
                    </execution>
                </executions>
            </plugin>
        </plugins>
    </build>

    <licenses>
        <license>
            <name>Apache-2.0</name>
            <url>https://www.apache.org/licenses/LICENSE-2.0.txt</url>
            <distribution>repo</distribution>
            <comments>A business-friendly OSS license</comments>
        </license>
    </licenses>

    <developers>
        <developer>
            <id>deep-learning-dynamo</id>
            <email>deeplearningdynamo@gmail.com</email>
            <url>https://github.com/deep-learning-dynamo</url>
        </developer>
        <developer>
            <id>kuraleta</id>
            <email>digital.kuraleta@gmail.com</email>
            <url>https://github.com/kuraleta</url>
        </developer>
    </developers>

    <scm>
        <url>https://github.com/langchain4j/langchain4j</url>
        <connection>scm:git:git://github.com/langchain4j/langchain4j.git</connection>
        <developerConnection>scm:git:git@github.com:langchain4j/langchain4j.git</developerConnection>
    </scm>

    <distributionManagement>
        <snapshotRepository>
            <id>ossrh</id>
            <url>https://s01.oss.sonatype.org/content/repositories/snapshots</url>
        </snapshotRepository>
    </distributionManagement>

    <repositories>
        <repository>
            <id>snapshot-repo</id>
            <url>https://s01.oss.sonatype.org/content/repositories/snapshots</url>
            <snapshots>
                <enabled>true</enabled>
            </snapshots>
        </repository>
    </repositories>

    <profiles>
        <profile>
            <id>java11+</id>
            <activation>
                <jdk>[11,)</jdk>
            </activation>
            <properties>
                <maven.compiler.release>8</maven.compiler.release>
            </properties>
        </profile>
        <profile>
            <id>sign</id>
            <activation>
                <property>
                    <name>sign</name>
                </property>
            </activation>
            <build>
                <plugins>
                    <plugin>
                        <groupId>org.apache.maven.plugins</groupId>
                        <artifactId>maven-gpg-plugin</artifactId>
                        <version>3.0.1</version>
                        <executions>
                            <execution>
                                <id>sign-artifacts</id>
                                <phase>verify</phase>
                                <goals>
                                    <goal>sign</goal>
                                </goals>
                            </execution>
                        </executions>
                    </plugin>
                </plugins>
            </build>
        </profile>
        <profile>
            <id>compliance</id>
            <activation>
                <property>
                    <name>compliance</name>
                </property>
            </activation>
            <build>
                <plugins>
                    <plugin>
                        <groupId>org.honton.chas</groupId>
                        <artifactId>license-maven-plugin</artifactId>
                        <version>0.0.3</version>
                        <executions>
                            <execution>
                                <goals>
                                    <goal>compliance</goal>
                                </goals>
                            </execution>
                        </executions>
                        <configuration>
                            <scopes>compile,runtime,provided,test</scopes>
                            <acceptableLicenses>
                                <license>
                                    <name>(The )?(Apache License, Version 2\.0)|(Apache-2\.0)</name>
                                    <url>https?://www\.apache\.org/licenses/LICENSE-2\.0</url>
                                </license>
                                <license>
                                    <name>(The Apache Software License, Version 2\.0)</name>
                                    <url>https?://www\.apache\.org/licenses/LICENSE-2\.0</url>
                                </license>
                                <license>
                                    <name>Apache 2.0</name>
                                    <url>http://www.apache.org/licenses/LICENSE-2.0.txt</url>
                                </license>
                                <license>
                                    <name>(The MIT License|MIT License|MIT)</name>
                                    <url>(https?://opensource.org/licenses/MIT|https://projectlombok.org/LICENSE)</url>
                                </license>
                                <license>
                                    <name>Eclipse Public License v2.0</name>
                                    <url>https?://www.eclipse.org/legal/epl-v20\.html</url>
                                </license>
                                <!-- for tencent-cos document loader -->
                                <license>
                                    <name>cos-java-sdk</name>
                                    <url>https://github.com/tencentyun/cos-java-sdk-v5</url>
                                </license>
                            </acceptableLicenses>
                        </configuration>
                    </plugin>
                </plugins>
            </build>
        </profile>
    </profiles>
</project><|MERGE_RESOLUTION|>--- conflicted
+++ resolved
@@ -379,7 +379,6 @@
             </dependency>
 
             <dependency>
-<<<<<<< HEAD
                 <groupId>dev.langchain4j</groupId>
                 <artifactId>langchain4j-http-client-okhttp</artifactId>
                 <version>${project.version}</version>
@@ -390,13 +389,14 @@
                 <groupId>dev.langchain4j</groupId>
                 <artifactId>langchain4j-http-client-spring-restclient</artifactId>
                 <version>${project.version}</version>
-=======
+            </dependency>
+      
+            <dependency>
                 <groupId>ch.qos.logback</groupId>
                 <artifactId>logback-classic</artifactId>
                 <version>1.3.14</version>
->>>>>>> e9a8c25d
-            </dependency>
-
+            </dependency>
+  
         </dependencies>
 
     </dependencyManagement>
