--- conflicted
+++ resolved
@@ -1,6 +1,8 @@
 package dev.langchain4j.model.gpullama3;
 
+import dev.langchain4j.data.message.AiMessage;
 import dev.langchain4j.model.chat.request.ChatRequest;
+import dev.langchain4j.model.chat.response.ChatResponse;
 import java.io.IOException;
 import java.lang.ref.Cleaner;
 import java.nio.file.Path;
@@ -173,31 +175,11 @@
             promptTokens.add(stopToken);
         }
 
-<<<<<<< HEAD
         if (stopToken == null) {
             return "Ran out of context length...\n Increase context length with by passing to llama-tornado --max-tokens XXX";
         } else {
             return responseText;
         }
-=======
-    public String modelStringResponse(ChatRequest request, Consumer<String> tokenCallBack) {
-        Options options = new Options(
-                modelPath,
-                extractUserPrompt(request),
-                extractSystemPrompt(request),
-                null, // suffix
-                false, // interactive
-                temperature.floatValue(),
-                topP.floatValue(),
-                seed,
-                maxTokens,
-                stream, // streaming
-                false, // echo
-                onGPU);
-
-        String responseText = model.runInstructOnceLangChain4J(sampler, options, tokenCallBack);
-        return responseText;
->>>>>>> 0464d0ad
     }
     // @formatter:on
 
