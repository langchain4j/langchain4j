--- conflicted
+++ resolved
@@ -51,194 +51,11 @@
 Getting started guide can be found [here](https://docs.langchain4j.dev/get-started).
 
 
-<<<<<<< HEAD
-Person person = extractor.extractPersonFrom(text);
-// Person { firstName = "John", lastName = "Doe", birthDate = 1968-07-04 }
-```
-
-You can provide tools that LLMs can use! It can be anything: retrieve information from DB, call APIs, etc.
-See example [here](https://github.com/langchain4j/langchain4j-examples/blob/main/other-examples/src/main/java/ServiceWithToolsExample.java).
-
-## Compatibility
-
-- Java: 8 or higher
-- Spring Boot: 2 or higher
-
-## Getting started
-
-1. Add LangChain4j OpenAI dependency to your project:
-    - Maven:
-      ```xml
-      <dependency>
-          <groupId>dev.langchain4j</groupId>
-          <artifactId>langchain4j-open-ai</artifactId>
-          <version>0.30.0</version>
-      </dependency>
-      ```
-    - Gradle:
-      ```groovy
-      implementation 'dev.langchain4j:langchain4j-open-ai:0.30.0'
-      ```
-
-2. Import your OpenAI API key:
-    ```java
-    String apiKey = System.getenv("OPENAI_API_KEY");
-    ```
-    You can also use the API key `demo` to test OpenAI, which we provide for free.
-    [How to get an API key?](https://github.com/langchain4j/langchain4j#how-to-get-an-api-key)
-
-
-3. Create an instance of a model and start interacting:
-    ```java
-    OpenAiChatModel model = OpenAiChatModel.withApiKey(apiKey);
-    
-    String answer = model.generate("Hello world!");
-    
-    System.out.println(answer); // Hello! How can I assist you today?
-    ```
-## Supported LLM Integrations ([Docs](https://docs.langchain4j.dev/category/integrations))
-| Provider                                                                                           | Native Image | [Sync Completion](https://docs.langchain4j.dev/category/language-models) | [Streaming Completion](https://docs.langchain4j.dev/integrations/language-models/response-streaming) | [Embedding](https://docs.langchain4j.dev/category/embedding-models) | [Image Generation](https://docs.langchain4j.dev/category/image-models) | [Scoring](https://docs.langchain4j.dev/category/scoring-models) | [Function Calling](https://docs.langchain4j.dev/tutorials/tools) |
-|----------------------------------------------------------------------------------------------------|--------------|--------------------------------------------------------------------------|------------------------------------------------------------------------------------------------------|---------------------------------------------------------------------|------------------------------------------------------------------------|-----------------------------------------------------------------|------------------------------------------------------------------|
-| [OpenAI](https://docs.langchain4j.dev/integrations/language-models/open-ai)                        | ✅            | ✅                                                                        | ✅                                                                                                    | ✅                                                                   | ✅                                                                      |                                                                 | ✅                                                                |                                                                                                
-| [Azure OpenAI](https://docs.langchain4j.dev/integrations/language-models/azure-open-ai)            |              | ✅                                                                        | ✅                                                                                                    | ✅                                                                   | ✅                                                                      |                                                                 | ✅                                                                | 
-| [Hugging Face](https://docs.langchain4j.dev/integrations/language-models/hugging-face)             |              | ✅                                                                        |                                                                                                      | ✅                                                                   |                                                                        |                                                                 |                                                                  |  |
-| [Amazon Bedrock](https://docs.langchain4j.dev/integrations/language-models/amazon-bedrock)         |              | ✅                                                                        |                                                                                                      | ✅                                                                   | ✅                                                                      |                                                                 |                                                                  |
-| [Google Vertex AI Gemini](https://docs.langchain4j.dev/integrations/language-models/google-gemini) |              | ✅                                                                        | ✅                                                                                                    |                                                                     | ✅                                                                      |                                                                 | ✅                                                                |
-| [Google Vertex AI](https://docs.langchain4j.dev/integrations/language-models/google-palm)          | ✅            | ✅                                                                        |                                                                                                      | ✅                                                                   | ✅                                                                      |                                                                 |                                                                  |
-| [Mistral AI](https://docs.langchain4j.dev/integrations/language-models/mistral-ai)                 |              | ✅                                                                        | ✅                                                                                                    | ✅                                                                   |                                                                        |                                                                 | ✅                                                                |
-| [DashScope](https://docs.langchain4j.dev/integrations/language-models/dashscope)                   |              | ✅                                                                        | ✅                                                                                                    | ✅                                                                   |                                                                        |                                                                 |                                                                  |
-| [LocalAI](https://docs.langchain4j.dev/integrations/language-models/local-ai)                      |              | ✅                                                                        | ✅                                                                                                    | ✅                                                                   |                                                                        |                                                                 | ✅                                                                |
-| [Ollama](https://docs.langchain4j.dev/integrations/language-models/ollama)                         |              | ✅                                                                        | ✅                                                                                                    | ✅                                                                   |                                                                        |                                                                 |                                                                  |
-| [Cohere](https://docs.langchain4j.dev/integrations/reranking-models/cohere)                        |              |                                                                          |                                                                                                      |                                                                     |                                                                        | ✅                                                               |                                                                  |
-| [Qianfan](https://docs.langchain4j.dev/integrations/language-models/qianfan)                       |              | ✅                                                                        | ✅                                                                                                    | ✅                                                                   |                                                                        |                                                                 | ✅                                                                |
-| [ChatGLM](https://docs.langchain4j.dev/integrations/language-models/chatglm)                       |              | ✅                                                                        |                                                                                                      |                                                                     |                                                                        |                                                                 |                                                                  |
-| [Nomic](https://docs.langchain4j.dev/integrations/language-models/nomic)                           |              |                                                                          |                                                                                                      | ✅                                                                   |                                                                        |                                                                 |                                                                  |
-| [Anthropic](https://docs.langchain4j.dev/integrations/language-models/anthropic)                   | ✅            | ✅                                                                        | ✅                                                                                                    |                                                                     |                                                                        |                                                                 | ✅                                                                |
-| [Zhipu AI](https://docs.langchain4j.dev/integrations/language-models/zhipu-ai)                     |              | ✅                                                                        | ✅                                                                                                    | ✅                                                                   |                                                                        |                                                                 | ✅                                                                |
-| [SenseNova](https://docs.langchain4j.dev/integrations/language-models/sensenova)                   |              | ✅                                                                        | ✅                                                                                                    | ✅                                                                   |                                                                        |                                                                 | ✅                                                                |
-
-## Disclaimer
-
-Please note that the library is in active development and:
-
-- Some features are still missing. We are working hard on implementing them ASAP.
-- API might change at any moment. At this point, we prioritize good design in the future over backward compatibility
-  now. We hope for your understanding.
-- We need your input! Please [let us know](https://github.com/langchain4j/langchain4j/issues/new/choose) what features you need and your concerns about the current implementation.
-
-## Current features (this list is outdated, we have much more):
-
-- AI Services:
-    - [Simple](https://github.com/langchain4j/langchain4j-examples/blob/main/other-examples/src/main/java/SimpleServiceExample.java)
-    - [With Memory](https://github.com/langchain4j/langchain4j-examples/blob/main/other-examples/src/main/java/ServiceWithMemoryExample.java)
-    - [With Tools](https://github.com/langchain4j/langchain4j-examples/blob/main/other-examples/src/main/java/ServiceWithToolsExample.java)
-    - [With Streaming](https://github.com/langchain4j/langchain4j-examples/blob/main/other-examples/src/main/java/ServiceWithStreamingExample.java)
-    - [With RAG](https://github.com/langchain4j/langchain4j-examples/blob/main/other-examples/src/main/java/ServiceWithRetrieverExample.java)
-    - [With Auto-Moderation](https://github.com/langchain4j/langchain4j-examples/blob/main/other-examples/src/main/java/ServiceWithAutoModerationExample.java)
-    - [With Structured Outputs, Structured Prompts, etc](https://github.com/langchain4j/langchain4j-examples/blob/main/other-examples/src/main/java/OtherServiceExamples.java)
-- Integration with [OpenAI](https://platform.openai.com/docs/introduction) and [Azure OpenAI](https://learn.microsoft.com/en-us/azure/ai-services/openai/overview) for:
-    - [Chats](https://platform.openai.com/docs/guides/chat) (sync + streaming + functions)
-    - [Completions](https://platform.openai.com/docs/guides/completion) (sync + streaming)
-    - [Embeddings](https://platform.openai.com/docs/guides/embeddings)
-- Integration with [Google Vertex AI](https://cloud.google.com/vertex-ai) for:
-    - [Chats](https://cloud.google.com/vertex-ai/docs/generative-ai/chat/chat-prompts)
-    - [Completions](https://cloud.google.com/vertex-ai/docs/generative-ai/text/text-overview)
-    - [Embeddings](https://cloud.google.com/vertex-ai/docs/generative-ai/embeddings/get-text-embeddings)
-- Integration with [Hugging Face Inference API](https://huggingface.co/docs/api-inference/index) for:
-    - [Chats](https://huggingface.co/docs/api-inference/detailed_parameters#text-generation-task)
-    - [Completions](https://huggingface.co/docs/api-inference/detailed_parameters#text-generation-task)
-    - [Embeddings](https://huggingface.co/docs/api-inference/detailed_parameters#feature-extraction-task)
-- Integration with [LocalAI](https://localai.io/) for:
-  - Chats (sync + streaming + functions)
-  - Completions (sync + streaming)
-  - Embeddings
-- Integration with [DashScope](https://dashscope.aliyun.com/) for:
-    - Chats (sync + streaming)
-    - Completions (sync + streaming)
-    - Embeddings
-- [Chat memory](https://github.com/langchain4j/langchain4j-examples/blob/main/other-examples/src/main/java/ChatMemoryExamples.java)
-- [Persistent chat memory](https://github.com/langchain4j/langchain4j-examples/blob/main/other-examples/src/main/java/ServiceWithPersistentMemoryForEachUserExample.java)
-- [Chat with Documents](https://github.com/langchain4j/langchain4j-examples/blob/main/other-examples/src/main/java/ChatWithDocumentsExamples.java)
-- Integration with [Astra DB](https://www.datastax.com/products/datastax-astra) and [Cassandra](https://cassandra.apache.org/)
-- [Integration](https://github.com/langchain4j/langchain4j-examples/blob/main/chroma-example/src/main/java/ChromaEmbeddingStoreExample.java) with [Chroma](https://www.trychroma.com/)
-- [Integration](https://github.com/langchain4j/langchain4j-examples/blob/main/elasticsearch-example/src/main/java/ElasticsearchEmbeddingStoreExample.java) with [Elasticsearch](https://www.elastic.co/)
-- [Integration](https://github.com/langchain4j/langchain4j-examples/blob/main/milvus-example/src/main/java/MilvusEmbeddingStoreExample.java) with [Milvus](https://milvus.io/)
-- [Integration](https://github.com/langchain4j/langchain4j-examples/blob/main/pinecone-example/src/main/java/PineconeEmbeddingStoreExample.java) with [Pinecone](https://www.pinecone.io/)
-- [Integration](https://github.com/langchain4j/langchain4j-examples/blob/main/redis-example/src/main/java/RedisEmbeddingStoreExample.java) with [Redis](https://redis.io/)
-- [Integration](https://github.com/langchain4j/langchain4j-examples/blob/main/vespa-example/src/main/java/VespaEmbeddingStoreExample.java) with [Vespa](https://vespa.ai/)
-- [Integration](https://github.com/langchain4j/langchain4j-examples/blob/main/weaviate-example/src/main/java/WeaviateEmbeddingStoreExample.java) with [Weaviate](https://weaviate.io/)
-- [In-memory embedding store](https://github.com/langchain4j/langchain4j-examples/blob/main/other-examples/src/main/java/embedding/store/InMemoryEmbeddingStoreExample.java) (can be persisted)
-- [Structured outputs](https://github.com/langchain4j/langchain4j-examples/blob/main/other-examples/src/main/java/OtherServiceExamples.java)
-- [Prompt templates](https://github.com/langchain4j/langchain4j-examples/blob/main/other-examples/src/main/java/PromptTemplateExamples.java)
-- [Structured prompt templates](https://github.com/langchain4j/langchain4j-examples/blob/main/other-examples/src/main/java/StructuredPromptTemplateExamples.java)
-- [Streaming of LLM responses](https://github.com/langchain4j/langchain4j-examples/blob/main/other-examples/src/main/java/StreamingExamples.java)
-- [Loading txt, html, pdf, doc, xls and ppt documents from the file system and via URL](https://github.com/langchain4j/langchain4j-examples/blob/main/other-examples/src/main/java/DocumentLoaderExamples.java)
-- [Splitting documents into segments](https://github.com/langchain4j/langchain4j-examples/blob/main/other-examples/src/main/java/ChatWithDocumentsExamples.java):
-    - by paragraphs, lines, sentences, words, etc
-    - recursively
-    - with overlap
-- Token count estimation (so that you can predict how much you will pay)
-
-## Coming soon:
-
-- Extending "AI Service" features
-- Integration with more LLM providers (commercial and free)
-- Integrations with more embedding stores (commercial and free)
-- Support for more document types
-- Long-term memory for chatbots and agents
-- Chain-of-Thought and Tree-of-Thought
-
-## Request features
-
-Please [let us know](https://github.com/langchain4j/langchain4j/issues/new/choose) what features you need!
-
-## Contribution Guidelines
-
-Contribution guidelines can be found [here](https://github.com/langchain4j/langchain4j/blob/main/CONTRIBUTING.md).
-
-
-## Use cases
-
-You might ask why would I need all of this?
-Here are a couple of examples:
-
-- You want to implement a custom AI-powered chatbot that has access to your data and behaves the way you want it:
-    - Customer support chatbot that can:
-        - politely answer customer questions
-        - take /change/cancel orders
-    - Educational assistant that can:
-        - Teach various subjects
-        - Explain unclear parts
-        - Assess user's understanding/knowledge
-- You want to process a lot of unstructured data (files, web pages, etc) and extract structured information from them.
-  For example:
-    - extract insights from customer reviews and support chat history
-    - extract interesting information from the websites of your competitors
-    - extract insights from CVs of job applicants
-- You want to generate information, for example:
-    - Emails tailored for each of your customers
-    - Content for your app/website:
-        - Blog posts
-        - Stories
-- You want to transform information, for example:
-    - Summarize
-    - Proofread and rewrite
-    - Translate
-
-## Best practices
-
-We highly recommend
-watching [this amazing 90-minute tutorial](https://www.deeplearning.ai/short-courses/chatgpt-prompt-engineering-for-developers/)
-on prompt engineering best practices, presented by Andrew Ng (DeepLearning.AI) and Isa Fulford (OpenAI).
-This course will teach you how to use LLMs efficiently and achieve the best possible results. Good investment of your
-time!
-=======
 ## Code Examples
 Please see examples of how LangChain4j can be used in [langchain4j-examples](https://github.com/langchain4j/langchain4j-examples) repo:
 - [Examples in plain Java](https://github.com/langchain4j/langchain4j-examples/tree/main/other-examples/src/main/java)
 - [Examples with Quarkus](https://github.com/quarkiverse/quarkus-langchain4j/tree/main/samples) (uses [quarkus-langchain4j](https://github.com/quarkiverse/quarkus-langchain4j) dependency)
 - [Example with Spring Boot](https://github.com/langchain4j/langchain4j-examples/tree/main/spring-boot-example/src/main/java/dev/langchain4j/example)
->>>>>>> 10b7dc0f
 
 
 ## Useful Materials
