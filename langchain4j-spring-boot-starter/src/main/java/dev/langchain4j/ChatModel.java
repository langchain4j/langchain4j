--- conflicted
+++ resolved
@@ -14,7 +14,6 @@
     private LocalAi localAi;
     @NestedConfigurationProperty
     private AzureOpenAi azureOpenAi;
-
     @NestedConfigurationProperty
     private Ollama ollama;
 
@@ -50,20 +49,19 @@
         this.localAi = localAi;
     }
 
-<<<<<<< HEAD
+    public AzureOpenAi getAzureOpenAi() {
+        return azureOpenAi;
+    }
+
+    public void setAzureOpenAi(AzureOpenAi azureOpenAi) {
+        this.azureOpenAi = azureOpenAi;
+    }
+  
     public Ollama getOllama() {
         return ollama;
     }
 
     public void setOllama(Ollama ollama) {
         this.ollama = ollama;
-=======
-    public AzureOpenAi getAzureOpenAi() {
-        return azureOpenAi;
-    }
-
-    public void setAzureOpenAi(AzureOpenAi azureOpenAi) {
-        this.azureOpenAi = azureOpenAi;
->>>>>>> 054a36f5
     }
 }