package dev.langchain4j.model.output;

import org.assertj.core.api.WithAssertions;
import org.junit.jupiter.api.Test;

class TokenUsageTest implements WithAssertions {
    @Test
    public void test_constructors() {
        assertThat(new TokenUsage())
                .isEqualTo(new TokenUsage(null, null, null));

        assertThat(new TokenUsage(1))
                .isEqualTo(new TokenUsage(1, null, 1));

        assertThat(new TokenUsage(1, 2))
                .isEqualTo(new TokenUsage(1, 2, 3));

        assertThat(new TokenUsage(1, 2, 3))
                .isEqualTo(new TokenUsage(1, 2, 3));
    }

    @Test
    public void test_accessors() {
        {
            TokenUsage tu = new TokenUsage(1, 2, 3);
            assertThat(tu.inputTokenCount()).isEqualTo(1);
            assertThat(tu.outputTokenCount()).isEqualTo(2);
            assertThat(tu.totalTokenCount()).isEqualTo(3);
        }
        {
            TokenUsage tu = new TokenUsage(null, null, null);
            assertThat(tu.inputTokenCount()).isNull();
            assertThat(tu.outputTokenCount()).isNull();
            assertThat(tu.totalTokenCount()).isNull();
        }
    }

    @Test
    public void test_equals_hash() {
        TokenUsage tu1 = new TokenUsage(1, 2, 3);
        TokenUsage tu2 = new TokenUsage(1, 2, 3);

        assertThat(tu1)
                .isEqualTo(tu1)
                .isNotEqualTo(null)
                .isNotEqualTo(new Object())
                .isEqualTo(tu2)
                .hasSameHashCodeAs(tu2);

        assertThat(new TokenUsage(null, 2, 3))
                .isNotEqualTo(tu1)
                .doesNotHaveSameHashCodeAs(tu1);

        assertThat(new TokenUsage(1, null, 3))
                .isNotEqualTo(tu1)
                .doesNotHaveSameHashCodeAs(tu1);

        assertThat(new TokenUsage(1, 2, null))
                .isNotEqualTo(tu1)
                .doesNotHaveSameHashCodeAs(tu1);
    }

    @Test
    public void test_toString() {
        assertThat(new TokenUsage(1, 2, 3))
                .hasToString("TokenUsage { inputTokenCount = 1, outputTokenCount = 2, totalTokenCount = 3 }");
        assertThat(new TokenUsage(null, null, null))
                .hasToString("TokenUsage { inputTokenCount = null, outputTokenCount = null, totalTokenCount = null }");
    }

    @Test
    public void test_add() {
        assertThat(
                new TokenUsage(1, 2, 3)
                        .add(new TokenUsage(4, 5, 6)))
                .isEqualTo(new TokenUsage(5, 7, 9));

        assertThat(
                new TokenUsage(1, 2, 3)
                        .add(new TokenUsage(null, null, null)))
                .isEqualTo(new TokenUsage(1, 2, 3));

        assertThat(
                new TokenUsage(null, null, null)
                        .add(new TokenUsage(4, 5, 6)))
                .isEqualTo(new TokenUsage(4, 5, 6));

        assertThat(
                new TokenUsage(null, null, null)
                        .add(new TokenUsage(null, null, null)))
                .isEqualTo(new TokenUsage(null, null, null));

<<<<<<< HEAD
    @Test
    public void test_add_null() {
        assertThat(new TokenUsage(1, 2, 3)
                .add(null))
                .isNull();
=======
        assertThat(new TokenUsage(1, 2, 3).add(null))
                .isEqualTo(new TokenUsage(1, 2, 3));
>>>>>>> 3746f58e
    }
}<|MERGE_RESOLUTION|>--- conflicted
+++ resolved
@@ -89,16 +89,11 @@
                 new TokenUsage(null, null, null)
                         .add(new TokenUsage(null, null, null)))
                 .isEqualTo(new TokenUsage(null, null, null));
+    }
 
-<<<<<<< HEAD
     @Test
     public void test_add_null() {
-        assertThat(new TokenUsage(1, 2, 3)
-                .add(null))
-                .isNull();
-=======
         assertThat(new TokenUsage(1, 2, 3).add(null))
                 .isEqualTo(new TokenUsage(1, 2, 3));
->>>>>>> 3746f58e
     }
 }