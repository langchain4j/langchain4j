package dev.langchain4j.model.chat;

import dev.langchain4j.data.message.AiMessage;
import dev.langchain4j.model.StreamingResponseHandler;
import dev.langchain4j.model.output.Response;
import lombok.SneakyThrows;

import java.util.concurrent.CompletableFuture;

import static dev.langchain4j.internal.Exceptions.illegalArgument;
import static java.util.concurrent.TimeUnit.SECONDS;
import static org.assertj.core.api.Assertions.assertThat;

public class TestStreamingResponseHandler<T> implements StreamingResponseHandler<T> {

    private final CompletableFuture<Response<T>> futureResponse = new CompletableFuture<>();

    private final StringBuffer textContentBuilder = new StringBuffer();

    @Override
    public void onNext(String token) {
        System.out.println("onNext: '" + token + "'");
        textContentBuilder.append(token);
    }

    @Override
    public void onComplete(Response<T> response) {
        System.out.println("onComplete: '" + response + "'");

        String expectedTextContent = textContentBuilder.toString();
        if (response.content() instanceof AiMessage) {
            AiMessage aiMessage = (AiMessage) response.content();
<<<<<<< HEAD
            if (!aiMessage.hasToolExecutionRequests()) {
=======
            if (aiMessage.hasToolExecutionRequests()){
                assertThat(aiMessage.toolExecutionRequests().size()).isGreaterThan(0);
                assertThat(aiMessage.text()).isNull();
            } else {
>>>>>>> b3c0dad4
                assertThat(aiMessage.text()).isEqualTo(expectedTextContent);
            }
        } else if (response.content() instanceof String) {
            assertThat(response.content()).isEqualTo(expectedTextContent);
        } else {
            throw illegalArgument("Unknown response content: " + response.content());
        }

        futureResponse.complete(response);
    }

    @Override
    public void onError(Throwable error) {
        futureResponse.completeExceptionally(error);
    }

    @SneakyThrows
    public Response<T> get() {
        return futureResponse.get(30, SECONDS);
    }
}<|MERGE_RESOLUTION|>--- conflicted
+++ resolved
@@ -30,14 +30,10 @@
         String expectedTextContent = textContentBuilder.toString();
         if (response.content() instanceof AiMessage) {
             AiMessage aiMessage = (AiMessage) response.content();
-<<<<<<< HEAD
-            if (!aiMessage.hasToolExecutionRequests()) {
-=======
             if (aiMessage.hasToolExecutionRequests()){
                 assertThat(aiMessage.toolExecutionRequests().size()).isGreaterThan(0);
                 assertThat(aiMessage.text()).isNull();
             } else {
->>>>>>> b3c0dad4
                 assertThat(aiMessage.text()).isEqualTo(expectedTextContent);
             }
         } else if (response.content() instanceof String) {
