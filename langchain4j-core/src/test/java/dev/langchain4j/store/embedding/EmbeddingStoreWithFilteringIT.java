--- conflicted
+++ resolved
@@ -28,7 +28,6 @@
 
     @ParameterizedTest
     @MethodSource
-<<<<<<< HEAD
     protected void should_filter_by_metadata(
         Filter metadataFilter,
         List<Metadata> matchingMetadatas,
@@ -1060,11 +1059,7 @@
         List<Metadata> matchingMetadatas,
         List<Metadata> notMatchingMetadatas
     ) {
-=======
-    protected void should_filter_by_metadata(Filter metadataFilter,
-                                             List<Metadata> matchingMetadatas,
-                                             List<Metadata> notMatchingMetadatas) {
->>>>>>> fb4840d9
+
         // given
         List<Embedding> embeddings = new ArrayList<>();
         List<TextSegment> segments = new ArrayList<>();
@@ -1121,8 +1116,6 @@
         matches.forEach(match -> assertThat(match.score()).isCloseTo(1, withPercentage(0.01)));
     }
 
-<<<<<<< HEAD
-=======
     protected static Stream<Arguments> should_filter_by_metadata() {
         return Stream.<Arguments>builder()
 
@@ -2244,7 +2237,6 @@
                 .build();
     }
 
->>>>>>> fb4840d9
     @ParameterizedTest
     @MethodSource
     protected void should_filter_by_metadata_not(
