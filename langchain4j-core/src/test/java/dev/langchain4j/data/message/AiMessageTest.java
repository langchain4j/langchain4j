--- conflicted
+++ resolved
@@ -19,12 +19,8 @@
                     .hasToString("AiMessage { text = \"text\" reasoningContent = null toolExecutionRequests = null }");
         }
         {
-<<<<<<< HEAD
-            AiMessage m = new AiMessage(Arrays.asList(                    ToolExecutionRequest.builder().id("foo").build(),
-=======
             AiMessage m = new AiMessage(Arrays.asList(
                     ToolExecutionRequest.builder().id("foo").build(),
->>>>>>> 1a8a70e7
                     ToolExecutionRequest.builder().id("bar").build()));
             assertThat(m.type()).isEqualTo(ChatMessageType.AI);
             assertThat(m.text()).isNull();
@@ -33,7 +29,6 @@
 
             assertThat(m)
                     .hasToString(
-<<<<<<< HEAD
                             "AiMessage { text = null reasoningContent = null toolExecutionRequests = [ToolExecutionRequest { id = \"foo\", name = null, arguments = null }, ToolExecutionRequest { id = \"bar\", name = null, arguments = null }] }");
         }
         {
@@ -47,9 +42,6 @@
             assertThat(m)
                     .hasToString(
                             "AiMessage { text = \"text\" reasoningContent = \"reasoningContent\" toolExecutionRequests = null }");
-=======
-                            "AiMessage { text = null toolExecutionRequests = [ToolExecutionRequest { id = \"foo\", name = null, arguments = null }, ToolExecutionRequest { id = \"bar\", name = null, arguments = null }] }");
->>>>>>> 1a8a70e7
         }
     }
 
@@ -91,18 +83,11 @@
     }
 
     @Test
-<<<<<<< HEAD
-    public void test_from() {
+    void test_from() {
         ToolExecutionRequest[] requests = new ToolExecutionRequest[]{
                 ToolExecutionRequest.builder().id("foo").build(),
-                ToolExecutionRequest.builder().id("bar").build()};
-=======
-    void from() {
-        ToolExecutionRequest[] requests = new ToolExecutionRequest[] {
-            ToolExecutionRequest.builder().id("foo").build(),
-            ToolExecutionRequest.builder().id("bar").build()
+                ToolExecutionRequest.builder().id("bar").build()
         };
->>>>>>> 1a8a70e7
 
         {
             AiMessage m = AiMessage.from(requests);
