--- conflicted
+++ resolved
@@ -2,28 +2,22 @@
 
 import dev.langchain4j.rag.content.Content;
 import dev.langchain4j.rag.query.Query;
-import dev.langchain4j.web.search.WebSearchEngine;
+import dev.langchain4j.web.search.WebSearchEngineIT;
 import org.junit.jupiter.api.Test;
 
 import java.util.List;
 
 import static org.assertj.core.api.Assertions.assertThat;
 
-public abstract class WebSearchContentRetrieverIT {
-
-    protected abstract WebSearchEngine searchEngine();
+public abstract class WebSearchContentRetrieverIT extends WebSearchEngineIT {
 
     @Test
     void should_retrieve_web_page_as_content() {
 
         // given
-<<<<<<< HEAD
         WebSearchContentRetriever contentRetriever = WebSearchContentRetriever.builder()
                 .webSearchEngine(searchEngine())
                 .build();
-=======
-        WebSearchContentRetriever contentRetriever = WebSearchContentRetriever.from(searchEngine());
->>>>>>> 3897e565
 
         Query query = Query.from("What is the current weather in New York?");
 
