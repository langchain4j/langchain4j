--- conflicted
+++ resolved
@@ -84,7 +84,6 @@
         String toString = query.toString();
 
         // then
-<<<<<<< HEAD
         assertThat(toString).isEqualTo("Query { " + "text = \"query\", "
                 + "metadata = Metadata { "
                 + "userMessage = UserMessage { name = null contents = [TextContent { text = \"user message\" }] }, "
@@ -93,15 +92,5 @@
                 + "AiMessage { text = \"Hi, how can I help you today?\" reasoningContent = null toolExecutionRequests = null }] "
                 + "} "
                 + "}");
-=======
-        assertThat(toString)
-                .isEqualTo("Query { " + "text = \"query\", "
-                        + "metadata = Metadata { "
-                        + "userMessage = UserMessage { name = null contents = [TextContent { text = \"user message\" }] }, "
-                        + "chatMemoryId = 42, "
-                        + "chatMemory = [UserMessage { name = null contents = [TextContent { text = \"Hello\" }] }, AiMessage { text = \"Hi, how can I help you today?\" toolExecutionRequests = null }] "
-                        + "} "
-                        + "}");
->>>>>>> 1a8a70e7
     }
 }