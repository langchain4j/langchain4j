package dev.langchain4j.rag.query;

import static java.util.Arrays.asList;
import static org.assertj.core.api.Assertions.assertThat;

import dev.langchain4j.data.message.AiMessage;
import dev.langchain4j.data.message.ChatMessage;
import dev.langchain4j.data.message.UserMessage;
import java.util.List;
import org.junit.jupiter.api.Test;

class MetadataTest {

    @Test
    void create() {

        // given
        UserMessage userMessage = UserMessage.from("user message");
        int chatMemoryId = 42;
        List<ChatMessage> chatMemory =
                asList(UserMessage.from("Hello"), AiMessage.from("Hi, how can I help you today?"));

        // when
        Metadata metadata = Metadata.from(userMessage, chatMemoryId, chatMemory);

        // then
        assertThat(metadata.userMessage()).isSameAs(userMessage);

        assertThat(metadata.chatMemoryId()).isSameAs(chatMemoryId);

        assertThat(metadata.chatMemory()).isNotSameAs(chatMemory).isEqualTo(chatMemory);
    }

    @Test
    void equals_hash_code() {

        // given
        Metadata metadata1 = Metadata.from(
                UserMessage.from("user message"),
                42,
                asList(UserMessage.from("Hello"), AiMessage.from("Hi, how can I help you today?")));

        Metadata metadata2 = Metadata.from(
                UserMessage.from("another user message"),
                666,
                asList(UserMessage.from("Bye"), AiMessage.from("Bye-bye")));

        Metadata metadata3 = Metadata.from(
                UserMessage.from("user message"),
                42,
                asList(UserMessage.from("Hello"), AiMessage.from("Hi, how can I help you today?")));

        // then
        assertThat(metadata1).isNotEqualTo(metadata2).doesNotHaveSameHashCodeAs(metadata2);

        assertThat(metadata1).isEqualTo(metadata3).hasSameHashCodeAs(metadata3);
    }

    @Test
    void to_string() {

        // given
        Metadata metadata = Metadata.from(
                UserMessage.from("user message"),
                42,
                asList(UserMessage.from("Hello"), AiMessage.from("Hi, how can I help you today?")));

        // when
        String toString = metadata.toString();

        // then
        assertThat(toString)
                .isEqualTo("Metadata { "
                        + "userMessage = UserMessage { name = null contents = [TextContent { text = \"user message\" }] }, "
                        + "chatMemoryId = 42, "
<<<<<<< HEAD
                        + "chatMemory = [UserMessage { name = null contents = [TextContent { text = \"Hello\" }] }, AiMessage { text = \"Hi, how can I help you today?\" reasoningContent = null toolExecutionRequests = null }] "
=======
                        + "chatMemory = [UserMessage { name = null contents = [TextContent { text = \"Hello\" }] }, AiMessage { text = \"Hi, how can I help you today?\" toolExecutionRequests = null }] "
>>>>>>> 1a8a70e7
                        + "}");
    }
}<|MERGE_RESOLUTION|>--- conflicted
+++ resolved
@@ -73,11 +73,7 @@
                 .isEqualTo("Metadata { "
                         + "userMessage = UserMessage { name = null contents = [TextContent { text = \"user message\" }] }, "
                         + "chatMemoryId = 42, "
-<<<<<<< HEAD
                         + "chatMemory = [UserMessage { name = null contents = [TextContent { text = \"Hello\" }] }, AiMessage { text = \"Hi, how can I help you today?\" reasoningContent = null toolExecutionRequests = null }] "
-=======
-                        + "chatMemory = [UserMessage { name = null contents = [TextContent { text = \"Hello\" }] }, AiMessage { text = \"Hi, how can I help you today?\" toolExecutionRequests = null }] "
->>>>>>> 1a8a70e7
                         + "}");
     }
 }