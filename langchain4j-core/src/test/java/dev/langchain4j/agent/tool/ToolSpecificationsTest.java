package dev.langchain4j.agent.tool;

<<<<<<< HEAD
import static dev.langchain4j.agent.tool.JsonSchemaProperty.items;

import dev.langchain4j.model.output.structured.Description;
=======
>>>>>>> 498145cb
import org.assertj.core.api.WithAssertions;
import org.junit.jupiter.api.Test;

import java.lang.reflect.Method;
import java.lang.reflect.Parameter;
import java.math.BigDecimal;
import java.math.BigInteger;
import java.util.*;

import static dev.langchain4j.agent.tool.JsonSchemaProperty.items;
import static java.util.Arrays.asList;

class ToolSpecificationsTest implements WithAssertions {

    @Test
    public void test_removeNulls() {
        assertThat(ToolSpecifications.removeNulls(null, JsonSchemaProperty.STRING, null))
                .containsExactly(JsonSchemaProperty.STRING);
    }

    public static class Person {

        @Description("Name of the person")
        private String name;
        private boolean active;

        public String getName() {
            return name;
        }

        public void setName(String name) {
            this.name = name;
        }

        public boolean isActive() {
            return active;
        }

        public void setActive(boolean active) {
            this.active = active;
        }
    }

    public enum E {
        A, B, C
    }

    @SuppressWarnings("unused")
    public static class Wrapper {
        @Tool({"line1", "line2"})
        public int f(
                @P("foo") String p0,
                boolean p1,
                @P("b2") Boolean p2,
                byte p3,
                Byte p4,
                short p5,
                Short p6,
                int p7,
                Integer p8,
                long p9,
                Long p10,
                @P("biggy")
                BigInteger p11,
                float p12,
                Float p13,
                double p14,
                Double p15,
                @P("bigger") BigDecimal p16,
                String[] p17,
                Integer[] p18,
                Boolean[] p19,
                int[] p20,
                boolean[] p21,
                List<Integer> p22,
                Set<BigDecimal> p23,
                Collection<String> p24,
                List p25,
                Set p26,
                Collection p27,
                E p28,
<<<<<<< HEAD
                Person p29
                ) {
=======
                Object p29
        ) {
>>>>>>> 498145cb
            return 42;
        }

        @Tool(name = "func_name")
        public int g(@ToolMemoryId String memoryId) {
            return 42;
        }

        public int unused(int i) {
            return 42;
        }
    }

    private static Method getF() throws NoSuchMethodException {
        return Wrapper.class.getMethod("f",
                String.class,//0
                boolean.class,
                Boolean.class,
                byte.class,
                Byte.class,
                short.class,//5
                Short.class,
                int.class,
                Integer.class,
                long.class,
                Long.class, //10
                BigInteger.class,
                float.class,
                Float.class,
                double.class,
                Double.class, //15
                BigDecimal.class,
                String[].class,
                Integer[].class,
                Boolean[].class,
                int[].class,//20
                boolean[].class,
                List.class,
                Set.class,
                Collection.class,
                List.class,//25
                Set.class,
                Collection.class,
                E.class,
                Person.class);
    }

    public static <K, V> Map<K, V> mapOf(K k1, V v1) {
        Map<K, V> map = new HashMap<>();
        map.put(k1, v1);
        return map;
    }

    public static <K, V> Map<K, V> mapOf(K k1, V v1, K k2, V v2) {
        Map<K, V> map = new HashMap<>();
        map.put(k1, v1);
        map.put(k2, v2);
        return map;
    }

    @Test
    public void test_toolSpecificationsFrom() {
        List<ToolSpecification> specs = ToolSpecifications.toolSpecificationsFrom(new Wrapper());
        assertThat(specs).hasSize(2);

        assertThat(specs).extracting(ToolSpecification::name)
                .containsExactlyInAnyOrder("f", "func_name");
    }

    @Test
    public void test_toolName_memoryId() throws NoSuchMethodException {
        Method method = Wrapper.class.getMethod("g", String.class);
        ToolSpecification ts = ToolSpecifications.toolSpecificationFrom(method);

        assertThat(ts.name()).isEqualTo("func_name");
        assertThat(ts.description()).isEmpty();
        assertThat(ts.parameters()).isNull();
    }

    @Test
    public void test_toolSpecificationFrom() throws NoSuchMethodException {
        Method method = getF();

        ToolSpecification ts = ToolSpecifications.toolSpecificationFrom(method);

        assertThat(ts.name()).isEqualTo("f");
        assertThat(ts.description()).isEqualTo("line1\nline2");
        assertThat(ts.parameters().type()).isEqualTo("object");

        Map<String, Map<String, Object>> properties = ts.parameters().properties();

        assertThat(properties).hasSize(30);
        assertThat(properties)
                .containsEntry("arg0", mapOf("type", "string", "description", "foo"))
<<<<<<< HEAD
                        .containsEntry("arg1", mapOf("type", "boolean"))
                        .containsEntry("arg2", mapOf("type", "boolean", "description", "b2"))
                        .containsEntry("arg3", mapOf("type", "integer"))
                        .containsEntry("arg4", mapOf("type", "integer"))
                        .containsEntry("arg5", mapOf("type", "integer"))
                        .containsEntry("arg6", mapOf("type", "integer"))
                        .containsEntry("arg7", mapOf("type", "integer"))
                        .containsEntry("arg8", mapOf("type", "integer"))
                        .containsEntry("arg9", mapOf("type", "integer"))
                        .containsEntry("arg10", mapOf("type", "integer"))
                        .containsEntry("arg11", mapOf("type", "integer", "description", "biggy"))
                        .containsEntry("arg12", mapOf("type", "number"))
                        .containsEntry("arg13", mapOf("type", "number"))
                        .containsEntry("arg14", mapOf("type", "number"))
                        .containsEntry("arg15", mapOf("type", "number"))
                        .containsEntry("arg16", mapOf("type", "number", "description", "bigger"))
                        .containsEntry("arg17", mapOf("type", "array", "items", mapOf("type", "string")))
                        .containsEntry("arg18", mapOf("type", "array", "items", mapOf("type", "integer")))
                        .containsEntry("arg19", mapOf("type", "array", "items", mapOf("type", "boolean")))
                        .containsEntry("arg20", mapOf("type", "array", "items", mapOf("type", "integer")))
                        .containsEntry("arg21", mapOf("type", "array", "items", mapOf("type", "boolean")))
                        .containsEntry("arg22", mapOf("type", "array", "items", mapOf("type", "integer")))
                        .containsEntry("arg23", mapOf("type", "array", "items", mapOf("type", "number")))
                        .containsEntry("arg24", mapOf("type", "array", "items", mapOf("type", "string")))
                        .containsEntry("arg25", mapOf("type", "array", "items", mapOf("type", "object")))
                        .containsEntry("arg26", mapOf("type", "array", "items", mapOf("type", "object")))
                        .containsEntry("arg27", mapOf("type", "array", "items", mapOf("type", "object")))
                        .containsEntry("arg29", mapOf("type", "object", "schema", mapOf("name" , mapOf("description", "Name of the person", "type", "string"), "active", mapOf( "type","boolean" ))));
=======
                .containsEntry("arg1", mapOf("type", "boolean"))
                .containsEntry("arg2", mapOf("type", "boolean", "description", "b2"))
                .containsEntry("arg3", mapOf("type", "integer"))
                .containsEntry("arg4", mapOf("type", "integer"))
                .containsEntry("arg5", mapOf("type", "integer"))
                .containsEntry("arg6", mapOf("type", "integer"))
                .containsEntry("arg7", mapOf("type", "integer"))
                .containsEntry("arg8", mapOf("type", "integer"))
                .containsEntry("arg9", mapOf("type", "integer"))
                .containsEntry("arg10", mapOf("type", "integer"))
                .containsEntry("arg11", mapOf("type", "integer", "description", "biggy"))
                .containsEntry("arg12", mapOf("type", "number"))
                .containsEntry("arg13", mapOf("type", "number"))
                .containsEntry("arg14", mapOf("type", "number"))
                .containsEntry("arg15", mapOf("type", "number"))
                .containsEntry("arg16", mapOf("type", "number", "description", "bigger"))
                .containsEntry("arg17", mapOf("type", "array", "items", mapOf("type", "string")))
                .containsEntry("arg18", mapOf("type", "array", "items", mapOf("type", "integer")))
                .containsEntry("arg19", mapOf("type", "array", "items", mapOf("type", "boolean")))
                .containsEntry("arg20", mapOf("type", "array", "items", mapOf("type", "integer")))
                .containsEntry("arg21", mapOf("type", "array", "items", mapOf("type", "boolean")))
                .containsEntry("arg22", mapOf("type", "array", "items", mapOf("type", "integer")))
                .containsEntry("arg23", mapOf("type", "array", "items", mapOf("type", "number")))
                .containsEntry("arg24", mapOf("type", "array", "items", mapOf("type", "string")))
                .containsEntry("arg25", mapOf("type", "array", "items", mapOf("type", "object")))
                .containsEntry("arg26", mapOf("type", "array", "items", mapOf("type", "object")))
                .containsEntry("arg27", mapOf("type", "array", "items", mapOf("type", "object")))
                .containsEntry("arg29", mapOf("type", "object"));
>>>>>>> 498145cb

        assertThat(properties.get("arg28")).containsEntry("type", "string");
        assertThat(properties.get("arg28").get("enum")).isEqualTo(asList("A", "B", "C"));

        assertThat(ts.parameters().required())
                .containsExactly("arg0",
                        "arg1",
                        "arg2",
                        "arg3",
                        "arg4",
                        "arg5",
                        "arg6",
                        "arg7",
                        "arg8",
                        "arg9",
                        "arg10",
                        "arg11",
                        "arg12",
                        "arg13",
                        "arg14",
                        "arg15",
                        "arg16",
                        "arg17",
                        "arg18",
                        "arg19",
                        "arg20",
                        "arg21",
                        "arg22",
                        "arg23",
                        "arg24",
                        "arg25",
                        "arg26",
                        "arg27",
                        "arg28",
                        "arg29"
                );
    }

    @Test
    public void test_toJsonSchemaProperties() throws NoSuchMethodException {
        Method method = getF();

        Parameter[] ps = method.getParameters();

        assertThat(ToolSpecifications.toJsonSchemaProperties(ps[0]))
                .containsExactly(JsonSchemaProperty.STRING,
                        JsonSchemaProperty.description("foo"));

        assertThat(ToolSpecifications.toJsonSchemaProperties(ps[1]))
                .containsExactly(JsonSchemaProperty.BOOLEAN);
        assertThat(ToolSpecifications.toJsonSchemaProperties(ps[2]))
                .containsExactly(JsonSchemaProperty.BOOLEAN,
                        JsonSchemaProperty.description("b2")
                );

        assertThat(ToolSpecifications.toJsonSchemaProperties(ps[3]))
                .containsExactly(JsonSchemaProperty.INTEGER);

        assertThat(ToolSpecifications.toJsonSchemaProperties(ps[4]))
                .containsExactly(JsonSchemaProperty.INTEGER);
        assertThat(ToolSpecifications.toJsonSchemaProperties(ps[5]))
                .containsExactly(JsonSchemaProperty.INTEGER);
        assertThat(ToolSpecifications.toJsonSchemaProperties(ps[6]))
                .containsExactly(JsonSchemaProperty.INTEGER);
        assertThat(ToolSpecifications.toJsonSchemaProperties(ps[7]))
                .containsExactly(JsonSchemaProperty.INTEGER);
        assertThat(ToolSpecifications.toJsonSchemaProperties(ps[8]))
                .containsExactly(JsonSchemaProperty.INTEGER);
        assertThat(ToolSpecifications.toJsonSchemaProperties(ps[9]))
                .containsExactly(JsonSchemaProperty.INTEGER);
        assertThat(ToolSpecifications.toJsonSchemaProperties(ps[10]))
                .containsExactly(JsonSchemaProperty.INTEGER);
        assertThat(ToolSpecifications.toJsonSchemaProperties(ps[11]))
                .containsExactly(JsonSchemaProperty.INTEGER,
                        JsonSchemaProperty.description("biggy"));

        assertThat(ToolSpecifications.toJsonSchemaProperties(ps[12]))
                .containsExactly(JsonSchemaProperty.NUMBER);
        assertThat(ToolSpecifications.toJsonSchemaProperties(ps[13]))
                .containsExactly(JsonSchemaProperty.NUMBER);
        assertThat(ToolSpecifications.toJsonSchemaProperties(ps[14]))
                .containsExactly(JsonSchemaProperty.NUMBER);
        assertThat(ToolSpecifications.toJsonSchemaProperties(ps[15]))
                .containsExactly(JsonSchemaProperty.NUMBER);
        assertThat(ToolSpecifications.toJsonSchemaProperties(ps[16]))
                .containsExactly(JsonSchemaProperty.NUMBER,
                        JsonSchemaProperty.description("bigger"));

        assertThat(ToolSpecifications.toJsonSchemaProperties(ps[17]))
                .containsExactly(JsonSchemaProperty.ARRAY, items(JsonSchemaProperty.STRING));
        assertThat(ToolSpecifications.toJsonSchemaProperties(ps[18]))
                .containsExactly(JsonSchemaProperty.ARRAY, items(JsonSchemaProperty.INTEGER));
        assertThat(ToolSpecifications.toJsonSchemaProperties(ps[19]))
                .containsExactly(JsonSchemaProperty.ARRAY, items(JsonSchemaProperty.BOOLEAN));

        {
            List<JsonSchemaProperty> properties = new ArrayList<>();
            ToolSpecifications.toJsonSchemaProperties(ps[28]).forEach(properties::add);

            assertThat(properties.get(0))
                    .isEqualTo(JsonSchemaProperty.STRING);

            assertThat(properties.get(1).value()).isEqualTo(asList("A", "B", "C"));
        }

        assertThat(ToolSpecifications.toJsonSchemaProperties(ps[29]))
                .containsExactly(JsonSchemaProperty.OBJECT, JsonSchemaProperty.from("schema", mapOf( "name", mapOf("description","Name of the person","type","string"), "active", mapOf("type" ,"boolean"))));
    }
}<|MERGE_RESOLUTION|>--- conflicted
+++ resolved
@@ -1,11 +1,8 @@
 package dev.langchain4j.agent.tool;
 
-<<<<<<< HEAD
 import static dev.langchain4j.agent.tool.JsonSchemaProperty.items;
 
 import dev.langchain4j.model.output.structured.Description;
-=======
->>>>>>> 498145cb
 import org.assertj.core.api.WithAssertions;
 import org.junit.jupiter.api.Test;
 
@@ -87,13 +84,8 @@
                 Set p26,
                 Collection p27,
                 E p28,
-<<<<<<< HEAD
                 Person p29
                 ) {
-=======
-                Object p29
-        ) {
->>>>>>> 498145cb
             return 42;
         }
 
@@ -188,7 +180,6 @@
         assertThat(properties).hasSize(30);
         assertThat(properties)
                 .containsEntry("arg0", mapOf("type", "string", "description", "foo"))
-<<<<<<< HEAD
                         .containsEntry("arg1", mapOf("type", "boolean"))
                         .containsEntry("arg2", mapOf("type", "boolean", "description", "b2"))
                         .containsEntry("arg3", mapOf("type", "integer"))
@@ -217,36 +208,6 @@
                         .containsEntry("arg26", mapOf("type", "array", "items", mapOf("type", "object")))
                         .containsEntry("arg27", mapOf("type", "array", "items", mapOf("type", "object")))
                         .containsEntry("arg29", mapOf("type", "object", "schema", mapOf("name" , mapOf("description", "Name of the person", "type", "string"), "active", mapOf( "type","boolean" ))));
-=======
-                .containsEntry("arg1", mapOf("type", "boolean"))
-                .containsEntry("arg2", mapOf("type", "boolean", "description", "b2"))
-                .containsEntry("arg3", mapOf("type", "integer"))
-                .containsEntry("arg4", mapOf("type", "integer"))
-                .containsEntry("arg5", mapOf("type", "integer"))
-                .containsEntry("arg6", mapOf("type", "integer"))
-                .containsEntry("arg7", mapOf("type", "integer"))
-                .containsEntry("arg8", mapOf("type", "integer"))
-                .containsEntry("arg9", mapOf("type", "integer"))
-                .containsEntry("arg10", mapOf("type", "integer"))
-                .containsEntry("arg11", mapOf("type", "integer", "description", "biggy"))
-                .containsEntry("arg12", mapOf("type", "number"))
-                .containsEntry("arg13", mapOf("type", "number"))
-                .containsEntry("arg14", mapOf("type", "number"))
-                .containsEntry("arg15", mapOf("type", "number"))
-                .containsEntry("arg16", mapOf("type", "number", "description", "bigger"))
-                .containsEntry("arg17", mapOf("type", "array", "items", mapOf("type", "string")))
-                .containsEntry("arg18", mapOf("type", "array", "items", mapOf("type", "integer")))
-                .containsEntry("arg19", mapOf("type", "array", "items", mapOf("type", "boolean")))
-                .containsEntry("arg20", mapOf("type", "array", "items", mapOf("type", "integer")))
-                .containsEntry("arg21", mapOf("type", "array", "items", mapOf("type", "boolean")))
-                .containsEntry("arg22", mapOf("type", "array", "items", mapOf("type", "integer")))
-                .containsEntry("arg23", mapOf("type", "array", "items", mapOf("type", "number")))
-                .containsEntry("arg24", mapOf("type", "array", "items", mapOf("type", "string")))
-                .containsEntry("arg25", mapOf("type", "array", "items", mapOf("type", "object")))
-                .containsEntry("arg26", mapOf("type", "array", "items", mapOf("type", "object")))
-                .containsEntry("arg27", mapOf("type", "array", "items", mapOf("type", "object")))
-                .containsEntry("arg29", mapOf("type", "object"));
->>>>>>> 498145cb
 
         assertThat(properties.get("arg28")).containsEntry("type", "string");
         assertThat(properties.get("arg28").get("enum")).isEqualTo(asList("A", "B", "C"));
