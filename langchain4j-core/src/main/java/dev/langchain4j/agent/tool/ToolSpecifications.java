--- conflicted
+++ resolved
@@ -1,10 +1,7 @@
 package dev.langchain4j.agent.tool;
 
-<<<<<<< HEAD
-=======
 import dev.langchain4j.model.output.structured.Description;
 
->>>>>>> 4da3fcba
 import java.lang.reflect.*;
 import java.math.BigDecimal;
 import java.math.BigInteger;
@@ -176,46 +173,6 @@
         return null;
     }
 
-<<<<<<< HEAD
-    // TODO reduce duplication
-    static Iterable<JsonSchemaProperty> toJsonSchemaProperties(Field field) {
-
-        Class<?> type = field.getType();
-
-        P annotation = field.getAnnotation(P.class);
-        JsonSchemaProperty description = annotation == null ? null : description(annotation.value());
-
-        if (type == String.class) {
-            return removeNulls(STRING, description);
-        }
-
-        if (isBoolean(type)) {
-            return removeNulls(BOOLEAN, description);
-        }
-
-        if (isInteger(type)) {
-            return removeNulls(INTEGER, description);
-        }
-
-        if (isNumber(type)) {
-            return removeNulls(NUMBER, description);
-        }
-
-        if (type.isArray()) {
-            return removeNulls(ARRAY, arrayTypeFrom(type.getComponentType()), description);
-        }
-        if (Collection.class.isAssignableFrom(type)) {
-            return removeNulls(ARRAY, arrayTypeFrom(field.getGenericType()), description); // TODO test
-        }
-
-        if (type.isEnum()) {
-            return removeNulls(STRING, enums(type), description);
-        }
-
-        return removeNulls(OBJECT, description); // TODO provide internals
-    }
-=======
->>>>>>> 4da3fcba
 
     private static JsonSchemaProperty arrayTypeFrom(Type type) {
         if (type instanceof ParameterizedType) {
