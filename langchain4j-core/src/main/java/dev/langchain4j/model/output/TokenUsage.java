package dev.langchain4j.model.output;

import java.util.Objects;

import static dev.langchain4j.internal.Utils.getOrDefault;

/**
 * Represents the token usage of a response.
 */
public class TokenUsage {

    private final Integer inputTokenCount;
    private final Integer outputTokenCount;
    private final Integer totalTokenCount;

    /**
     * Creates a new {@link TokenUsage} instance with all fields set to null.
     */
    public TokenUsage() {
        this(null);
    }

    /**
     * Creates a new {@link TokenUsage} instance with the given input token count.
     *
     * @param inputTokenCount The input token count.
     */
    public TokenUsage(Integer inputTokenCount) {
        this(inputTokenCount, null);
    }

    /**
     * Creates a new {@link TokenUsage} instance with the given input and output token counts.
     *
     * @param inputTokenCount  The input token count, or null if unknown.
     * @param outputTokenCount The output token count, or null if unknown.
     */
    public TokenUsage(Integer inputTokenCount, Integer outputTokenCount) {
        this(inputTokenCount, outputTokenCount, sum(inputTokenCount, outputTokenCount));
    }

    /**
     * Creates a new {@link TokenUsage} instance with the given input, output and total token counts.
     *
     * @param inputTokenCount  The input token count, or null if unknown.
     * @param outputTokenCount The output token count, or null if unknown.
     * @param totalTokenCount  The total token count, or null if unknown.
     */
    public TokenUsage(Integer inputTokenCount, Integer outputTokenCount, Integer totalTokenCount) {
        this.inputTokenCount = inputTokenCount;
        this.outputTokenCount = outputTokenCount;
        this.totalTokenCount = totalTokenCount;
    }

    /**
     * Returns the input token count, or null if unknown.
     *
     * @return the input token count, or null if unknown.
     */
    public Integer inputTokenCount() {
        return inputTokenCount;
    }

    /**
     * Returns the output token count, or null if unknown.
     *
     * @return the output token count, or null if unknown.
     */
    public Integer outputTokenCount() {
        return outputTokenCount;
    }

    /**
     * Returns the total token count, or null if unknown.
     *
     * @return the total token count, or null if unknown.
     */
    public Integer totalTokenCount() {
        return totalTokenCount;
    }

    /**
     * Adds the token usage of two responses together.
     *
     * <p>Fields which are null in both responses will be null in the result.
     *
     * @param that The token usage to add to this one.
     * @return a new {@link TokenUsage} instance with the token usage of both responses added together,
     * or null if origin token usage is null (such as LocalAiChatModule).
     */
    public TokenUsage add(TokenUsage that) {
        if (that == null) {
<<<<<<< HEAD
            return null;
        }
=======
            return new TokenUsage(inputTokenCount, outputTokenCount, totalTokenCount);
        }

>>>>>>> 3746f58e
        return new TokenUsage(
                sum(this.inputTokenCount, that.inputTokenCount),
                sum(this.outputTokenCount, that.outputTokenCount),
                sum(this.totalTokenCount, that.totalTokenCount)
        );
    }

    /**
     * Sum two integers, returning null if both are null.
     *
     * @param first  The first integer, or null.
     * @param second The second integer, or null.
     * @return the sum of the two integers, or null if both are null.
     */
    private static Integer sum(Integer first, Integer second) {
        if (first == null && second == null) {
            return null;
        }

        return getOrDefault(first, 0) + getOrDefault(second, 0);
    }

    @Override
    public boolean equals(Object o) {
        if (this == o) return true;
        if (o == null || getClass() != o.getClass()) return false;
        TokenUsage that = (TokenUsage) o;
        return Objects.equals(this.inputTokenCount, that.inputTokenCount)
                && Objects.equals(this.outputTokenCount, that.outputTokenCount)
                && Objects.equals(this.totalTokenCount, that.totalTokenCount);
    }

    @Override
    public int hashCode() {
        return Objects.hash(inputTokenCount, outputTokenCount, totalTokenCount);
    }

    @Override
    public String toString() {
        return "TokenUsage {" +
                " inputTokenCount = " + inputTokenCount +
                ", outputTokenCount = " + outputTokenCount +
                ", totalTokenCount = " + totalTokenCount +
                " }";
    }
}<|MERGE_RESOLUTION|>--- conflicted
+++ resolved
@@ -90,14 +90,8 @@
      */
     public TokenUsage add(TokenUsage that) {
         if (that == null) {
-<<<<<<< HEAD
-            return null;
-        }
-=======
             return new TokenUsage(inputTokenCount, outputTokenCount, totalTokenCount);
         }
-
->>>>>>> 3746f58e
         return new TokenUsage(
                 sum(this.inputTokenCount, that.inputTokenCount),
                 sum(this.outputTokenCount, that.outputTokenCount),
