--- conflicted
+++ resolved
@@ -19,30 +19,24 @@
      */
     Response<Moderation> moderate(String text);
 
-<<<<<<< HEAD
-    default Response<Moderation> moderate(Prompt prompt) {
-        return moderate(prompt.text());
-    }
-
-    @SuppressWarnings("deprecation")
-    default Response<Moderation> moderate(ChatMessage message) {
-        return moderate(message.text());
-    }
-=======
     /**
      * Moderates the given prompt.
      * @param prompt the prompt to moderate.
      * @return the moderation {@code Response}.
      */
-    Response<Moderation> moderate(Prompt prompt);
-
+    default Response<Moderation> moderate(Prompt prompt) {
+        return moderate(prompt.text());
+    }
+  
     /**
      * Moderates the given chat message.
      * @param message the chat message to moderate.
      * @return the moderation {@code Response}.
      */
-    Response<Moderation> moderate(ChatMessage message);
->>>>>>> 74079bd0
+    @SuppressWarnings("deprecation")
+    default Response<Moderation> moderate(ChatMessage message) {
+        return moderate(message.text());
+    }
 
     /**
      * Moderates the given list of chat messages.
@@ -51,16 +45,12 @@
      */
     Response<Moderation> moderate(List<ChatMessage> messages);
 
-<<<<<<< HEAD
-    default Response<Moderation> moderate(TextSegment textSegment) {
-        return moderate(textSegment.text());
-    }
-=======
     /**
      * Moderates the given text segment.
      * @param textSegment the text segment to moderate.
      * @return the moderation {@code Response}.
      */
-    Response<Moderation> moderate(TextSegment textSegment);
->>>>>>> 74079bd0
+    default Response<Moderation> moderate(TextSegment textSegment) {
+        return moderate(textSegment.text());
+    }
 }