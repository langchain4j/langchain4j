package dev.langchain4j.model.chat.request;

<<<<<<< HEAD
import static dev.langchain4j.internal.Utils.isNullOrEmpty;
import static dev.langchain4j.internal.ValidationUtils.ensureNotEmpty;
import static java.util.Arrays.asList;

import dev.langchain4j.Experimental;
=======
>>>>>>> 68d4e5c4
import dev.langchain4j.agent.tool.ToolSpecification;
import dev.langchain4j.data.message.ChatMessage;
import java.util.ArrayList;
import java.util.List;
import java.util.Objects;

<<<<<<< HEAD
@Experimental
=======
import static dev.langchain4j.internal.Utils.isNullOrEmpty;
import static dev.langchain4j.internal.ValidationUtils.ensureNotEmpty;
import static java.util.Arrays.asList;

>>>>>>> 68d4e5c4
public class ChatRequest {

    private final List<ChatMessage> messages;
    private final ChatRequestParameters parameters;

    protected ChatRequest(Builder builder) {
        this.messages = new ArrayList<>(ensureNotEmpty(builder.messages, "messages"));

        DefaultChatRequestParameters.Builder<?> parametersBuilder = ChatRequestParameters.builder();

        if (builder.modelName != null) {
            validate(builder, "modelName");
            parametersBuilder.modelName(builder.modelName);
        }
        if (builder.temperature != null) {
            validate(builder, "temperature");
            parametersBuilder.temperature(builder.temperature);
        }
        if (builder.topP != null) {
            validate(builder, "topP");
            parametersBuilder.topP(builder.topP);
        }
        if (builder.topK != null) {
            validate(builder, "topK");
            parametersBuilder.topK(builder.topK);
        }
        if (builder.frequencyPenalty != null) {
            validate(builder, "frequencyPenalty");
            parametersBuilder.frequencyPenalty(builder.frequencyPenalty);
        }
        if (builder.presencePenalty != null) {
            validate(builder, "presencePenalty");
            parametersBuilder.presencePenalty(builder.presencePenalty);
        }
        if (builder.maxOutputTokens != null) {
            validate(builder, "maxOutputTokens");
            parametersBuilder.maxOutputTokens(builder.maxOutputTokens);
        }
        if (!isNullOrEmpty(builder.stopSequences)) {
            validate(builder, "stopSequences");
            parametersBuilder.stopSequences(builder.stopSequences);
        }
        if (!isNullOrEmpty(builder.toolSpecifications)) {
            validate(builder, "toolSpecifications");
            parametersBuilder.toolSpecifications(builder.toolSpecifications);
        }
        if (builder.toolChoice != null) {
            validate(builder, "toolChoice");
            parametersBuilder.toolChoice(builder.toolChoice);
        }
        if (builder.responseFormat != null) {
<<<<<<< HEAD
            if (builder.parameters != null) {
                throw new IllegalArgumentException("Cannot set both 'parameters' and 'responseFormat' on ChatRequest");
            }
=======
            validate(builder, "responseFormat");
>>>>>>> 68d4e5c4
            parametersBuilder.responseFormat(builder.responseFormat);
        }

        if (builder.parameters != null) {
            this.parameters = builder.parameters;
        } else {
            this.parameters = parametersBuilder.build();
        }
    }

    public List<ChatMessage> messages() {
        return messages;
    }

    public ChatRequestParameters parameters() {
        return parameters;
    }

    public String modelName() {
        return parameters.modelName();
    }

    public Double temperature() {
        return parameters.temperature();
    }

    public Double topP() {
        return parameters.topP();
    }

    public Integer topK() {
        return parameters.topK();
    }

    public Double frequencyPenalty() {
        return parameters.frequencyPenalty();
    }

    public Double presencePenalty() {
        return parameters.presencePenalty();
    }

    public Integer maxOutputTokens() {
        return parameters.maxOutputTokens();
    }

    public List<String> stopSequences() {
        return parameters.stopSequences();
    }

    public List<ToolSpecification> toolSpecifications() {
        return parameters.toolSpecifications();
    }

    public ToolChoice toolChoice() {
        return parameters.toolChoice();
    }

    public ResponseFormat responseFormat() {
        return parameters.responseFormat();
    }

    @Override
    public boolean equals(Object o) {
        if (this == o) return true;
        if (o == null || getClass() != o.getClass()) return false;
        ChatRequest that = (ChatRequest) o;
        return Objects.equals(this.messages, that.messages) && Objects.equals(this.parameters, that.parameters);
    }

    @Override
    public int hashCode() {
        return Objects.hash(messages, parameters);
    }

    @Override
    public String toString() {
        return "ChatRequest {" + " messages = " + messages + ", parameters = " + parameters + " }";
    }

    /**
     * Transforms this instance to a {@link Builder} with all of the same field values
     */
    public Builder toBuilder() {
        return new Builder(this);
    }

    public static Builder builder() {
        return new Builder();
    }

    public static class Builder {

        private List<ChatMessage> messages;
        private ChatRequestParameters parameters;

        private String modelName;
        private Double temperature;
        private Double topP;
        private Integer topK;
        private Double frequencyPenalty;
        private Double presencePenalty;
        private Integer maxOutputTokens;
        private List<String> stopSequences;
        private List<ToolSpecification> toolSpecifications;
        private ToolChoice toolChoice;
        private ResponseFormat responseFormat;

        public Builder() {}

        public Builder(ChatRequest chatRequest) {
            this.messages = chatRequest.messages;
            this.parameters = chatRequest.parameters;
            this.toolSpecifications = chatRequest.toolSpecifications();
            this.responseFormat = chatRequest.responseFormat();
        }

        public Builder messages(List<ChatMessage> messages) {
            this.messages = messages;
            return this;
        }

        public Builder messages(ChatMessage... messages) {
            return messages(asList(messages));
        }

        public Builder parameters(ChatRequestParameters parameters) {
            this.parameters = parameters;
            return this;
        }

        public Builder modelName(String modelName) {
            this.modelName = modelName;
            return this;
        }

        public Builder temperature(Double temperature) {
            this.temperature = temperature;
            return this;
        }

        public Builder topP(Double topP) {
            this.topP = topP;
            return this;
        }

        public Builder topK(Integer topK) {
            this.topK = topK;
            return this;
        }

        public Builder frequencyPenalty(Double frequencyPenalty) {
            this.frequencyPenalty = frequencyPenalty;
            return this;
        }

        public Builder presencePenalty(Double presencePenalty) {
            this.presencePenalty = presencePenalty;
            return this;
        }

        public Builder maxOutputTokens(Integer maxOutputTokens) {
            this.maxOutputTokens = maxOutputTokens;
            return this;
        }

        public Builder stopSequences(List<String> stopSequences) {
            this.stopSequences = stopSequences;
            return this;
        }

        public Builder toolSpecifications(List<ToolSpecification> toolSpecifications) {
            this.toolSpecifications = toolSpecifications;
            return this;
        }

        public Builder toolSpecifications(ToolSpecification... toolSpecifications) {
            return toolSpecifications(asList(toolSpecifications));
        }

        public Builder toolChoice(ToolChoice toolChoice) {
            this.toolChoice = toolChoice;
            return this;
        }

        public Builder responseFormat(ResponseFormat responseFormat) {
            this.responseFormat = responseFormat;
            return this;
        }

        public ChatRequest build() {
            return new ChatRequest(this);
        }
    }

    private static void validate(Builder builder, String name) {
        if (builder.parameters != null) {
            throw new IllegalArgumentException("Cannot set both 'parameters' and '%s' on ChatRequest".formatted(name));
        }
    }
}<|MERGE_RESOLUTION|>--- conflicted
+++ resolved
@@ -1,27 +1,15 @@
 package dev.langchain4j.model.chat.request;
 
-<<<<<<< HEAD
 import static dev.langchain4j.internal.Utils.isNullOrEmpty;
 import static dev.langchain4j.internal.ValidationUtils.ensureNotEmpty;
 import static java.util.Arrays.asList;
 
-import dev.langchain4j.Experimental;
-=======
->>>>>>> 68d4e5c4
 import dev.langchain4j.agent.tool.ToolSpecification;
 import dev.langchain4j.data.message.ChatMessage;
 import java.util.ArrayList;
 import java.util.List;
 import java.util.Objects;
 
-<<<<<<< HEAD
-@Experimental
-=======
-import static dev.langchain4j.internal.Utils.isNullOrEmpty;
-import static dev.langchain4j.internal.ValidationUtils.ensureNotEmpty;
-import static java.util.Arrays.asList;
-
->>>>>>> 68d4e5c4
 public class ChatRequest {
 
     private final List<ChatMessage> messages;
@@ -73,13 +61,7 @@
             parametersBuilder.toolChoice(builder.toolChoice);
         }
         if (builder.responseFormat != null) {
-<<<<<<< HEAD
-            if (builder.parameters != null) {
-                throw new IllegalArgumentException("Cannot set both 'parameters' and 'responseFormat' on ChatRequest");
-            }
-=======
             validate(builder, "responseFormat");
->>>>>>> 68d4e5c4
             parametersBuilder.responseFormat(builder.responseFormat);
         }
 
