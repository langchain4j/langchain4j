--- conflicted
+++ resolved
@@ -1,16 +1,5 @@
 package dev.langchain4j.model.chat;
 
-<<<<<<< HEAD
-import static dev.langchain4j.internal.Utils.isNullOrEmpty;
-import static dev.langchain4j.model.chat.ChatLanguageModel.validate;
-import static dev.langchain4j.model.chat.request.ToolChoice.REQUIRED;
-import static java.util.Collections.singletonList;
-
-import dev.langchain4j.Experimental;
-import dev.langchain4j.agent.tool.ToolSpecification;
-import dev.langchain4j.data.message.AiMessage;
-=======
->>>>>>> 3bd8468d
 import dev.langchain4j.data.message.ChatMessage;
 import dev.langchain4j.data.message.UserMessage;
 import dev.langchain4j.model.chat.listener.ChatModelListener;
@@ -19,11 +8,7 @@
 import dev.langchain4j.model.chat.request.ChatRequestParameters;
 import dev.langchain4j.model.chat.response.ChatResponse;
 import dev.langchain4j.model.chat.response.StreamingChatResponseHandler;
-<<<<<<< HEAD
-import dev.langchain4j.model.output.Response;
-=======
 
->>>>>>> 3bd8468d
 import java.util.Collections;
 import java.util.List;
 import java.util.Map;
@@ -112,162 +97,9 @@
         chat(chatRequest, handler);
     }
 
-<<<<<<< HEAD
-    default List<ChatModelListener> listeners() {
-        return Collections.emptyList();
-    }
-
-    @Experimental
-    default void doChat(ChatRequest chatRequest, StreamingChatResponseHandler handler) {
-
-        ChatRequestParameters parameters = chatRequest.parameters();
-        validate(parameters);
-        validate(parameters.toolChoice());
-        validate(parameters.responseFormat());
-
-        StreamingResponseHandler<AiMessage> legacyHandler = new StreamingResponseHandler<>() {
-
-            @Override
-            public void onNext(String token) {
-                handler.onPartialResponse(token);
-            }
-
-            @Override
-            public void onReasoning(String token) {
-                handler.onReasoningResponse(token);
-            }
-
-            @Override
-            public void onComplete(Response<AiMessage> response) {
-                ChatResponse chatResponse = ChatResponse.builder()
-                        .aiMessage(response.content())
-                        .metadata(ChatResponseMetadata.builder()
-                                .tokenUsage(response.tokenUsage())
-                                .finishReason(response.finishReason())
-                                .build())
-                        .build();
-                handler.onCompleteResponse(chatResponse);
-            }
-
-            @Override
-            public void onError(Throwable error) {
-                handler.onError(error);
-            }
-        };
-
-        List<ToolSpecification> toolSpecifications = parameters.toolSpecifications();
-        if (isNullOrEmpty(toolSpecifications)) {
-            generate(chatRequest.messages(), legacyHandler);
-        } else {
-            if (parameters.toolChoice() == REQUIRED) {
-                if (toolSpecifications.size() != 1) {
-                    throw new UnsupportedFeatureException(String.format(
-                            "%s.%s is currently supported only when there is a single tool",
-                            ToolChoice.class.getSimpleName(), REQUIRED.name()));
-                }
-                generate(chatRequest.messages(), toolSpecifications.get(0), legacyHandler);
-            } else {
-                generate(chatRequest.messages(), toolSpecifications, legacyHandler);
-            }
-        }
-    }
-
-    @Experimental
-    default ChatRequestParameters defaultRequestParameters() {
-        return ChatRequestParameters.builder().build();
-    }
-
-    @Experimental
-=======
->>>>>>> 3bd8468d
     default Set<Capability> supportedCapabilities() {
         return Set.of();
     }
 
-<<<<<<< HEAD
-    /**
-     * Generates a response from the model based on a message from a user.
-     *
-     * @param userMessage The message from the user.
-     * @param handler     The handler for streaming the response.
-     * @deprecated please use {@link #chat(String, StreamingChatResponseHandler)} instead
-     */
-    @Deprecated(forRemoval = true)
-    default void generate(String userMessage, StreamingResponseHandler<AiMessage> handler) {
-        generate(singletonList(UserMessage.from(userMessage)), handler);
-    }
-
-    /**
-     * Generates a response from the model based on a message from a user.
-     *
-     * @param userMessage The message from the user.
-     * @param handler     The handler for streaming the response.
-     * @deprecated please use {@link #chat(List, StreamingChatResponseHandler)} instead
-     */
-    @Deprecated(forRemoval = true)
-    default void generate(UserMessage userMessage, StreamingResponseHandler<AiMessage> handler) {
-        generate(singletonList(userMessage), handler);
-    }
-
-    /**
-     * Generates a response from the model based on a sequence of messages.
-     * Typically, the sequence contains messages in the following order:
-     * System (optional) - User - AI - User - AI - User ...
-     *
-     * @param messages A list of messages.
-     * @param handler  The handler for streaming the response.
-     * @deprecated please use {@link #chat(List, StreamingChatResponseHandler)} instead
-     */
-    @Deprecated(forRemoval = true)
-    void generate(List<ChatMessage> messages, StreamingResponseHandler<AiMessage> handler);
-
-    /**
-     * Generates a response from the model based on a list of messages and a list of tool specifications.
-     * The response may either be a text message or a request to execute one of the specified tools.
-     * Typically, the list contains messages in the following order:
-     * System (optional) - User - AI - User - AI - User ...
-     *
-     * @param messages           A list of messages.
-     * @param toolSpecifications A list of tools that the model is allowed to execute.
-     *                           The model autonomously decides whether to use any of these tools.
-     * @param handler            The handler for streaming the response.
-     *                           {@link AiMessage} can contain either a textual response or a request to execute one of the tools.
-     * @throws UnsupportedFeatureException if tools are not supported by the underlying LLM API
-     * @deprecated please use {@link #chat(ChatRequest, StreamingChatResponseHandler)} instead.
-     * See {@link ChatRequestParameters#toolSpecifications()}.
-     */
-    @Deprecated(forRemoval = true)
-    default void generate(
-            List<ChatMessage> messages,
-            List<ToolSpecification> toolSpecifications,
-            StreamingResponseHandler<AiMessage> handler) {
-        throw new UnsupportedFeatureException(
-                "tools are currently not supported by " + getClass().getSimpleName());
-    }
-
-    /**
-     * Generates a response from the model based on a list of messages and a single tool specification.
-     * <b>The model is forced to execute the specified tool.
-     * This is usually achieved by setting `tool_choice=ANY` in the LLM provider API.</b>
-     *
-     * @param messages          A list of messages.
-     * @param toolSpecification The specification of a tool that <b>must</b> be executed.
-     *                          The model is <b>forced</b> to execute this tool.
-     * @param handler           The handler for streaming the response.
-     * @throws UnsupportedFeatureException if tools are not supported by the underlying LLM API
-     * @deprecated please use {@link #chat(ChatRequest, StreamingChatResponseHandler)} instead.
-     * See {@link ChatRequestParameters#toolSpecifications()} and {@link ChatRequestParameters#toolChoice()}.
-     */
-    @Deprecated(forRemoval = true)
-    default void generate(
-            List<ChatMessage> messages,
-            ToolSpecification toolSpecification,
-            StreamingResponseHandler<AiMessage> handler) {
-        throw new UnsupportedFeatureException("tools and tool choice are currently not supported by "
-                + getClass().getSimpleName());
-    }
-
-=======
->>>>>>> 3bd8468d
     // TODO improve javadoc
 }