--- conflicted
+++ resolved
@@ -1,17 +1,21 @@
 package dev.langchain4j.model.chat;
 
+import dev.langchain4j.Experimental;
+import dev.langchain4j.agent.tool.ToolSpecification;
+import dev.langchain4j.data.message.AiMessage;
 import dev.langchain4j.data.message.ChatMessage;
 import dev.langchain4j.data.message.UserMessage;
-<<<<<<< HEAD
 import dev.langchain4j.exception.UnsupportedFeatureException;
-import dev.langchain4j.model.ModelProvider;
-=======
->>>>>>> 8f0ea53b
 import dev.langchain4j.model.chat.listener.ChatModelListener;
 import dev.langchain4j.model.chat.listener.ListenersUtil;
 import dev.langchain4j.model.chat.request.ChatRequest;
 import dev.langchain4j.model.chat.request.ChatRequestParameters;
+import dev.langchain4j.model.chat.request.ResponseFormat;
+import dev.langchain4j.model.chat.request.ResponseFormatType;
+import dev.langchain4j.model.chat.request.ToolChoice;
 import dev.langchain4j.model.chat.response.ChatResponse;
+import dev.langchain4j.model.chat.response.ChatResponseMetadata;
+import dev.langchain4j.model.output.Response;
 
 import java.util.Collections;
 import java.util.List;
@@ -19,14 +23,10 @@
 import java.util.Set;
 import java.util.concurrent.ConcurrentHashMap;
 
-<<<<<<< HEAD
 import static dev.langchain4j.internal.Utils.isNullOrEmpty;
-import static dev.langchain4j.model.ModelProvider.OTHER;
 import static dev.langchain4j.model.chat.request.ToolChoice.REQUIRED;
 import static java.util.Arrays.asList;
 
-=======
->>>>>>> 8f0ea53b
 /**
  * Represents a language model that has a chat API.
  *
@@ -71,6 +71,10 @@
         return Collections.emptyList();
     }
 
+    default ModelProvider provider() {
+        return OTHER;
+    }
+
     default ChatResponse doChat(ChatRequest chatRequest) {
         throw new RuntimeException("Not implemented");
     }
@@ -104,101 +108,6 @@
         return chat(chatRequest);
     }
 
-<<<<<<< HEAD
-    default List<ChatModelListener> listeners() {
-        return Collections.emptyList();
-    }
-
-    default ModelProvider provider() {
-        return OTHER;
-    }
-
-    @Experimental
-    default ChatResponse doChat(ChatRequest chatRequest) {
-
-        ChatRequestParameters parameters = chatRequest.parameters();
-        validate(parameters);
-        validate(parameters.toolChoice());
-        validate(parameters.responseFormat());
-
-        Response<AiMessage> response;
-        List<ToolSpecification> toolSpecifications = parameters.toolSpecifications();
-        if (isNullOrEmpty(toolSpecifications)) {
-            response = generate(chatRequest.messages());
-        } else {
-            if (parameters.toolChoice() == REQUIRED) {
-                if (toolSpecifications.size() != 1) {
-                    throw new UnsupportedFeatureException(
-                            String.format("%s.%s is currently supported only when there is a single tool",
-                                    ToolChoice.class.getSimpleName(), REQUIRED.name()));
-                }
-                response = generate(chatRequest.messages(), toolSpecifications.get(0));
-            } else {
-                response = generate(chatRequest.messages(), toolSpecifications);
-            }
-        }
-
-        return ChatResponse.builder()
-                .aiMessage(response.content())
-                .metadata(ChatResponseMetadata.builder()
-                        .tokenUsage(response.tokenUsage())
-                        .finishReason(response.finishReason())
-                        .build())
-                .build();
-    }
-
-    static void validate(ChatRequestParameters parameters) {
-        String errorTemplate = "%s is not supported yet by this model provider";
-
-        if (parameters.modelName() != null) {
-            throw new UnsupportedFeatureException(String.format(errorTemplate, "'modelName' parameter"));
-        }
-        if (parameters.temperature() != null) {
-            throw new UnsupportedFeatureException(String.format(errorTemplate, "'temperature' parameter"));
-        }
-        if (parameters.topP() != null) {
-            throw new UnsupportedFeatureException(String.format(errorTemplate, "'topP' parameter"));
-        }
-        if (parameters.topK() != null) {
-            throw new UnsupportedFeatureException(String.format(errorTemplate, "'topK' parameter"));
-        }
-        if (parameters.frequencyPenalty() != null) {
-            throw new UnsupportedFeatureException(String.format(errorTemplate, "'frequencyPenalty' parameter"));
-        }
-        if (parameters.presencePenalty() != null) {
-            throw new UnsupportedFeatureException(String.format(errorTemplate, "'presencePenalty' parameter"));
-        }
-        if (parameters.maxOutputTokens() != null) {
-            throw new UnsupportedFeatureException(String.format(errorTemplate, "'maxOutputTokens' parameter"));
-        }
-        if (parameters.stopSequences() != null) {
-            throw new UnsupportedFeatureException(String.format(errorTemplate, "'stopSequences' parameter"));
-        }
-    }
-
-    static void validate(ToolChoice toolChoice) {
-        if (toolChoice == REQUIRED) {
-            throw new UnsupportedFeatureException(String.format("%s.%s is not supported yet by this model provider",
-                    ToolChoice.class.getSimpleName(), REQUIRED.name()));
-        }
-    }
-
-    static void validate(ResponseFormat responseFormat) {
-        String errorTemplate = "%s is not supported yet by this model provider";
-        if (responseFormat != null && responseFormat.type() == ResponseFormatType.JSON) {
-            // TODO check supportedCapabilities() instead?
-            throw new UnsupportedFeatureException(String.format(errorTemplate, "JSON response format"));
-        }
-    }
-
-    @Experimental
-    default ChatRequestParameters defaultRequestParameters() {
-        return ChatRequestParameters.builder().build();
-    }
-
-    @Experimental
-=======
->>>>>>> 8f0ea53b
     default Set<Capability> supportedCapabilities() {
         return Set.of();
     }
