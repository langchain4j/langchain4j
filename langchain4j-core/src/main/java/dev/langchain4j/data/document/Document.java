package dev.langchain4j.data.document;

import dev.langchain4j.data.segment.TextSegment;

import static dev.langchain4j.internal.Utils.quoted;
import static dev.langchain4j.internal.ValidationUtils.ensureNotBlank;
import static dev.langchain4j.internal.ValidationUtils.ensureNotNull;

/**
 * Represents an unstructured piece of text that usually corresponds to a content of a single file.
 * This text could originate from various sources such as a text file, PDF, DOCX, or a web page (HTML).
 * Each document may have associated {@link Metadata} including its source, owner, creation date, etc.
 */
public interface Document {

    /**
     * Common metadata key for the name of the file from which the document was loaded.
     */
    String FILE_NAME = "file_name";
    /**
     * Common metadata key for the absolute path of the directory from which the document was loaded.
     */
    String ABSOLUTE_DIRECTORY_PATH = "absolute_directory_path";
    /**
     * Common metadata key for the URL from which the document was loaded.
     */
    String URL = "url";

    /**
     * Returns the text of this document.
     *
     * @return the text.
     */
    String text();

    /**
     * Returns the metadata associated with this document.
     *
     * @return the metadata.
     */
    Metadata metadata();

    /**
     * Looks up the metadata value for the given key.
     *
     * @param key the key to look up.
     * @return the metadata value for the given key, or null if the key is not present.
     * @deprecated as of 0.31.0, use {@link #metadata()} and then {@link Metadata#getString(String)},
     * {@link Metadata#getInteger(String)}, {@link Metadata#getLong(String)}, {@link Metadata#getFloat(String)},
     * {@link Metadata#getDouble(String)} instead.
     */
<<<<<<< HEAD
    @Deprecated
    default String metadata(String key) {
        return metadata().get(key);
=======
    @Deprecated(forRemoval = true)
    public String metadata(String key) {
        return metadata.get(key);
>>>>>>> d9e95e9c
    }

    /**
     * Builds a {@link TextSegment} from this document.
     *
     * @return a {@link TextSegment}
     */
    default TextSegment toTextSegment() {
        return TextSegment.from(text(), metadata().copy().put("index", "0"));
    }

    /**
     * Creates a new Document from the given text.
     *
     * <p>The created document will have empty metadata.</p>
     *
     * @param text the text of the document.
     * @return a new Document.
     */
    static Document from(String text) {
        return new SimpleDocument(text);
    }

    /**
     * Creates a new Document from the given text.
     *
     * @param text     the text of the document.
     * @param metadata the metadata of the document.
     * @return a new Document.
     */
    static Document from(String text, Metadata metadata) {
        return new SimpleDocument(text, metadata);
    }

    /**
     * Creates a new Document from the given text.
     *
     * <p>The created document will have empty metadata.</p>
     *
     * @param text the text of the document.
     * @return a new Document.
     */
    static Document document(String text) {
        return from(text);
    }

    /**
     * Creates a new Document from the given text.
     *
     * @param text     the text of the document.
     * @param metadata the metadata of the document.
     * @return a new Document.
     */
     static Document document(String text, Metadata metadata) {
        return from(text, metadata);
    }

    record SimpleDocument(
            String text,
            Metadata metadata
    ) implements Document {

        public SimpleDocument(String text, Metadata metadata) {
            this.text = ensureNotBlank(text, "text");
            this.metadata = ensureNotNull(metadata, "metadata");
        }

        @Override
        public String metadata(String key) {
            return metadata.get(key);
        }

        /**
         * Creates a new SimpleDocument from the given text.
         *
         * <p>The created document will have empty metadata.
         *
         * @param text the text of the document.
         */
        SimpleDocument(String text) {
            this(text, new Metadata());
        }

        @Override
        public String toString() {
            return "Document {" +
                    " text = " + quoted(text) + // todo: Be careful with PII
                    " metadata = " + metadata.toMap() +
                    " }";
        }
    }
}<|MERGE_RESOLUTION|>--- conflicted
+++ resolved
@@ -49,15 +49,9 @@
      * {@link Metadata#getInteger(String)}, {@link Metadata#getLong(String)}, {@link Metadata#getFloat(String)},
      * {@link Metadata#getDouble(String)} instead.
      */
-<<<<<<< HEAD
-    @Deprecated
+    @Deprecated(forRemoval = true)
     default String metadata(String key) {
         return metadata().get(key);
-=======
-    @Deprecated(forRemoval = true)
-    public String metadata(String key) {
-        return metadata.get(key);
->>>>>>> d9e95e9c
     }
 
     /**
