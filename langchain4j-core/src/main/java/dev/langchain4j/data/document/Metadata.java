package dev.langchain4j.data.document;

import java.util.HashMap;
import java.util.Map;
import java.util.Objects;

/**
 * Represents metadata of a Document or a TextSegment.
 * The metadata is stored in a key-value map, where both keys and values are strings.
 * For a Document, the metadata could include information such as the source, creation date,
 * owner, or any other relevant details.
 * For a TextSegment, in addition to metadata copied from a document, it can also include segment-specific information,
 * such as the page number, the position of the segment within the document, chapter, etc.
 */
public class Metadata {

    private final Map<String, String> metadata;

    public Metadata() {
        this(new HashMap<>());
    }

    public Metadata(Map<String, String> metadata) {
        if (metadata == null) {
            throw new IllegalArgumentException("metadata cannot be null");
        }
        this.metadata = metadata;
    }

    public String get(String key) {
        return metadata.get(key);
    }

    public Metadata add(String key, Object value) {
        this.metadata.put(key, value.toString());
        return this;
    }

    public void mergeFrom(Metadata other) {
        this.metadata.putAll(other.metadata);
    }

    public Metadata copy() {
        return new Metadata(new HashMap<>(metadata));
    }

<<<<<<< HEAD
    public Map<String, String> copyMap() {
=======
    public Map<String, String> asMap() {
>>>>>>> ed6158e8
        return new HashMap<>(metadata);
    }

    @Override
    public boolean equals(Object o) {
        if (this == o) return true;
        if (o == null || getClass() != o.getClass()) return false;
        Metadata that = (Metadata) o;
        return Objects.equals(this.metadata, that.metadata);
    }

    @Override
    public int hashCode() {
        return Objects.hash(metadata);
    }

    @Override
    public String toString() {
        return "Metadata {" +
                " metadata = " + metadata +
                " }";
    }

    public static Metadata from(String key, Object value) {
        return new Metadata().add(key, value);
    }

    public static Metadata metadata(String key, Object value) {
        return from(key, value);
    }
}<|MERGE_RESOLUTION|>--- conflicted
+++ resolved
@@ -44,11 +44,7 @@
         return new Metadata(new HashMap<>(metadata));
     }
 
-<<<<<<< HEAD
-    public Map<String, String> copyMap() {
-=======
     public Map<String, String> asMap() {
->>>>>>> ed6158e8
         return new HashMap<>(metadata);
     }
 
