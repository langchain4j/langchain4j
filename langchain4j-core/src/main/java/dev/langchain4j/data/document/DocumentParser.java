--- conflicted
+++ resolved
@@ -10,8 +10,6 @@
 
     String DOCUMENT_TYPE = "document_type";
 
-<<<<<<< HEAD
-=======
     /**
      * Parses an InputStream into a Document.
      * The specific implementation of this method will depend on the type of the document being parsed.
@@ -19,6 +17,5 @@
      * @param inputStream The InputStream that contains the content of the document.
      * @return The parsed Document.
      */
->>>>>>> 78465c35
     Document parse(InputStream inputStream);
 }