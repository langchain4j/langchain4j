--- conflicted
+++ resolved
@@ -156,12 +156,8 @@
     @Override
     public <T> T fromJson(String json, Class<T> type) {
         try {
-<<<<<<< HEAD
             String preprocessed = UnquotedEnumPreprocessor.quoteUnquotedTokens(json);
-            return OBJECT_MAPPER.readValue(preprocessed, type);
-=======
-            return objectMapper.readValue(json, type);
->>>>>>> e0150c9e
+            return objectMapper.readValue(preprocessed, type);
         } catch (JsonProcessingException e) {
             throw new RuntimeException(e);
         }
