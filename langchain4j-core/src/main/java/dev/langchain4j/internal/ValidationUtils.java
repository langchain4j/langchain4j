--- conflicted
+++ resolved
@@ -30,12 +30,11 @@
         return string;
     }
 
-<<<<<<< HEAD
     public static void ensureTrue(boolean expression, String msg) {
         if (!expression) {
             throw illegalArgument(msg);
         }
-=======
+    }
 
     public static int ensureGreaterThanZero(Integer i, String name) {
         if (i == null || i <= 0) {
@@ -51,6 +50,5 @@
         }
 
         return d;
->>>>>>> bebfc78e
     }
 }