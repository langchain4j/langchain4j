--- conflicted
+++ resolved
@@ -30,28 +30,20 @@
         return string;
     }
 
-<<<<<<< HEAD
-    public static Integer ensureGreaterThanZero(Integer i, String name) {
+
+    public static int ensureGreaterThanZero(Integer i, String name) {
         if (i == null || i <= 0) {
             throw illegalArgument("%s must be greater than zero, but is: %s", name, i);
-=======
-    public static int ensureGreaterThanZero(Integer i, String name) {
-        if (i == null || i < 1) {
-            throw illegalArgument("%s must be greater than 0", name);
->>>>>>> 6f5845ff
         }
 
         return i;
     }
-<<<<<<< HEAD
 
-    public static double ensureBetween(Double d, Double min, Double max, String name) {
+    public static double ensureBetween(Double d, double min, double max, String name) {
         if (d == null || d < min || d > max) {
             throw illegalArgument("%s must be between %s and %s, but is: %s", name, min, max, d);
         }
 
         return d;
     }
-=======
->>>>>>> 6f5845ff
 }