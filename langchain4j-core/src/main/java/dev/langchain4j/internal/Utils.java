package dev.langchain4j.internal;

import static java.nio.charset.StandardCharsets.UTF_8;

import java.security.MessageDigest;
import java.security.NoSuchAlgorithmException;
import java.util.UUID;

public class Utils {

  public static boolean isNullOrBlank(String string) {
    return string == null || string.trim().isEmpty();
  }

  public static String repeat(String string, int times) {
    StringBuilder sb = new StringBuilder();
    for (int i = 0; i < times; i++) {
      sb.append(string);
    }
    return sb.toString();
  }

  public static String randomUUID() {
    return UUID.randomUUID().toString();
  }

  public static String generateUUIDFrom(String input) {
    try {
      byte[] hashBytes = MessageDigest.getInstance("SHA-256").digest(input.getBytes(UTF_8));
      StringBuilder sb = new StringBuilder();
      for (byte b : hashBytes) sb.append(String.format("%02x", b));
      return UUID.nameUUIDFromBytes(sb.toString().getBytes(UTF_8)).toString();
    } catch (NoSuchAlgorithmException e) {
      throw new IllegalArgumentException(e);
    }
  }

  public static String quoted(String string) {
    if (string == null) {
      return "null";
    }
<<<<<<< HEAD
    return "\"" + string + "\"";
  }
=======

    public static String firstChars(String string, int numberOfChars) {
        if (string == null) {
            return null;
        }
        return string.length() > numberOfChars ? string.substring(0, numberOfChars) : string;
    }
>>>>>>> c1cc5be1
}<|MERGE_RESOLUTION|>--- conflicted
+++ resolved
@@ -8,41 +8,39 @@
 
 public class Utils {
 
-  public static boolean isNullOrBlank(String string) {
-    return string == null || string.trim().isEmpty();
-  }
+    public static boolean isNullOrBlank(String string) {
+        return string == null || string.trim().isEmpty();
+    }
 
-  public static String repeat(String string, int times) {
-    StringBuilder sb = new StringBuilder();
-    for (int i = 0; i < times; i++) {
-      sb.append(string);
+    public static String repeat(String string, int times) {
+        StringBuilder sb = new StringBuilder();
+        for (int i = 0; i < times; i++) {
+            sb.append(string);
+        }
+        return sb.toString();
     }
-    return sb.toString();
-  }
 
-  public static String randomUUID() {
-    return UUID.randomUUID().toString();
-  }
+    public static String randomUUID() {
+        return UUID.randomUUID().toString();
+    }
 
-  public static String generateUUIDFrom(String input) {
-    try {
-      byte[] hashBytes = MessageDigest.getInstance("SHA-256").digest(input.getBytes(UTF_8));
-      StringBuilder sb = new StringBuilder();
-      for (byte b : hashBytes) sb.append(String.format("%02x", b));
-      return UUID.nameUUIDFromBytes(sb.toString().getBytes(UTF_8)).toString();
-    } catch (NoSuchAlgorithmException e) {
-      throw new IllegalArgumentException(e);
+    public static String generateUUIDFrom(String input) {
+        try {
+            byte[] hashBytes = MessageDigest.getInstance("SHA-256").digest(input.getBytes(UTF_8));
+            StringBuilder sb = new StringBuilder();
+            for (byte b : hashBytes) sb.append(String.format("%02x", b));
+            return UUID.nameUUIDFromBytes(sb.toString().getBytes(UTF_8)).toString();
+        } catch (NoSuchAlgorithmException e) {
+            throw new IllegalArgumentException(e);
+        }
     }
-  }
 
-  public static String quoted(String string) {
-    if (string == null) {
-      return "null";
+    public static String quoted(String string) {
+        if (string == null) {
+            return "null";
+        }
+        return "\"" + string + "\"";
     }
-<<<<<<< HEAD
-    return "\"" + string + "\"";
-  }
-=======
 
     public static String firstChars(String string, int numberOfChars) {
         if (string == null) {
@@ -50,5 +48,4 @@
         }
         return string.length() > numberOfChars ? string.substring(0, numberOfChars) : string;
     }
->>>>>>> c1cc5be1
 }