--- conflicted
+++ resolved
@@ -1,13 +1,10 @@
 package dev.langchain4j.internal;
 
-<<<<<<< HEAD
 import static java.nio.charset.StandardCharsets.UTF_8;
 
 import java.security.MessageDigest;
 import java.security.NoSuchAlgorithmException;
-=======
 import java.util.Collection;
->>>>>>> 3bffc971
 import java.util.UUID;
 
 public class Utils {
@@ -16,23 +13,14 @@
     return string == null || string.trim().isEmpty();
   }
 
-<<<<<<< HEAD
+  public static boolean isCollectionEmpty(Collection<?> collection) {
+    return collection == null || collection.isEmpty();
+  }
+
   public static String repeat(String string, int times) {
     StringBuilder sb = new StringBuilder();
     for (int i = 0; i < times; i++) {
       sb.append(string);
-=======
-    public static boolean isCollectionEmpty(Collection<?> collection) {
-        return collection == null || collection.isEmpty();
-    }
-
-    public static String repeat(String string, int times) {
-        StringBuilder sb = new StringBuilder();
-        for (int i = 0; i < times; i++) {
-            sb.append(string);
-        }
-        return sb.toString();
->>>>>>> 3bffc971
     }
     return sb.toString();
   }
