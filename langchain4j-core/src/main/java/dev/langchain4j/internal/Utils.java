package dev.langchain4j.internal;

import static java.nio.charset.StandardCharsets.UTF_8;

import java.security.MessageDigest;
import java.security.NoSuchAlgorithmException;
import java.util.Collection;
import java.util.UUID;

public class Utils {

<<<<<<< HEAD
    public static <T> T getOrDefault(T t, T defaultValue) {
        if (t != null) {
            return t;
        }
        return defaultValue;
    }

    public static boolean isNullOrBlank(String string) {
        return string == null || string.trim().isEmpty();
    }
=======
  public static boolean isNullOrBlank(String string) {
    return string == null || string.trim().isEmpty();
  }
>>>>>>> cb6bc141

  public static boolean isCollectionEmpty(Collection<?> collection) {
    return collection == null || collection.isEmpty();
  }

  public static String repeat(String string, int times) {
    StringBuilder sb = new StringBuilder();
    for (int i = 0; i < times; i++) {
      sb.append(string);
    }
    return sb.toString();
  }

  public static String randomUUID() {
    return UUID.randomUUID().toString();
  }

  public static String generateUUIDFrom(String input) {
    try {
      byte[] hashBytes = MessageDigest.getInstance("SHA-256").digest(input.getBytes(UTF_8));
      StringBuilder sb = new StringBuilder();
      for (byte b : hashBytes) sb.append(String.format("%02x", b));
      return UUID.nameUUIDFromBytes(sb.toString().getBytes(UTF_8)).toString();
    } catch (NoSuchAlgorithmException e) {
      throw new IllegalArgumentException(e);
    }
  }

  public static String quoted(String string) {
    if (string == null) {
      return "null";
    }
    return "\"" + string + "\"";
  }

  public static String firstChars(String string, int numberOfChars) {
    if (string == null) {
      return null;
    }
    return string.length() > numberOfChars ? string.substring(0, numberOfChars) : string;
  }
}<|MERGE_RESOLUTION|>--- conflicted
+++ resolved
@@ -9,22 +9,13 @@
 
 public class Utils {
 
-<<<<<<< HEAD
-    public static <T> T getOrDefault(T t, T defaultValue) {
-        if (t != null) {
-            return t;
-        }
-        return defaultValue;
-    }
+  public static <T> T getOrDefault(T value, T defaultValue) {
+    return value != null ? value : defaultValue;
+  }
 
-    public static boolean isNullOrBlank(String string) {
-        return string == null || string.trim().isEmpty();
-    }
-=======
   public static boolean isNullOrBlank(String string) {
     return string == null || string.trim().isEmpty();
   }
->>>>>>> cb6bc141
 
   public static boolean isCollectionEmpty(Collection<?> collection) {
     return collection == null || collection.isEmpty();
