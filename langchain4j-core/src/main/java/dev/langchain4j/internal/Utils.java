--- conflicted
+++ resolved
@@ -24,7 +24,6 @@
         return UUID.randomUUID().toString();
     }
 
-<<<<<<< HEAD
     public static String generateUUIDFrom(String input) {
         try {
             byte[] hashBytes = MessageDigest.getInstance("SHA-256").digest(input.getBytes(UTF_8));
@@ -36,12 +35,10 @@
         }
     }
 
-=======
     public static String quoted(String string) {
         if (string == null) {
             return "null";
         }
         return "\"" + string + "\"";
     }
->>>>>>> 7307f43d
 }