package dev.langchain4j.rag.content;

import dev.langchain4j.data.segment.TextSegment;
import dev.langchain4j.rag.content.aggregator.ContentAggregator;
import dev.langchain4j.rag.content.injector.ContentInjector;
import dev.langchain4j.rag.content.retriever.ContentRetriever;
import dev.langchain4j.rag.query.Query;

import java.util.Map;
import java.util.Objects;

import static dev.langchain4j.internal.ValidationUtils.ensureNotNull;

/**
 * Represents content relevant to a user {@link Query} with the potential to enhance and ground the LLM's response.
 * <br>
 * Currently, it is limited to text content (i.e., {@link TextSegment}),
 * but future expansions may include support for other modalities (e.g., images, audio, video, etc.).
 * <br>
 * The class includes optional metadata which can store additional information about the content.
 * This metadata is supplementary and is intentionally excluded from equality and hash calculations.
 * See {@link #equals(Object)} and {@link #hashCode()} for details.
 *
 * @see ContentRetriever
 * @see ContentAggregator
 * @see ContentInjector
 */
public class Content {

    private final TextSegment textSegment;
    private final Map<ContentMetadata, Object> metadata;

    public Content(String text) {
        this(TextSegment.from(text), Map.of());
    }

    public Content(TextSegment textSegment) {
        this(textSegment, Map.of());
    }

    public Content(TextSegment textSegment, Map<ContentMetadata, Object> metadata) {
        this.textSegment = ensureNotNull(textSegment, "textSegment");
        this.metadata = metadata == null ? Map.of() : Map.copyOf(metadata);
    }

    public TextSegment textSegment() {
        return textSegment;
    }

<<<<<<< HEAD
    /**
     * Compares this {@code Content} with another object for equality.
     * <br>
     * The {@code metadata} field is intentionally excluded from the equality check. Metadata is considered
     * supplementary information and does not contribute to the core identity of the {@code Content}.
     */
=======
    public Map<ContentMetadata, Object> metadata() { return metadata; }

>>>>>>> 2beae11b
    @Override
    public boolean equals(Object o) {
        if (this == o) return true;
        if (o == null || getClass() != o.getClass()) return false;
        Content that = (Content) o;
        return Objects.equals(this.textSegment, that.textSegment);
    }

    /**
     * Computes the hash code for this {@code Content}.
     * <br>
     * The {@code metadata} field is excluded from the hash code calculation. This ensures that two logically identical
     * {@code Content} objects with differing metadata produce the same hash code, maintaining consistent behavior in
     * hash-based collections.
     */
    @Override
    public int hashCode() {
        return Objects.hash(textSegment);
    }

    @Override
    public String toString() {
        return "Content {" +
                " textSegment = " + textSegment +
                ", metadata = " + metadata +
                " }";
    }

    public static Content from(String text) {
        return new Content(text);
    }

    public static Content from(TextSegment textSegment) {
        return new Content(textSegment);
    }

    public static Content from(TextSegment textSegment, Map<ContentMetadata, Object> metadata) {
        return new Content(textSegment, metadata);
    }
}<|MERGE_RESOLUTION|>--- conflicted
+++ resolved
@@ -47,17 +47,14 @@
         return textSegment;
     }
 
-<<<<<<< HEAD
+    public Map<ContentMetadata, Object> metadata() { return metadata; }
+
     /**
      * Compares this {@code Content} with another object for equality.
      * <br>
      * The {@code metadata} field is intentionally excluded from the equality check. Metadata is considered
      * supplementary information and does not contribute to the core identity of the {@code Content}.
      */
-=======
-    public Map<ContentMetadata, Object> metadata() { return metadata; }
-
->>>>>>> 2beae11b
     @Override
     public boolean equals(Object o) {
         if (this == o) return true;
