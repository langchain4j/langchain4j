--- conflicted
+++ resolved
@@ -6,12 +6,6 @@
 import dev.langchain4j.rag.content.retriever.ContentRetriever;
 import dev.langchain4j.rag.query.Query;
 
-<<<<<<< HEAD
-=======
-import java.util.Map;
-import java.util.Objects;
-
->>>>>>> 2beae11b
 import static dev.langchain4j.internal.ValidationUtils.ensureNotNull;
 
 /**
@@ -24,47 +18,16 @@
  * @see ContentAggregator
  * @see ContentInjector
  */
-<<<<<<< HEAD
 public interface Content {
 
     TextSegment textSegment();
-=======
-public class Content {
-
-    private final TextSegment textSegment;
-    private final Map<ContentMetadata, Object> metadata;
-
-    public Content(String text) {
-        this(TextSegment.from(text), Map.of());
-    }
-
-    public Content(TextSegment textSegment) {
-        this(textSegment, Map.of());
-    }
-
-    public Content(TextSegment textSegment, Map<ContentMetadata, Object> metadata) {
-        this.textSegment = ensureNotNull(textSegment, "textSegment");
-        this.metadata = metadata == null ? Map.of() : Map.copyOf(metadata);
-    }
->>>>>>> 2beae11b
 
     static Content from(String text) {
         return new DefaultContent(text);
     }
 
-<<<<<<< HEAD
     static Content from(TextSegment textSegment) {
         return new DefaultContent(textSegment);
-=======
-    public Map<ContentMetadata, Object> metadata() { return metadata; }
-
-    @Override
-    public boolean equals(Object o) {
-        if (this == o) return true;
-        if (o == null || getClass() != o.getClass()) return false;
-        Content that = (Content) o;
-        return Objects.equals(this.textSegment, that.textSegment);
->>>>>>> 2beae11b
     }
 
     /**
@@ -72,22 +35,13 @@
      * Implements the Content interface.
      */
     record DefaultContent(
-            TextSegment textSegment
+            TextSegment textSegment,
+            Map<ContentMetadata, Object> metadata
     ) implements Content {
 
-<<<<<<< HEAD
         public DefaultContent(TextSegment textSegment) {
             this.textSegment = ensureNotNull(textSegment, "textSegment");
         }
-=======
-    @Override
-    public String toString() {
-        return "Content {" +
-                " textSegment = " + textSegment +
-                ", metadata = " + metadata +
-                " }";
-    }
->>>>>>> 2beae11b
 
         public DefaultContent(String text) {
             this(TextSegment.from(text));
@@ -100,8 +54,4 @@
                     " }";
         }
     }
-
-    public static Content from(TextSegment textSegment, Map<ContentMetadata, Object> metadata) {
-        return new Content(textSegment, metadata);
-    }
 }