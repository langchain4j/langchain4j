--- conflicted
+++ resolved
@@ -47,17 +47,14 @@
             this.textSegment = ensureNotNull(textSegment, "textSegment");
         }
 
-<<<<<<< HEAD
-        public DefaultContent(String text) {
-            this(TextSegment.from(text));
-        }
-=======
-    /**
-     * Compares this {@code Content} with another object for equality.
-     * <br>
-     * The {@code metadata} field is intentionally excluded from the equality check. Metadata is considered
-     * supplementary information and does not contribute to the core identity of the {@code Content}.
-     */
+    public Map<ContentMetadata, Object> metadata() { return metadata; }
+
+        /**
+         * Compares this {@code Content} with another object for equality.
+         * <br>
+         * The {@code metadata} field is intentionally excluded from the equality check. Metadata is considered
+         * supplementary information and does not contribute to the core identity of the {@code Content}.
+         */
     @Override
     public boolean equals(Object o) {
         if (this == o) return true;
@@ -66,13 +63,13 @@
         return Objects.equals(this.textSegment, that.textSegment);
     }
 
-    /**
-     * Computes the hash code for this {@code Content}.
-     * <br>
-     * The {@code metadata} field is excluded from the hash code calculation. This ensures that two logically identical
-     * {@code Content} objects with differing metadata produce the same hash code, maintaining consistent behavior in
-     * hash-based collections.
-     */
+        /**
+         * Computes the hash code for this {@code Content}.
+         * <br>
+         * The {@code metadata} field is excluded from the hash code calculation. This ensures that two logically identical
+         * {@code Content} objects with differing metadata produce the same hash code, maintaining consistent behavior in
+         * hash-based collections.
+         */
     @Override
     public int hashCode() {
         return Objects.hash(textSegment);
@@ -89,17 +86,4 @@
     public static Content from(String text) {
         return new Content(text);
     }
-
-    public static Content from(TextSegment textSegment) {
-        return new Content(textSegment);
-    }
->>>>>>> bbe9dc8a
-
-        @Override
-        public String toString() {
-            return "DefaultContent {" +
-                    " textSegment = " + textSegment +
-                    " }";
-        }
-    }
 }