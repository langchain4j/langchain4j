<?xml version="1.0" encoding="UTF-8"?>
<project xmlns="http://maven.apache.org/POM/4.0.0" xmlns:xsi="http://www.w3.org/2001/XMLSchema-instance" xsi:schemaLocation="http://maven.apache.org/POM/4.0.0 http://maven.apache.org/xsd/maven-4.0.0.xsd">
    <modelVersion>4.0.0</modelVersion>

    <parent>
        <groupId>dev.langchain4j</groupId>
        <artifactId>langchain4j-parent</artifactId>
        <version>1.0.0-beta3-SNAPSHOT</version>
        <relativePath>../langchain4j-parent/pom.xml</relativePath>
    </parent>

    <artifactId>langchain4j-open-ai-official</artifactId>
    <name>LangChain4j :: Integration :: OpenAI Official</name>

    <licenses>
        <license>
            <name>Apache-2.0</name>
            <url>https://www.apache.org/licenses/LICENSE-2.0.txt</url>
            <distribution>repo</distribution>
            <comments>A business-friendly OSS license</comments>
        </license>
    </licenses>

    <dependencyManagement>
        <dependencies>
            <dependency>
                <groupId>org.apache.httpcomponents.core5</groupId>
                <artifactId>httpcore5</artifactId>
                <version>${httpclient5.version}</version>
            </dependency>
        </dependencies>
    </dependencyManagement>

    <dependencies>

        <dependency>
            <groupId>dev.langchain4j</groupId>
            <artifactId>langchain4j-core</artifactId>
            <version>${project.version}</version>
        </dependency>

        <dependency>
            <groupId>com.openai</groupId>
            <artifactId>openai-java</artifactId>
        </dependency>

        <dependency>
            <groupId>com.azure</groupId>
            <artifactId>azure-identity</artifactId>
            <optional>true</optional>
        </dependency>

        <dependency>
            <groupId>org.junit.jupiter</groupId>
            <artifactId>junit-jupiter-engine</artifactId>
            <scope>test</scope>
        </dependency>

        <dependency>
            <groupId>org.junit.jupiter</groupId>
            <artifactId>junit-jupiter-params</artifactId>
            <scope>test</scope>
        </dependency>

        <dependency>
            <groupId>dev.langchain4j</groupId>
            <artifactId>langchain4j-core</artifactId>
            <version>${project.version}</version>
            <classifier>tests</classifier>
            <type>test-jar</type>
            <scope>test</scope>
        </dependency>

        <dependency>
            <groupId>dev.langchain4j</groupId>
            <artifactId>langchain4j</artifactId>
            <version>${project.version}</version>
            <scope>test</scope>
        </dependency>

        <dependency>
            <groupId>dev.langchain4j</groupId>
            <artifactId>langchain4j</artifactId>
            <version>${project.version}</version>
            <classifier>tests</classifier>
            <type>test-jar</type>
            <scope>test</scope>
        </dependency>

<<<<<<< HEAD
        <dependency>
            <groupId>org.tinylog</groupId>
            <artifactId>tinylog-impl</artifactId>
            <scope>test</scope>
        </dependency>

        <dependency>
            <groupId>org.tinylog</groupId>
            <artifactId>slf4j-tinylog</artifactId>
            <scope>test</scope>
        </dependency>

=======
>>>>>>> 086e757d
    </dependencies>

</project><|MERGE_RESOLUTION|>--- conflicted
+++ resolved
@@ -86,22 +86,6 @@
             <type>test-jar</type>
             <scope>test</scope>
         </dependency>
-
-<<<<<<< HEAD
-        <dependency>
-            <groupId>org.tinylog</groupId>
-            <artifactId>tinylog-impl</artifactId>
-            <scope>test</scope>
-        </dependency>
-
-        <dependency>
-            <groupId>org.tinylog</groupId>
-            <artifactId>slf4j-tinylog</artifactId>
-            <scope>test</scope>
-        </dependency>
-
-=======
->>>>>>> 086e757d
     </dependencies>
 
 </project>