--- conflicted
+++ resolved
@@ -42,7 +42,6 @@
  */
 public class VespaEmbeddingStore implements EmbeddingStore<TextSegment> {
 
-<<<<<<< HEAD
     private static final ObjectMapper OBJECT_MAPPER = new ObjectMapper();
 
     private static final Duration DEFAULT_TIMEOUT = Duration.ofSeconds(5);
@@ -168,18 +167,18 @@
     }
 
     @Override
-    public List<String> addAll(List<Embedding> embeddings, List<TextSegment> embedded) {
+  public void addAll(List<String> ids, List<Embedding> embeddings, List<TextSegment> embedded) {
         if (embedded != null && embeddings.size() != embedded.size()) {
             throw new IllegalArgumentException("The list of embeddings and embedded must have the same size");
         }
 
-        List<String> ids = new ArrayList<>();
+
 
         try (JsonFeeder jsonFeeder = feeder()) {
             List<Record> records = new ArrayList<>();
 
             for (int i = 0; i < embeddings.size(); i++) {
-                records.add(buildRecord(embeddings.get(i), embedded != null ? embedded.get(i) : null));
+        records.add(buildRecord(ids.get(i), embeddings.get(i), embedded != null ? embedded.get(i) : null));
             }
 
             jsonFeeder.feedMany(
@@ -189,11 +188,8 @@
                     public void onNextResult(Result result, FeedException error) {
                         if (error != null) {
                             throw new RuntimeException(error.getMessage());
-                        } else if (Result.Type.success.equals(result.type())) {
-                            ids.add(result.documentId().toString());
                         }
                     }
-
                     @Override
                     public void onError(FeedException error) {
                         throw new RuntimeException(error.getMessage());
@@ -202,134 +198,10 @@
             );
         } catch (IOException e) {
             throw new RuntimeException(e);
-=======
-  private static final Duration DEFAULT_TIMEOUT = Duration.ofSeconds(5);
-  private static final String DEFAULT_NAMESPACE = "namespace";
-  private static final String DEFAULT_DOCUMENT_TYPE = "langchain4j";
-  private static final boolean DEFAULT_AVOID_DUPS = true;
-  private static final String FIELD_NAME_TEXT_SEGMENT = "text_segment";
-  private static final String FIELD_NAME_VECTOR = "vector";
-  private static final String FIELD_NAME_DOCUMENT_ID = "documentid";
-  private static final String DEFAULT_RANK_PROFILE = "cosine_similarity";
-  private static final int DEFAULT_TARGET_HITS = 10;
-
-  private final String url;
-  private final Path keyPath;
-  private final Path certPath;
-  private final Duration timeout;
-  private final String namespace;
-  private final String documentType;
-  private final String rankProfile;
-  private final int targetHits;
-  private final boolean avoidDups;
-
-  private VespaQueryApi queryApi;
-
-  /**
-   * Creates a new VespaEmbeddingStore instance.
-   *
-   * @param url          server url, local or cloud one. The latter you can find under Endpoint of your Vespa
-   *                     application, e.g. https://alexey-heezer.langchain4j.mytenant346.aws-us-east-1c.dev.z.vespa-app.cloud/
-   * @param keyPath      local path to the SSL private key file in PEM format. Read
-   *                     <a href="https://cloud.vespa.ai/en/getting-started-java">docs</a> for details.
-   * @param certPath     local path to the SSL certificate file in PEM format. Read
-   *                     <a href="https://cloud.vespa.ai/en/getting-started-java">docs</a> for details.
-   * @param timeout      for Vespa Java client in <code>java.time.Duration</code> format.
-   * @param namespace    required for document ID generation, find more details
-   *                     <a href="https://docs.vespa.ai/en/documents.html#namespace">here</a>.
-   * @param documentType document type, used for document ID generation, find more details
-   *                     <a href="https://docs.vespa.ai/en/documents.html#namespace">here</a> and data querying
-   * @param rankProfile  rank profile from your .sd schema. Provided example schema configures cosine similarity match
-   * @param targetHits   sets the number of hits (10 is default) exposed to the real Vespa's first-phase ranking
-   *                     function per content node, find more details
-   *                     <a href="https://docs.vespa.ai/en/nearest-neighbor-search.html#querying-using-nearestneighbor-query-operator">here</a>.
-   * @param avoidDups    if true (default), then <code>VespaEmbeddingStore</code> will generate a hashed ID based on
-   *                     provided text segment, which avoids duplicated entries in DB.
-   *                     If false, then random ID will be generated.
-   */
-  @Builder
-  public VespaEmbeddingStore(
-    String url,
-    String keyPath,
-    String certPath,
-    Duration timeout,
-    String namespace,
-    String documentType,
-    String rankProfile,
-    Integer targetHits,
-    Boolean avoidDups
-  ) {
-    this.url = url;
-    this.keyPath = Paths.get(keyPath);
-    this.certPath = Paths.get(certPath);
-    this.timeout = timeout != null ? timeout : DEFAULT_TIMEOUT;
-    this.namespace = namespace != null ? namespace : DEFAULT_NAMESPACE;
-    this.documentType = documentType != null ? documentType : DEFAULT_DOCUMENT_TYPE;
-    this.rankProfile = rankProfile != null ? rankProfile : DEFAULT_RANK_PROFILE;
-    this.targetHits = targetHits != null ? targetHits : DEFAULT_TARGET_HITS;
-    this.avoidDups = avoidDups != null ? avoidDups : DEFAULT_AVOID_DUPS;
-  }
-
-  @Override
-  public String add(Embedding embedding) {
-    return add(null, embedding, null);
-  }
-
-  /**
-   * Adds a new embedding with provided ID to the store.
-   *
-   * @param id        "user-specified" part of document ID, find more details
-   *                  <a href="https://docs.vespa.ai/en/documents.html#namespace">here</a>
-   * @param embedding the embedding to add
-   */
-  @Override
-  public void add(String id, Embedding embedding) {
-    add(id, embedding, null);
-  }
-
-  @Override
-  public String add(Embedding embedding, TextSegment textSegment) {
-    return add(null, embedding, textSegment);
-  }
-
-  @Override
-  public List<String> addAll(List<Embedding> embeddings) {
-    return addAll(embeddings, null);
-  }
-
-  @Override
-  public void addAll(List<String> ids, List<Embedding> embeddings, List<TextSegment> embedded) {
-    if (embedded != null && embeddings.size() != embedded.size()) {
-      throw new IllegalArgumentException("The list of embeddings and embedded must have the same size");
-    }
-
-    try (JsonFeeder jsonFeeder = buildJsonFeeder()) {
-      List<Record> records = new ArrayList<>();
-
-      for (int i = 0; i < embeddings.size(); i++) {
-        records.add(buildRecord(ids.get(i), embeddings.get(i), embedded != null ? embedded.get(i) : null));
-      }
-
-      jsonFeeder.feedMany(
-        Json.toInputStream(records, List.class),
-        new JsonFeeder.ResultCallback() {
-          @Override
-          public void onNextResult(Result result, FeedException error) {
-            if (error != null) {
-              throw new RuntimeException(error.getMessage());
-            }
-          }
-          @Override
-          public void onError(FeedException error) {
-            throw new RuntimeException(error.getMessage());
-          }
->>>>>>> e62db38d
-        }
-
-        return ids;
-    }
-
-<<<<<<< HEAD
+        }
+
+    }
+
     /**
      * {@inheritDoc}
      * The score inside {@link EmbeddingMatch} is Vespa relevance according to provided rank profile.
@@ -363,43 +235,6 @@
         } catch (Exception e) {
             throw new RuntimeException(e);
         }
-=======
-  }
-
-  /**
-   * {@inheritDoc}
-   * The score inside {@link EmbeddingMatch} is Vespa relevance according to provided rank profile.
-   */
-  @Override
-  @SneakyThrows
-  public List<EmbeddingMatch<TextSegment>> findRelevant(Embedding referenceEmbedding, int maxResults, double minScore) {
-    try {
-      String searchQuery = Q
-        .select(FIELD_NAME_DOCUMENT_ID, FIELD_NAME_TEXT_SEGMENT, FIELD_NAME_VECTOR)
-        .from(documentType)
-        .where(buildNearestNeighbor())
-        .fix()
-        .hits(maxResults)
-        .ranking(rankProfile)
-        .param("input.query(q)", Json.toJson(referenceEmbedding.vectorAsList()))
-        .param("input.query(threshold)", String.valueOf(minScore))
-        .build();
-
-      Response<QueryResponse> response = getQueryApi().search(searchQuery).execute();
-      if (response.isSuccessful()) {
-        QueryResponse parsedResponse = response.body();
-        return parsedResponse
-          .getRoot()
-          .getChildren()
-          .stream()
-          .map(VespaEmbeddingStore::toEmbeddingMatch)
-          .collect(Collectors.toList());
-      } else {
-        throw new RuntimeException("Request failed");
-      }
-    } catch (Exception e) {
-      throw new RuntimeException(e);
->>>>>>> e62db38d
     }
 
     @Override
