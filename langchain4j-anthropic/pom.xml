<project xmlns="http://maven.apache.org/POM/4.0.0" xmlns:xsi="http://www.w3.org/2001/XMLSchema-instance"
         xsi:schemaLocation="http://maven.apache.org/POM/4.0.0 http://maven.apache.org/maven-v4_0_0.xsd">
    <modelVersion>4.0.0</modelVersion>

    <parent>
        <groupId>dev.langchain4j</groupId>
        <artifactId>langchain4j-parent</artifactId>
        <version>0.32.0-SNAPSHOT</version>
        <relativePath>../langchain4j-parent/pom.xml</relativePath>
    </parent>

    <artifactId>langchain4j-anthropic</artifactId>
    <name>LangChain4j :: Integration :: Anthropic</name>

    <properties>
        <skipAnthropicITs>false</skipAnthropicITs>
    </properties>

    <dependencies>

        <dependency>
            <groupId>dev.langchain4j</groupId>
            <artifactId>langchain4j-core</artifactId>
        </dependency>

        <!-- TODO keep as default or use java 11 http client? -->
        <dependency>
<<<<<<< HEAD
            <groupId>dev.langchain4j</groupId>
            <artifactId>langchain4j-http-client-okhttp</artifactId>
=======
            <groupId>com.squareup.retrofit2</groupId>
            <artifactId>retrofit</artifactId>
        </dependency>

        <dependency>
            <groupId>com.squareup.retrofit2</groupId>
            <artifactId>converter-jackson</artifactId>
        </dependency>

        <dependency>
            <groupId>com.fasterxml.jackson.core</groupId>
            <artifactId>jackson-databind</artifactId>
        </dependency>

        <dependency>
            <groupId>com.squareup.okhttp3</groupId>
            <artifactId>okhttp</artifactId>
>>>>>>> e9a8c25d
        </dependency>

        <dependency>
            <groupId>com.fasterxml.jackson.core</groupId>
            <artifactId>jackson-databind</artifactId>
        </dependency>

        <dependency>
            <groupId>org.slf4j</groupId>
            <artifactId>slf4j-api</artifactId>
        </dependency>

        <dependency>
            <groupId>org.projectlombok</groupId>
            <artifactId>lombok</artifactId>
            <scope>provided</scope>
        </dependency>

        <dependency>
            <groupId>org.junit.jupiter</groupId>
            <artifactId>junit-jupiter-engine</artifactId>
            <scope>test</scope>
        </dependency>

        <dependency>
            <groupId>org.junit.jupiter</groupId>
            <artifactId>junit-jupiter-params</artifactId>
            <scope>test</scope>
        </dependency>

        <dependency>
            <groupId>dev.langchain4j</groupId>
            <artifactId>langchain4j-core</artifactId>
            <classifier>tests</classifier>
            <type>test-jar</type>
            <scope>test</scope>
        </dependency>

        <dependency>
            <groupId>org.assertj</groupId>
            <artifactId>assertj-core</artifactId>
            <scope>test</scope>
        </dependency>

        <dependency>
            <groupId>org.tinylog</groupId>
            <artifactId>tinylog-impl</artifactId>
            <scope>test</scope>
        </dependency>

        <dependency>
            <groupId>org.tinylog</groupId>
            <artifactId>slf4j-tinylog</artifactId>
            <scope>test</scope>
        </dependency>

    </dependencies>

    <build>
        <plugins>
            <plugin>
                <groupId>org.apache.maven.plugins</groupId>
                <artifactId>maven-failsafe-plugin</artifactId>
                <configuration>
                    <skipTests>${skipAnthropicITs}</skipTests>
                </configuration>
            </plugin>
        </plugins>
    </build>

    <licenses>
        <license>
            <name>Apache-2.0</name>
            <url>https://www.apache.org/licenses/LICENSE-2.0.txt</url>
            <distribution>repo</distribution>
            <comments>A business-friendly OSS license</comments>
        </license>
    </licenses>

</project><|MERGE_RESOLUTION|>--- conflicted
+++ resolved
@@ -25,28 +25,8 @@
 
         <!-- TODO keep as default or use java 11 http client? -->
         <dependency>
-<<<<<<< HEAD
             <groupId>dev.langchain4j</groupId>
             <artifactId>langchain4j-http-client-okhttp</artifactId>
-=======
-            <groupId>com.squareup.retrofit2</groupId>
-            <artifactId>retrofit</artifactId>
-        </dependency>
-
-        <dependency>
-            <groupId>com.squareup.retrofit2</groupId>
-            <artifactId>converter-jackson</artifactId>
-        </dependency>
-
-        <dependency>
-            <groupId>com.fasterxml.jackson.core</groupId>
-            <artifactId>jackson-databind</artifactId>
-        </dependency>
-
-        <dependency>
-            <groupId>com.squareup.okhttp3</groupId>
-            <artifactId>okhttp</artifactId>
->>>>>>> e9a8c25d
         </dependency>
 
         <dependency>
