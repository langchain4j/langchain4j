package dev.langchain4j.model.anthropic;

import static dev.langchain4j.internal.Utils.copy;
import static dev.langchain4j.internal.Utils.getOrDefault;
import static dev.langchain4j.internal.ValidationUtils.ensureNotNull;
import static dev.langchain4j.model.ModelProvider.ANTHROPIC;
import static dev.langchain4j.model.anthropic.AnthropicChatModel.toThinking;
import static dev.langchain4j.model.anthropic.InternalAnthropicHelper.createAnthropicRequest;
import static dev.langchain4j.model.anthropic.InternalAnthropicHelper.validate;
import static dev.langchain4j.model.anthropic.internal.api.AnthropicCacheType.EPHEMERAL;
import static dev.langchain4j.model.anthropic.internal.api.AnthropicCacheType.NO_CACHE;
import static java.util.Arrays.asList;

import dev.langchain4j.agent.tool.ToolSpecification;
import dev.langchain4j.data.image.Image;
import dev.langchain4j.data.message.AiMessage;
import dev.langchain4j.data.message.ImageContent;
import dev.langchain4j.data.message.SystemMessage;
import dev.langchain4j.data.message.UserMessage;
import dev.langchain4j.http.client.HttpClientBuilder;
import dev.langchain4j.model.ModelProvider;
import dev.langchain4j.model.StreamingResponseHandler;
import dev.langchain4j.model.anthropic.internal.api.AnthropicCreateMessageRequest;
import dev.langchain4j.model.anthropic.internal.client.AnthropicClient;
import dev.langchain4j.model.anthropic.internal.client.AnthropicCreateMessageOptions;
import dev.langchain4j.model.chat.StreamingChatModel;
import dev.langchain4j.model.chat.listener.ChatModelListener;
import dev.langchain4j.model.chat.request.ChatRequest;
import dev.langchain4j.model.chat.request.ChatRequestParameters;
import dev.langchain4j.model.chat.request.DefaultChatRequestParameters;
import dev.langchain4j.model.chat.request.ToolChoice;
import dev.langchain4j.model.chat.response.PartialThinking;
import dev.langchain4j.model.chat.response.StreamingChatResponseHandler;
import java.time.Duration;
import java.util.List;
import org.slf4j.Logger;

/**
 * Represents an Anthropic language model with a Messages (chat) API.
 * The model's response is streamed token by token and should be handled with {@link StreamingResponseHandler}.
 * <br>
 * More details are available <a href="https://docs.anthropic.com/claude/reference/messages_post">here</a>
 * and <a href="https://docs.anthropic.com/claude/reference/messages-streaming">here</a>.
 * <br>
 * <br>
 * It supports {@link Image}s as inputs. {@link UserMessage}s can contain one or multiple {@link ImageContent}s.
 * {@link Image}s must not be represented as URLs; they should be Base64-encoded strings and include a {@code mimeType}.
 * <br>
 * <br>
 * The content of {@link SystemMessage}s is sent using the "system" parameter.
 * <br>
 * <br>
 * Supports caching {@link SystemMessage}s and {@link ToolSpecification}s.
 */
public class AnthropicStreamingChatModel implements StreamingChatModel {

    private final AnthropicClient client;
    private final boolean cacheSystemMessages;
    private final boolean cacheTools;
    private final String thinkingType;
    private final Integer thinkingBudgetTokens;
    private final boolean returnThinking;
    private final boolean sendThinking;
    private final List<ChatModelListener> listeners;
    private final ChatRequestParameters defaultRequestParameters;
<<<<<<< HEAD
    private final String toolNameChoice;
    private final Boolean disableParallelToolUse;
=======
    private final String userId;
>>>>>>> 7cfba035

    /**
     * Constructs an instance of an {@code AnthropicStreamingChatModel} with the specified parameters.
     */
    public AnthropicStreamingChatModel(AnthropicStreamingChatModelBuilder builder) {
        this.client = AnthropicClient.builder()
                .httpClientBuilder(builder.httpClientBuilder)
                .baseUrl(getOrDefault(builder.baseUrl, "https://api.anthropic.com/v1/"))
                .apiKey(builder.apiKey)
                .version(getOrDefault(builder.version, "2023-06-01"))
                .beta(builder.beta)
                .timeout(builder.timeout)
                .logRequests(getOrDefault(builder.logRequests, false))
                .logResponses(getOrDefault(builder.logResponses, false))
                .logger(builder.logger)
                .build();

        ChatRequestParameters commonParameters = DefaultChatRequestParameters.EMPTY;

        this.defaultRequestParameters = DefaultChatRequestParameters.builder()
                .modelName(getOrDefault(builder.modelName, commonParameters.modelName()))
                .temperature(getOrDefault(builder.temperature, commonParameters.temperature()))
                .topP(getOrDefault(builder.topP, commonParameters.topP()))
                .topK(getOrDefault(builder.topK, commonParameters.topK()))
                .maxOutputTokens(
                        getOrDefault(builder.maxTokens, getOrDefault(commonParameters.maxOutputTokens(), 1024)))
                .stopSequences(getOrDefault(builder.stopSequences, commonParameters.stopSequences()))
                .toolSpecifications(getOrDefault(builder.toolSpecifications, commonParameters.toolSpecifications()))
                .toolChoice(getOrDefault(builder.toolChoice, commonParameters.toolChoice()))
                .build();

        this.cacheSystemMessages = getOrDefault(builder.cacheSystemMessages, false);
        this.cacheTools = getOrDefault(builder.cacheTools, false);
        this.thinkingType = builder.thinkingType;
        this.thinkingBudgetTokens = builder.thinkingBudgetTokens;
        this.returnThinking = getOrDefault(builder.returnThinking, false);
        this.sendThinking = getOrDefault(builder.sendThinking, true);
        this.listeners = copy(builder.listeners);
<<<<<<< HEAD
        this.toolNameChoice = builder.toolNameChoice;
        this.disableParallelToolUse = builder.disableParallelToolUse;
=======
        this.userId = builder.userId;
>>>>>>> 7cfba035
    }

    public static AnthropicStreamingChatModelBuilder builder() {
        return new AnthropicStreamingChatModelBuilder();
    }

    public static class AnthropicStreamingChatModelBuilder {

        private HttpClientBuilder httpClientBuilder;
        private String baseUrl;
        private String apiKey;
        private String version;
        private String beta;
        private String modelName;
        private Double temperature;
        private Double topP;
        private Integer topK;
        private Integer maxTokens;
        private List<String> stopSequences;
        private List<ToolSpecification> toolSpecifications;
        private Boolean cacheSystemMessages;
        private Boolean cacheTools;
        private String thinkingType;
        private Integer thinkingBudgetTokens;
        private Boolean returnThinking;
        private Boolean sendThinking;
        private Duration timeout;
        private Boolean logRequests;
        private Boolean logResponses;
        private Logger logger;
        private List<ChatModelListener> listeners;
<<<<<<< HEAD
        private ToolChoice toolChoice;
        private String toolNameChoice;
        private Boolean disableParallelToolUse;
=======
        private String userId;
>>>>>>> 7cfba035

        public AnthropicStreamingChatModelBuilder httpClientBuilder(HttpClientBuilder httpClientBuilder) {
            this.httpClientBuilder = httpClientBuilder;
            return this;
        }

        public AnthropicStreamingChatModelBuilder baseUrl(String baseUrl) {
            this.baseUrl = baseUrl;
            return this;
        }

        public AnthropicStreamingChatModelBuilder apiKey(String apiKey) {
            this.apiKey = apiKey;
            return this;
        }

        public AnthropicStreamingChatModelBuilder version(String version) {
            this.version = version;
            return this;
        }

        public AnthropicStreamingChatModelBuilder beta(String beta) {
            this.beta = beta;
            return this;
        }

        public AnthropicStreamingChatModelBuilder modelName(String modelName) {
            this.modelName = modelName;
            return this;
        }

        public AnthropicStreamingChatModelBuilder modelName(AnthropicChatModelName modelName) {
            this.modelName = modelName.toString();
            return this;
        }

        public AnthropicStreamingChatModelBuilder temperature(Double temperature) {
            this.temperature = temperature;
            return this;
        }

        public AnthropicStreamingChatModelBuilder topP(Double topP) {
            this.topP = topP;
            return this;
        }

        public AnthropicStreamingChatModelBuilder topK(Integer topK) {
            this.topK = topK;
            return this;
        }

        public AnthropicStreamingChatModelBuilder maxTokens(Integer maxTokens) {
            this.maxTokens = maxTokens;
            return this;
        }

        public AnthropicStreamingChatModelBuilder stopSequences(List<String> stopSequences) {
            this.stopSequences = stopSequences;
            return this;
        }

        public AnthropicStreamingChatModelBuilder toolSpecifications(List<ToolSpecification> toolSpecifications) {
            this.toolSpecifications = toolSpecifications;
            return this;
        }

        public AnthropicStreamingChatModelBuilder toolSpecifications(ToolSpecification... toolSpecifications) {
            return toolSpecifications(asList(toolSpecifications));
        }

        public AnthropicStreamingChatModelBuilder cacheSystemMessages(Boolean cacheSystemMessages) {
            this.cacheSystemMessages = cacheSystemMessages;
            return this;
        }

        public AnthropicStreamingChatModelBuilder cacheTools(Boolean cacheTools) {
            this.cacheTools = cacheTools;
            return this;
        }

        /**
         * Enables <a href="https://docs.anthropic.com/en/docs/build-with-claude/extended-thinking">thinking</a>.
         */
        public AnthropicStreamingChatModelBuilder thinkingType(String thinkingType) {
            this.thinkingType = thinkingType;
            return this;
        }

        /**
         * Configures <a href="https://docs.anthropic.com/en/docs/build-with-claude/extended-thinking">thinking</a>.
         */
        public AnthropicStreamingChatModelBuilder thinkingBudgetTokens(Integer thinkingBudgetTokens) {
            this.thinkingBudgetTokens = thinkingBudgetTokens;
            return this;
        }

        /**
         * Controls whether to return thinking/reasoning text (if available) inside {@link AiMessage#thinking()}
         * and whether to invoke the {@link StreamingChatResponseHandler#onPartialThinking(PartialThinking)} callback.
         * Please note that this does not enable thinking/reasoning for the LLM;
         * it only controls whether to parse the {@code thinking} field from the API response
         * and return it inside the {@link AiMessage}.
         * <p>
         * Disabled by default.
         * If enabled, the thinking text will be stored within the {@link AiMessage} and may be persisted.
         * If enabled, thinking signatures will also be stored and returned inside the {@link AiMessage#attributes()}.
         *
         * @see #thinkingType(String)
         * @see #thinkingBudgetTokens(Integer)
         * @see #sendThinking(Boolean)
         */
        public AnthropicStreamingChatModelBuilder returnThinking(Boolean returnThinking) {
            this.returnThinking = returnThinking;
            return this;
        }

        /**
         * Controls whether to send thinking/reasoning text to the LLM in follow-up requests.
         * <p>
         * Enabled by default.
         * If enabled, the contents of {@link AiMessage#thinking()} will be sent in the API request.
         * If enabled, thinking signatures (inside the {@link AiMessage#attributes()}) will also be sent.
         *
         * @see #thinkingType(String)
         * @see #thinkingBudgetTokens(Integer)
         * @see #returnThinking(Boolean)
         */
        public AnthropicStreamingChatModelBuilder sendThinking(Boolean sendThinking) {
            this.sendThinking = sendThinking;
            return this;
        }

        public AnthropicStreamingChatModelBuilder timeout(Duration timeout) {
            this.timeout = timeout;
            return this;
        }

        public AnthropicStreamingChatModelBuilder logRequests(Boolean logRequests) {
            this.logRequests = logRequests;
            return this;
        }

        public AnthropicStreamingChatModelBuilder logResponses(Boolean logResponses) {
            this.logResponses = logResponses;
            return this;
        }

        /**
         * @param logger an alternate {@link Logger} to be used instead of the default one provided by Langchain4J for logging requests and responses.
         * @return {@code this}.
         */
        public AnthropicStreamingChatModelBuilder logger(Logger logger) {
            this.logger = logger;
            return this;
        }

        public AnthropicStreamingChatModelBuilder listeners(List<ChatModelListener> listeners) {
            this.listeners = listeners;
            return this;
        }

<<<<<<< HEAD
        public AnthropicStreamingChatModelBuilder toolChoice(ToolChoice toolChoice) {
            this.toolChoice = toolChoice;
            return this;
        }

        public AnthropicStreamingChatModelBuilder toolNameChoice(String toolNameChoice) {
            this.toolNameChoice = toolNameChoice;
            return this;
        }

        public AnthropicStreamingChatModelBuilder disableParallelToolUse(Boolean disableParallelToolUse) {
            this.disableParallelToolUse = disableParallelToolUse;
=======
        /**
         * Sets the user ID for the requests.
         * This should be a uuid, hash value, or other opaque identifier.
         * Anthropic may use this id to help detect abuse.
         * Do not include any identifying information such as name, email address, or phone number.
         *
         * @param userId the user identifier
         * @return this builder
         */
        public AnthropicStreamingChatModelBuilder userId(String userId) {
            this.userId = userId;
>>>>>>> 7cfba035
            return this;
        }

        public AnthropicStreamingChatModel build() {
            return new AnthropicStreamingChatModel(this);
        }
    }

    @Override
    public void doChat(ChatRequest chatRequest, StreamingChatResponseHandler handler) {
        ensureNotNull(handler, "handler");
        validate(chatRequest.parameters());
        AnthropicCreateMessageRequest anthropicRequest = createAnthropicRequest(
                chatRequest,
                toThinking(thinkingType, thinkingBudgetTokens),
                sendThinking,
                cacheSystemMessages ? EPHEMERAL : NO_CACHE,
                cacheTools ? EPHEMERAL : NO_CACHE,
                true,
<<<<<<< HEAD
                toolNameChoice,
                disableParallelToolUse);
=======
                userId);
>>>>>>> 7cfba035
        client.createMessage(anthropicRequest, new AnthropicCreateMessageOptions(returnThinking), handler);
    }

    @Override
    public List<ChatModelListener> listeners() {
        return listeners;
    }

    @Override
    public ModelProvider provider() {
        return ANTHROPIC;
    }

    @Override
    public ChatRequestParameters defaultRequestParameters() {
        return defaultRequestParameters;
    }
}<|MERGE_RESOLUTION|>--- conflicted
+++ resolved
@@ -63,12 +63,9 @@
     private final boolean sendThinking;
     private final List<ChatModelListener> listeners;
     private final ChatRequestParameters defaultRequestParameters;
-<<<<<<< HEAD
     private final String toolNameChoice;
     private final Boolean disableParallelToolUse;
-=======
     private final String userId;
->>>>>>> 7cfba035
 
     /**
      * Constructs an instance of an {@code AnthropicStreamingChatModel} with the specified parameters.
@@ -107,12 +104,9 @@
         this.returnThinking = getOrDefault(builder.returnThinking, false);
         this.sendThinking = getOrDefault(builder.sendThinking, true);
         this.listeners = copy(builder.listeners);
-<<<<<<< HEAD
         this.toolNameChoice = builder.toolNameChoice;
         this.disableParallelToolUse = builder.disableParallelToolUse;
-=======
         this.userId = builder.userId;
->>>>>>> 7cfba035
     }
 
     public static AnthropicStreamingChatModelBuilder builder() {
@@ -144,13 +138,10 @@
         private Boolean logResponses;
         private Logger logger;
         private List<ChatModelListener> listeners;
-<<<<<<< HEAD
         private ToolChoice toolChoice;
         private String toolNameChoice;
         private Boolean disableParallelToolUse;
-=======
         private String userId;
->>>>>>> 7cfba035
 
         public AnthropicStreamingChatModelBuilder httpClientBuilder(HttpClientBuilder httpClientBuilder) {
             this.httpClientBuilder = httpClientBuilder;
@@ -312,7 +303,6 @@
             return this;
         }
 
-<<<<<<< HEAD
         public AnthropicStreamingChatModelBuilder toolChoice(ToolChoice toolChoice) {
             this.toolChoice = toolChoice;
             return this;
@@ -325,7 +315,9 @@
 
         public AnthropicStreamingChatModelBuilder disableParallelToolUse(Boolean disableParallelToolUse) {
             this.disableParallelToolUse = disableParallelToolUse;
-=======
+            return this;
+        }
+
         /**
          * Sets the user ID for the requests.
          * This should be a uuid, hash value, or other opaque identifier.
@@ -337,7 +329,6 @@
          */
         public AnthropicStreamingChatModelBuilder userId(String userId) {
             this.userId = userId;
->>>>>>> 7cfba035
             return this;
         }
 
@@ -357,12 +348,9 @@
                 cacheSystemMessages ? EPHEMERAL : NO_CACHE,
                 cacheTools ? EPHEMERAL : NO_CACHE,
                 true,
-<<<<<<< HEAD
                 toolNameChoice,
-                disableParallelToolUse);
-=======
+                disableParallelToolUse,
                 userId);
->>>>>>> 7cfba035
         client.createMessage(anthropicRequest, new AnthropicCreateMessageOptions(returnThinking), handler);
     }
 
