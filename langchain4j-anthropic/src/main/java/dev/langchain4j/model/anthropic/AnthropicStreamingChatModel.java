package dev.langchain4j.model.anthropic;

import static dev.langchain4j.internal.Utils.copy;
import static dev.langchain4j.internal.Utils.getOrDefault;
import static dev.langchain4j.internal.ValidationUtils.ensureNotNull;
import static dev.langchain4j.model.ModelProvider.ANTHROPIC;
import static dev.langchain4j.model.anthropic.AnthropicChatModel.toThinking;
import static dev.langchain4j.model.anthropic.InternalAnthropicHelper.createAnthropicRequest;
import static dev.langchain4j.model.anthropic.InternalAnthropicHelper.validate;
import static dev.langchain4j.model.anthropic.internal.api.AnthropicCacheType.EPHEMERAL;
import static dev.langchain4j.model.anthropic.internal.api.AnthropicCacheType.NO_CACHE;
import static java.util.Arrays.asList;

import dev.langchain4j.agent.tool.ToolSpecification;
import dev.langchain4j.data.image.Image;
import dev.langchain4j.data.message.AiMessage;
import dev.langchain4j.data.message.ChatMessage;
import dev.langchain4j.data.message.ImageContent;
import dev.langchain4j.data.message.SystemMessage;
import dev.langchain4j.data.message.UserMessage;
import dev.langchain4j.http.client.HttpClientBuilder;
import dev.langchain4j.model.ModelProvider;
import dev.langchain4j.model.StreamingResponseHandler;
import dev.langchain4j.model.anthropic.internal.api.AnthropicCreateMessageRequest;
import dev.langchain4j.model.anthropic.internal.api.AnthropicToolChoice;
import dev.langchain4j.model.anthropic.internal.client.AnthropicClient;
import dev.langchain4j.model.anthropic.internal.client.AnthropicCreateMessageOptions;
import dev.langchain4j.model.chat.StreamingChatModel;
import dev.langchain4j.model.chat.listener.ChatModelListener;
import dev.langchain4j.model.chat.request.ChatRequest;
import dev.langchain4j.model.chat.request.ChatRequestParameters;
import dev.langchain4j.model.chat.request.DefaultChatRequestParameters;
import dev.langchain4j.model.chat.response.PartialThinking;
import dev.langchain4j.model.chat.response.StreamingChatResponseHandler;
import java.time.Duration;
import java.util.List;

/**
 * Represents an Anthropic language model with a Messages (chat) API.
 * The model's response is streamed token by token and should be handled with {@link StreamingResponseHandler}.
 * <br>
 * More details are available <a href="https://docs.anthropic.com/claude/reference/messages_post">here</a>
 * and <a href="https://docs.anthropic.com/claude/reference/messages-streaming">here</a>.
 * <br>
 * <br>
 * It supports {@link Image}s as inputs. {@link UserMessage}s can contain one or multiple {@link ImageContent}s.
 * {@link Image}s must not be represented as URLs; they should be Base64-encoded strings and include a {@code mimeType}.
 * <br>
 * <br>
 * The content of {@link SystemMessage}s is sent using the "system" parameter.
 * <br>
 * <br>
 * Supports caching {@link SystemMessage}s and {@link ToolSpecification}s.
 */
public class AnthropicStreamingChatModel implements StreamingChatModel {

    private final AnthropicClient client;
    private final boolean cacheSystemMessages;
    private final boolean cacheTools;
    private final String thinkingType;
    private final Integer thinkingBudgetTokens;
    private final boolean returnThinking;
    private final boolean sendThinking;
    private final List<ChatModelListener> listeners;
    private final ChatRequestParameters defaultRequestParameters;
    private AnthropicToolChoice toolChoice;

    /**
     * Constructs an instance of an {@code AnthropicStreamingChatModel} with the specified parameters.
     */
    public AnthropicStreamingChatModel(AnthropicStreamingChatModelBuilder builder) {
        this.client = AnthropicClient.builder()
                .httpClientBuilder(builder.httpClientBuilder)
                .baseUrl(getOrDefault(builder.baseUrl, "https://api.anthropic.com/v1/"))
                .apiKey(builder.apiKey)
                .version(getOrDefault(builder.version, "2023-06-01"))
                .beta(builder.beta)
                .timeout(builder.timeout)
                .logRequests(getOrDefault(builder.logRequests, false))
                .logResponses(getOrDefault(builder.logResponses, false))
                .build();

        ChatRequestParameters commonParameters = DefaultChatRequestParameters.EMPTY;

        this.defaultRequestParameters = DefaultChatRequestParameters.builder()
                .modelName(getOrDefault(builder.modelName, commonParameters.modelName()))
                .temperature(getOrDefault(builder.temperature, commonParameters.temperature()))
                .topP(getOrDefault(builder.topP, commonParameters.topP()))
                .topK(getOrDefault(builder.topK, commonParameters.topK()))
                .maxOutputTokens(
                        getOrDefault(builder.maxTokens, getOrDefault(commonParameters.maxOutputTokens(), 1024)))
                .stopSequences(getOrDefault(builder.stopSequences, commonParameters.stopSequences()))
<<<<<<< HEAD
                .toolSpecifications(commonParameters.toolSpecifications())
=======
                .toolSpecifications(getOrDefault(builder.toolSpecifications, commonParameters.toolSpecifications()))
                .toolChoice(commonParameters.toolChoice())
>>>>>>> c194bf1d
                .build();

        this.cacheSystemMessages = getOrDefault(builder.cacheSystemMessages, false);
        this.cacheTools = getOrDefault(builder.cacheTools, false);
        this.thinkingType = builder.thinkingType;
        this.thinkingBudgetTokens = builder.thinkingBudgetTokens;
        this.returnThinking = getOrDefault(builder.returnThinking, false);
        this.sendThinking = getOrDefault(builder.sendThinking, true);
        this.listeners = copy(builder.listeners);
        this.toolChoice = builder.toolChoice;
    }

    public static AnthropicStreamingChatModelBuilder builder() {
        return new AnthropicStreamingChatModelBuilder();
    }

    public static class AnthropicStreamingChatModelBuilder {

        private HttpClientBuilder httpClientBuilder;
        private String baseUrl;
        private String apiKey;
        private String version;
        private String beta;
        private String modelName;
        private Double temperature;
        private Double topP;
        private Integer topK;
        private Integer maxTokens;
        private List<String> stopSequences;
        private List<ToolSpecification> toolSpecifications;
        private Boolean cacheSystemMessages;
        private Boolean cacheTools;
        private String thinkingType;
        private Integer thinkingBudgetTokens;
        private Boolean returnThinking;
        private Boolean sendThinking;
        private Duration timeout;
        private Boolean logRequests;
        private Boolean logResponses;
        private List<ChatModelListener> listeners;
        private AnthropicToolChoice toolChoice;

        public AnthropicStreamingChatModelBuilder httpClientBuilder(HttpClientBuilder httpClientBuilder) {
            this.httpClientBuilder = httpClientBuilder;
            return this;
        }

        public AnthropicStreamingChatModelBuilder baseUrl(String baseUrl) {
            this.baseUrl = baseUrl;
            return this;
        }

        public AnthropicStreamingChatModelBuilder apiKey(String apiKey) {
            this.apiKey = apiKey;
            return this;
        }

        public AnthropicStreamingChatModelBuilder version(String version) {
            this.version = version;
            return this;
        }

        public AnthropicStreamingChatModelBuilder beta(String beta) {
            this.beta = beta;
            return this;
        }

        public AnthropicStreamingChatModelBuilder modelName(String modelName) {
            this.modelName = modelName;
            return this;
        }

        public AnthropicStreamingChatModelBuilder modelName(AnthropicChatModelName modelName) {
            this.modelName = modelName.toString();
            return this;
        }

        public AnthropicStreamingChatModelBuilder temperature(Double temperature) {
            this.temperature = temperature;
            return this;
        }

        public AnthropicStreamingChatModelBuilder topP(Double topP) {
            this.topP = topP;
            return this;
        }

        public AnthropicStreamingChatModelBuilder topK(Integer topK) {
            this.topK = topK;
            return this;
        }

        public AnthropicStreamingChatModelBuilder maxTokens(Integer maxTokens) {
            this.maxTokens = maxTokens;
            return this;
        }

        public AnthropicStreamingChatModelBuilder stopSequences(List<String> stopSequences) {
            this.stopSequences = stopSequences;
            return this;
        }

        public AnthropicStreamingChatModelBuilder toolSpecifications(List<ToolSpecification> toolSpecifications) {
            this.toolSpecifications = toolSpecifications;
            return this;
        }

        public AnthropicStreamingChatModelBuilder toolSpecifications(ToolSpecification... toolSpecifications) {
            return toolSpecifications(asList(toolSpecifications));
        }

        public AnthropicStreamingChatModelBuilder cacheSystemMessages(Boolean cacheSystemMessages) {
            this.cacheSystemMessages = cacheSystemMessages;
            return this;
        }

        public AnthropicStreamingChatModelBuilder cacheTools(Boolean cacheTools) {
            this.cacheTools = cacheTools;
            return this;
        }

        /**
         * Enables <a href="https://docs.anthropic.com/en/docs/build-with-claude/extended-thinking">thinking</a>.
         */
        public AnthropicStreamingChatModelBuilder thinkingType(String thinkingType) {
            this.thinkingType = thinkingType;
            return this;
        }

        /**
         * Configures <a href="https://docs.anthropic.com/en/docs/build-with-claude/extended-thinking">thinking</a>.
         */
        public AnthropicStreamingChatModelBuilder thinkingBudgetTokens(Integer thinkingBudgetTokens) {
            this.thinkingBudgetTokens = thinkingBudgetTokens;
            return this;
        }

        /**
         * Controls whether to return thinking/reasoning text (if available) inside {@link AiMessage#thinking()}
         * and whether to invoke the {@link StreamingChatResponseHandler#onPartialThinking(PartialThinking)} callback.
         * Please note that this does not enable thinking/reasoning for the LLM;
         * it only controls whether to parse the {@code thinking} field from the API response
         * and return it inside the {@link AiMessage}.
         * <p>
         * Disabled by default.
         * If enabled, the thinking text will be stored within the {@link AiMessage} and may be persisted.
         * If enabled, thinking signatures will also be stored and returned inside the {@link AiMessage#attributes()}.
         *
         * @see #thinkingType(String)
         * @see #thinkingBudgetTokens(Integer)
         * @see #sendThinking(Boolean)
         */
        public AnthropicStreamingChatModelBuilder returnThinking(Boolean returnThinking) {
            this.returnThinking = returnThinking;
            return this;
        }

        /**
         * Controls whether to send thinking/reasoning text to the LLM in follow-up requests.
         * <p>
         * Enabled by default.
         * If enabled, the contents of {@link AiMessage#thinking()} will be sent in the API request.
         * If enabled, thinking signatures (inside the {@link AiMessage#attributes()}) will also be sent.
         *
         * @see #thinkingType(String)
         * @see #thinkingBudgetTokens(Integer)
         * @see #returnThinking(Boolean)
         */
        public AnthropicStreamingChatModelBuilder sendThinking(Boolean sendThinking) {
            this.sendThinking = sendThinking;
            return this;
        }

        public AnthropicStreamingChatModelBuilder timeout(Duration timeout) {
            this.timeout = timeout;
            return this;
        }

        public AnthropicStreamingChatModelBuilder logRequests(Boolean logRequests) {
            this.logRequests = logRequests;
            return this;
        }

        public AnthropicStreamingChatModelBuilder logResponses(Boolean logResponses) {
            this.logResponses = logResponses;
            return this;
        }

        public AnthropicStreamingChatModelBuilder listeners(List<ChatModelListener> listeners) {
            this.listeners = listeners;
            return this;
        }

        public AnthropicStreamingChatModelBuilder toolChoice(AnthropicToolChoice toolChoice) {
            this.toolChoice = toolChoice;
            return this;
        }

        public AnthropicStreamingChatModel build() {
            return new AnthropicStreamingChatModel(this);
        }
    }

    @Override
    public void doChat(ChatRequest chatRequest, StreamingChatResponseHandler handler) {
        ensureNotNull(handler, "handler");
        validate(chatRequest.parameters());
        AnthropicCreateMessageRequest anthropicRequest = createAnthropicRequest(
                chatRequest,
                toThinking(thinkingType, thinkingBudgetTokens),
                sendThinking,
                cacheSystemMessages ? EPHEMERAL : NO_CACHE,
                cacheTools ? EPHEMERAL : NO_CACHE,
                toolChoice,
                true);
        client.createMessage(anthropicRequest, new AnthropicCreateMessageOptions(returnThinking), handler);
    }

    @Override
    public List<ChatModelListener> listeners() {
        return listeners;
    }

    @Override
    public ModelProvider provider() {
        return ANTHROPIC;
    }

    @Override
    public ChatRequestParameters defaultRequestParameters() {
        return defaultRequestParameters;
    }
}<|MERGE_RESOLUTION|>--- conflicted
+++ resolved
@@ -90,12 +90,7 @@
                 .maxOutputTokens(
                         getOrDefault(builder.maxTokens, getOrDefault(commonParameters.maxOutputTokens(), 1024)))
                 .stopSequences(getOrDefault(builder.stopSequences, commonParameters.stopSequences()))
-<<<<<<< HEAD
-                .toolSpecifications(commonParameters.toolSpecifications())
-=======
                 .toolSpecifications(getOrDefault(builder.toolSpecifications, commonParameters.toolSpecifications()))
-                .toolChoice(commonParameters.toolChoice())
->>>>>>> c194bf1d
                 .build();
 
         this.cacheSystemMessages = getOrDefault(builder.cacheSystemMessages, false);
