--- conflicted
+++ resolved
@@ -76,12 +76,8 @@
     private final Set<String> toolMetadataKeysToSend;
     private final String userId;
     private final Map<String, Object> customParameters;
-<<<<<<< HEAD
+    private final Boolean strictTools;
     private final Set<Capability> supportedCapabilities;
-=======
-    private final Boolean strictTools;
-
->>>>>>> df294737
 
     /**
      * Constructs an instance of an {@code AnthropicStreamingChatModel} with the specified parameters.
@@ -127,12 +123,8 @@
         this.toolMetadataKeysToSend = copy(builder.toolMetadataKeysToSend);
         this.userId = builder.userId;
         this.customParameters = copy(builder.customParameters);
-<<<<<<< HEAD
+        this.strictTools= builder.strictTools;
         this.supportedCapabilities = copy(builder.supportedCapabilities);
-=======
-        this.strictTools= builder.strictTools;
-
->>>>>>> df294737
     }
 
     public static AnthropicStreamingChatModelBuilder builder() {
@@ -172,12 +164,8 @@
         private Set<String> toolMetadataKeysToSend;
         private String userId;
         private Map<String, Object> customParameters;
-<<<<<<< HEAD
+        private Boolean strictTools;
         private Set<Capability> supportedCapabilities;
-=======
-        private Boolean strictTools;
-
->>>>>>> df294737
 
         public AnthropicStreamingChatModelBuilder httpClientBuilder(HttpClientBuilder httpClientBuilder) {
             this.httpClientBuilder = httpClientBuilder;
@@ -424,7 +412,11 @@
             return this;
         }
 
-<<<<<<< HEAD
+        public AnthropicStreamingChatModelBuilder strictTools(Boolean strictTools) {
+            this.strictTools = strictTools;
+            return this;
+        }
+
         public AnthropicStreamingChatModelBuilder supportedCapabilities(Capability... supportedCapabilities) {
             this.supportedCapabilities = Arrays.stream(supportedCapabilities).collect(Collectors.toSet());
             return this;
@@ -432,10 +424,6 @@
 
         public AnthropicStreamingChatModelBuilder supportedCapabilities(Set<Capability> supportedCapabilities) {
             this.supportedCapabilities = Set.copyOf(supportedCapabilities);
-=======
-        public AnthropicStreamingChatModelBuilder strictTools(Boolean strictTools) {
-            this.strictTools = strictTools;
->>>>>>> df294737
             return this;
         }
 
