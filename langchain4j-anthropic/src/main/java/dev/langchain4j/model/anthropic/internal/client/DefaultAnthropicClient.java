--- conflicted
+++ resolved
@@ -16,11 +16,6 @@
 import dev.langchain4j.internal.ExceptionMapper;
 import dev.langchain4j.internal.ToolCallBuilder;
 import dev.langchain4j.model.anthropic.AnthropicTokenUsage;
-<<<<<<< HEAD
-import dev.langchain4j.model.anthropic.internal.api.AnthropicContentBlockType;
-import dev.langchain4j.model.anthropic.internal.api.AnthropicCountTokensRequest;
-=======
->>>>>>> 0e7374d6
 import dev.langchain4j.model.anthropic.internal.api.AnthropicCreateMessageRequest;
 import dev.langchain4j.model.anthropic.internal.api.AnthropicCreateMessageResponse;
 import dev.langchain4j.model.anthropic.internal.api.AnthropicDelta;
@@ -396,19 +391,15 @@
     }
 
     @Override
-<<<<<<< HEAD
-    public MessageTokenCountResponse countTokens(final AnthropicCountTokensRequest request) {
+    public MessageTokenCountResponse countTokens(AnthropicCountTokensRequest request) {
         HttpRequest httpRequest = toHttpRequest(toJson(request), "messages/count_tokens");
         SuccessfulHttpResponse successfulHttpResponse = httpClient.execute(httpRequest);
         return fromJson(successfulHttpResponse.body(), MessageTokenCountResponse.class);
     }
-=======
+
     public void createMessage(AnthropicCreateMessageRequest request, StreamingChatResponseHandler handler) {
         createMessage(request, new AnthropicCreateMessageOptions(false), handler);
     }
-
-    private HttpRequest toHttpRequest(AnthropicCreateMessageRequest request) {
->>>>>>> 0e7374d6
 
     private HttpRequest toHttpRequest(String jsonRequest, String path) {
         HttpRequest.Builder builder = HttpRequest.builder()
