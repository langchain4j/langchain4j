package dev.langchain4j.model.anthropic;

import static dev.langchain4j.internal.Utils.isNullOrEmpty;
import static dev.langchain4j.model.anthropic.internal.mapper.AnthropicMapper.toAnthropicMessages;
import static dev.langchain4j.model.anthropic.internal.mapper.AnthropicMapper.toAnthropicSystemPrompt;
import static dev.langchain4j.model.anthropic.internal.mapper.AnthropicMapper.toAnthropicTools;

import dev.langchain4j.Internal;
import dev.langchain4j.exception.UnsupportedFeatureException;
import dev.langchain4j.model.anthropic.internal.api.AnthropicCacheType;
import dev.langchain4j.model.anthropic.internal.api.AnthropicCreateMessageRequest;
import dev.langchain4j.model.anthropic.internal.api.AnthropicThinking;
import dev.langchain4j.model.anthropic.internal.api.AnthropicToolChoice;
import dev.langchain4j.model.chat.request.ChatRequest;
import dev.langchain4j.model.chat.request.ChatRequestParameters;
import java.util.ArrayList;
import java.util.List;

@Internal
class InternalAnthropicHelper {

    private InternalAnthropicHelper() {}

    static void validate(ChatRequestParameters parameters) {
        List<String> unsupportedFeatures = new ArrayList<>();
        if (parameters.responseFormat() != null) {
            unsupportedFeatures.add("JSON response format");
        }
        if (parameters.frequencyPenalty() != null) {
            unsupportedFeatures.add("Frequency Penalty");
        }
        if (parameters.presencePenalty() != null) {
            unsupportedFeatures.add("Presence Penalty");
        }

        if (!unsupportedFeatures.isEmpty()) {
            if (unsupportedFeatures.size() == 1) {
                throw new UnsupportedFeatureException(unsupportedFeatures.get(0) + " is not supported by Anthropic");
            }
            throw new UnsupportedFeatureException(
                    String.join(", ", unsupportedFeatures) + " are not supported by Anthropic");
        }
    }

<<<<<<< HEAD
    static AnthropicCreateMessageRequest createAnthropicRequest(
            ChatRequest chatRequest,
            AnthropicThinking thinking,
            AnthropicCacheType cacheType,
            AnthropicCacheType toolsCacheType,
            AnthropicToolChoice toolChoice,
            boolean stream) {
=======
    static AnthropicCreateMessageRequest createAnthropicRequest(ChatRequest chatRequest,
                                                                AnthropicThinking thinking,
                                                                boolean sendThinking,
                                                                AnthropicCacheType cacheType,
                                                                AnthropicCacheType toolsCacheType,
                                                                boolean stream) {
>>>>>>> c194bf1d

        AnthropicCreateMessageRequest.Builder requestBuilder = AnthropicCreateMessageRequest.builder().stream(stream)
                .model(chatRequest.modelName())
                .messages(toAnthropicMessages(chatRequest.messages(), sendThinking))
                .system(toAnthropicSystemPrompt(chatRequest.messages(), cacheType))
                .maxTokens(chatRequest.maxOutputTokens())
                .stopSequences(chatRequest.stopSequences())
                .temperature(chatRequest.temperature())
                .topP(chatRequest.topP())
                .topK(chatRequest.topK())
                .thinking(thinking);

        if (!isNullOrEmpty(chatRequest.toolSpecifications())) {
            requestBuilder.tools(toAnthropicTools(chatRequest.toolSpecifications(), toolsCacheType));
        }
        if (toolChoice != null) {
            requestBuilder.toolChoice(toolChoice);
        }

        return requestBuilder.build();
    }
}<|MERGE_RESOLUTION|>--- conflicted
+++ resolved
@@ -42,22 +42,13 @@
         }
     }
 
-<<<<<<< HEAD
-    static AnthropicCreateMessageRequest createAnthropicRequest(
-            ChatRequest chatRequest,
-            AnthropicThinking thinking,
-            AnthropicCacheType cacheType,
-            AnthropicCacheType toolsCacheType,
-            AnthropicToolChoice toolChoice,
-            boolean stream) {
-=======
     static AnthropicCreateMessageRequest createAnthropicRequest(ChatRequest chatRequest,
                                                                 AnthropicThinking thinking,
                                                                 boolean sendThinking,
                                                                 AnthropicCacheType cacheType,
                                                                 AnthropicCacheType toolsCacheType,
+                                                                AnthropicToolChoice toolChoice,
                                                                 boolean stream) {
->>>>>>> c194bf1d
 
         AnthropicCreateMessageRequest.Builder requestBuilder = AnthropicCreateMessageRequest.builder().stream(stream)
                 .model(chatRequest.modelName())
