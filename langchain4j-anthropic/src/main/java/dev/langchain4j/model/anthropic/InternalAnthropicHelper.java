package dev.langchain4j.model.anthropic;

import static dev.langchain4j.internal.Utils.isNullOrEmpty;
import static dev.langchain4j.model.anthropic.internal.mapper.AnthropicMapper.toAnthropicMessages;
import static dev.langchain4j.model.anthropic.internal.mapper.AnthropicMapper.toAnthropicSystemPrompt;
import static dev.langchain4j.model.anthropic.internal.mapper.AnthropicMapper.toAnthropicToolChoice;
import static dev.langchain4j.model.anthropic.internal.mapper.AnthropicMapper.toAnthropicTools;

import dev.langchain4j.Internal;
import dev.langchain4j.exception.UnsupportedFeatureException;
import dev.langchain4j.model.anthropic.internal.api.AnthropicCacheType;
import dev.langchain4j.model.anthropic.internal.api.AnthropicCreateMessageRequest;
<<<<<<< HEAD
=======
import dev.langchain4j.model.anthropic.internal.api.AnthropicMetadata;
>>>>>>> 7cfba035
import dev.langchain4j.model.anthropic.internal.api.AnthropicThinking;
import dev.langchain4j.model.chat.request.ChatRequest;
import dev.langchain4j.model.chat.request.ChatRequestParameters;
import java.util.ArrayList;
import java.util.List;

@Internal
class InternalAnthropicHelper {

    private InternalAnthropicHelper() {}

    static void validate(ChatRequestParameters parameters) {
        List<String> unsupportedFeatures = new ArrayList<>();
        if (parameters.responseFormat() != null) {
            unsupportedFeatures.add("JSON response format");
        }
        if (parameters.frequencyPenalty() != null) {
            unsupportedFeatures.add("Frequency Penalty");
        }
        if (parameters.presencePenalty() != null) {
            unsupportedFeatures.add("Presence Penalty");
        }

        if (!unsupportedFeatures.isEmpty()) {
            if (unsupportedFeatures.size() == 1) {
                throw new UnsupportedFeatureException(unsupportedFeatures.get(0) + " is not supported by Anthropic");
            }
            throw new UnsupportedFeatureException(
                    String.join(", ", unsupportedFeatures) + " are not supported by Anthropic");
        }
    }

    static AnthropicCreateMessageRequest createAnthropicRequest(
            ChatRequest chatRequest,
            AnthropicThinking thinking,
            boolean sendThinking,
            AnthropicCacheType cacheType,
            AnthropicCacheType toolsCacheType,
            boolean stream,
<<<<<<< HEAD
            String toolNameChoice,
            Boolean disableParallelToolUse) {
=======
            String userId) {
>>>>>>> 7cfba035

        AnthropicCreateMessageRequest.Builder requestBuilder = AnthropicCreateMessageRequest.builder().stream(stream)
                .model(chatRequest.modelName())
                .messages(toAnthropicMessages(chatRequest.messages(), sendThinking))
                .system(toAnthropicSystemPrompt(chatRequest.messages(), cacheType))
                .maxTokens(chatRequest.maxOutputTokens())
                .stopSequences(chatRequest.stopSequences())
                .temperature(chatRequest.temperature())
                .topP(chatRequest.topP())
                .topK(chatRequest.topK())
                .thinking(thinking);

        if (!isNullOrEmpty(chatRequest.toolSpecifications())) {
            requestBuilder.tools(toAnthropicTools(chatRequest.toolSpecifications(), toolsCacheType));
        }
        if (chatRequest.toolChoice() != null) {
            requestBuilder.toolChoice(
                    toAnthropicToolChoice(chatRequest.toolChoice(), toolNameChoice, disableParallelToolUse));
        }

        if (!isNullOrEmpty(userId)) {
            requestBuilder.metadata(AnthropicMetadata.builder().userId(userId).build());
        }

        return requestBuilder.build();
    }
}<|MERGE_RESOLUTION|>--- conflicted
+++ resolved
@@ -10,10 +10,7 @@
 import dev.langchain4j.exception.UnsupportedFeatureException;
 import dev.langchain4j.model.anthropic.internal.api.AnthropicCacheType;
 import dev.langchain4j.model.anthropic.internal.api.AnthropicCreateMessageRequest;
-<<<<<<< HEAD
-=======
 import dev.langchain4j.model.anthropic.internal.api.AnthropicMetadata;
->>>>>>> 7cfba035
 import dev.langchain4j.model.anthropic.internal.api.AnthropicThinking;
 import dev.langchain4j.model.chat.request.ChatRequest;
 import dev.langchain4j.model.chat.request.ChatRequestParameters;
@@ -53,12 +50,9 @@
             AnthropicCacheType cacheType,
             AnthropicCacheType toolsCacheType,
             boolean stream,
-<<<<<<< HEAD
             String toolNameChoice,
-            Boolean disableParallelToolUse) {
-=======
+            Boolean disableParallelToolUse,
             String userId) {
->>>>>>> 7cfba035
 
         AnthropicCreateMessageRequest.Builder requestBuilder = AnthropicCreateMessageRequest.builder().stream(stream)
                 .model(chatRequest.modelName())
