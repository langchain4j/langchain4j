package dev.langchain4j.model.anthropic;

import static dev.langchain4j.internal.RetryUtils.withRetryMappingExceptions;
import static dev.langchain4j.internal.Utils.copy;
import static dev.langchain4j.internal.Utils.getOrDefault;
import static dev.langchain4j.model.ModelProvider.ANTHROPIC;
import static dev.langchain4j.model.anthropic.InternalAnthropicHelper.createAnthropicRequest;
import static dev.langchain4j.model.anthropic.InternalAnthropicHelper.validate;
import static dev.langchain4j.model.anthropic.internal.api.AnthropicCacheType.EPHEMERAL;
import static dev.langchain4j.model.anthropic.internal.api.AnthropicCacheType.NO_CACHE;
import static dev.langchain4j.model.anthropic.internal.mapper.AnthropicMapper.toAiMessage;
import static dev.langchain4j.model.anthropic.internal.mapper.AnthropicMapper.toFinishReason;
import static dev.langchain4j.model.anthropic.internal.mapper.AnthropicMapper.toTokenUsage;
import static java.util.Arrays.asList;

import dev.langchain4j.agent.tool.ToolSpecification;
import dev.langchain4j.data.image.Image;
import dev.langchain4j.data.message.AiMessage;
import dev.langchain4j.data.message.ImageContent;
import dev.langchain4j.data.message.SystemMessage;
import dev.langchain4j.data.message.UserMessage;
import dev.langchain4j.http.client.HttpClientBuilder;
import dev.langchain4j.model.ModelProvider;
import dev.langchain4j.model.anthropic.internal.api.AnthropicCreateMessageRequest;
import dev.langchain4j.model.anthropic.internal.api.AnthropicCreateMessageResponse;
import dev.langchain4j.model.anthropic.internal.api.AnthropicThinking;
import dev.langchain4j.model.anthropic.internal.client.AnthropicClient;
import dev.langchain4j.model.chat.Capability;
import dev.langchain4j.model.chat.ChatModel;
import dev.langchain4j.model.chat.listener.ChatModelListener;
import dev.langchain4j.model.chat.request.ChatRequest;
import dev.langchain4j.model.chat.request.ChatRequestParameters;
import dev.langchain4j.model.chat.request.DefaultChatRequestParameters;
import dev.langchain4j.model.chat.request.ResponseFormat;
import dev.langchain4j.model.chat.request.ToolChoice;
import dev.langchain4j.model.chat.response.ChatResponse;
import dev.langchain4j.model.chat.response.ChatResponseMetadata;
import java.time.Duration;
import java.util.Arrays;
import java.util.HashSet;
import java.util.List;
import java.util.Map;
import java.util.Set;
import java.util.stream.Collectors;
import org.slf4j.Logger;

/**
 * Represents an Anthropic language model with a Messages (chat) API.
 * <br>
 * More details are available <a href="https://docs.anthropic.com/claude/reference/messages_post">here</a>.
 * <br>
 * <br>
 * It supports tools. See more information <a href="https://docs.anthropic.com/claude/docs/tool-use">here</a>.
 * <br>
 * <br>
 * It supports {@link Image}s as inputs. {@link UserMessage}s can contain one or multiple {@link ImageContent}s.
 * {@link Image}s must not be represented as URLs; they should be Base64-encoded strings and include a {@code mimeType}.
 * <br>
 * <br>
 * The content of {@link SystemMessage}s is sent using the "system" parameter.
 * <br>
 * <br>
 * Supports caching {@link SystemMessage}s and {@link ToolSpecification}s.
 */
public class AnthropicChatModel implements ChatModel {

    private final AnthropicClient client;
    private final boolean cacheSystemMessages;
    private final boolean cacheTools;
    private final String thinkingType;
    private final Integer thinkingBudgetTokens;
    private final boolean returnThinking;
    private final boolean sendThinking;
    private final int maxRetries;
    private final List<ChatModelListener> listeners;
    private final ChatRequestParameters defaultRequestParameters;
    private final String toolChoiceName;
    private final Boolean disableParallelToolUse;
    private final List<AnthropicServerTool> serverTools;
    private final Set<String> toolMetadataKeysToSend;
    private final String userId;
    private final Map<String, Object> customParameters;
<<<<<<< HEAD
    private final Set<Capability> supportedCapabilities;
=======
    private final Boolean strictTools;
>>>>>>> df294737

    public AnthropicChatModel(AnthropicChatModelBuilder builder) {
        this.client = AnthropicClient.builder()
                .httpClientBuilder(builder.httpClientBuilder)
                .baseUrl(getOrDefault(builder.baseUrl, "https://api.anthropic.com/v1/"))
                .apiKey(builder.apiKey)
                .version(getOrDefault(builder.version, "2023-06-01"))
                .beta(builder.beta)
                .timeout(builder.timeout)
                .logRequests(getOrDefault(builder.logRequests, false))
                .logResponses(getOrDefault(builder.logResponses, false))
                .logger(builder.logger)
                .build();

        this.cacheSystemMessages = getOrDefault(builder.cacheSystemMessages, false);
        this.cacheTools = getOrDefault(builder.cacheTools, false);
        this.thinkingType = builder.thinkingType;
        this.thinkingBudgetTokens = builder.thinkingBudgetTokens;
        this.returnThinking = getOrDefault(builder.returnThinking, false);
        this.sendThinking = getOrDefault(builder.sendThinking, true);
        this.maxRetries = getOrDefault(builder.maxRetries, 2);
        this.listeners = copy(builder.listeners);
        this.toolChoiceName = builder.toolChoiceName;
        this.disableParallelToolUse = builder.disableParallelToolUse;
        this.serverTools = copy(builder.serverTools);
        this.toolMetadataKeysToSend = copy(builder.toolMetadataKeysToSend);
        this.userId = builder.userId;
        this.customParameters = copy(builder.customParameters);
<<<<<<< HEAD
        this.supportedCapabilities = copy(builder.supportedCapabilities);
=======
        this.strictTools= builder.strictTools;
>>>>>>> df294737

        ChatRequestParameters commonParameters;
        if (builder.defaultRequestParameters != null) {
            validate(builder.defaultRequestParameters);
            commonParameters = builder.defaultRequestParameters;
        } else {
            commonParameters = DefaultChatRequestParameters.EMPTY;
        }

        this.defaultRequestParameters = DefaultChatRequestParameters.builder()
                .modelName(getOrDefault(builder.modelName, commonParameters.modelName()))
                .temperature(getOrDefault(builder.temperature, commonParameters.temperature()))
                .topP(getOrDefault(builder.topP, commonParameters.topP()))
                .topK(getOrDefault(builder.topK, commonParameters.topK()))
                .maxOutputTokens(
                        getOrDefault(builder.maxTokens, getOrDefault(commonParameters.maxOutputTokens(), 1024)))
                .stopSequences(getOrDefault(builder.stopSequences, commonParameters.stopSequences()))
                .toolSpecifications(getOrDefault(builder.toolSpecifications, commonParameters.toolSpecifications()))
                .toolChoice(getOrDefault(builder.toolChoice, commonParameters.toolChoice()))
                .responseFormat(getOrDefault(builder.responseFormat, commonParameters.responseFormat()))
                .build();
    }

    public static AnthropicChatModelBuilder builder() {
        return new AnthropicChatModelBuilder();
    }

    public static class AnthropicChatModelBuilder {

        private HttpClientBuilder httpClientBuilder;
        private String baseUrl;
        private String apiKey;
        private String version;
        private String beta;
        private String modelName;
        private Double temperature;
        private Double topP;
        private Integer topK;
        private Integer maxTokens;
        private List<String> stopSequences;
        private ResponseFormat responseFormat;
        private List<ToolSpecification> toolSpecifications;
        private ToolChoice toolChoice;
        private String toolChoiceName;
        private Boolean disableParallelToolUse;
        private List<AnthropicServerTool> serverTools;
        private Set<String> toolMetadataKeysToSend;
        private Boolean cacheSystemMessages;
        private Boolean cacheTools;
        private String thinkingType;
        private Integer thinkingBudgetTokens;
        private Boolean returnThinking;
        private Boolean sendThinking;
        private Duration timeout;
        private Integer maxRetries;
        private Boolean logRequests;
        private Boolean logResponses;
        private Logger logger;
        private List<ChatModelListener> listeners;
        private ChatRequestParameters defaultRequestParameters;
        private String userId;
        private Map<String, Object> customParameters;
<<<<<<< HEAD
        private Set<Capability> supportedCapabilities;
=======
        private Boolean strictTools;


>>>>>>> df294737

        public AnthropicChatModelBuilder httpClientBuilder(HttpClientBuilder httpClientBuilder) {
            this.httpClientBuilder = httpClientBuilder;
            return this;
        }

        public AnthropicChatModelBuilder baseUrl(String baseUrl) {
            this.baseUrl = baseUrl;
            return this;
        }

        public AnthropicChatModelBuilder apiKey(String apiKey) {
            this.apiKey = apiKey;
            return this;
        }

        public AnthropicChatModelBuilder version(String version) {
            this.version = version;
            return this;
        }

        public AnthropicChatModelBuilder beta(String beta) {
            this.beta = beta;
            return this;
        }

        public AnthropicChatModelBuilder modelName(String modelName) {
            this.modelName = modelName;
            return this;
        }

        public AnthropicChatModelBuilder modelName(AnthropicChatModelName modelName) {
            this.modelName = modelName.toString();
            return this;
        }

        public AnthropicChatModelBuilder temperature(Double temperature) {
            this.temperature = temperature;
            return this;
        }

        public AnthropicChatModelBuilder topP(Double topP) {
            this.topP = topP;
            return this;
        }

        public AnthropicChatModelBuilder topK(Integer topK) {
            this.topK = topK;
            return this;
        }

        public AnthropicChatModelBuilder maxTokens(Integer maxTokens) {
            this.maxTokens = maxTokens;
            return this;
        }

        public AnthropicChatModelBuilder stopSequences(List<String> stopSequences) {
            this.stopSequences = stopSequences;
            return this;
        }

        public AnthropicChatModelBuilder responseFormat(ResponseFormat responseFormat) {
            this.responseFormat = responseFormat;
            return this;
        }

        public AnthropicChatModelBuilder toolSpecifications(List<ToolSpecification> toolSpecifications) {
            this.toolSpecifications = toolSpecifications;
            return this;
        }

        public AnthropicChatModelBuilder toolSpecifications(ToolSpecification... toolSpecifications) {
            return toolSpecifications(asList(toolSpecifications));
        }

        public AnthropicChatModelBuilder toolChoice(ToolChoice toolChoice) {
            this.toolChoice = toolChoice;
            return this;
        }

        public AnthropicChatModelBuilder toolChoiceName(String toolChoiceName) {
            this.toolChoiceName = this.toolChoiceName;
            return this;
        }

        public AnthropicChatModelBuilder disableParallelToolUse(Boolean disableParallelToolUse) {
            this.disableParallelToolUse = disableParallelToolUse;
            return this;
        }

        /**
         * Specifies server tools to be included in each request to the Anthropic API. For example:
         * <pre>
         * AnthropicServerTool webSearchTool = AnthropicServerTool.builder()
         *     .type("web_search_20250305")
         *     .name("web_search")
         *     .addAttribute("max_uses", 5)
         *     .addAttribute("allowed_domains", List.of("accuweather.com"))
         *     .build();
         * </pre>
         */
        public  AnthropicChatModelBuilder serverTools(List<AnthropicServerTool> serverTools) {
            this.serverTools = serverTools;
            return this;
        }

        /**
         * Specifies server tools to be included in each request to the Anthropic API. For example:
         * <pre>
         * AnthropicServerTool webSearchTool = AnthropicServerTool.builder()
         *     .type("web_search_20250305")
         *     .name("web_search")
         *     .addAttribute("max_uses", 5)
         *     .addAttribute("allowed_domains", List.of("accuweather.com"))
         *     .build();
         * </pre>
         */
        public  AnthropicChatModelBuilder serverTools(AnthropicServerTool... serverTools) {
            return serverTools(asList(serverTools));
        }

        /**
         * Specifies metadata keys from the {@link ToolSpecification#metadata()} to be included in the request.
         */
        public AnthropicChatModelBuilder toolMetadataKeysToSend(Set<String> toolMetadataKeysToSend) {
            this.toolMetadataKeysToSend = toolMetadataKeysToSend;
            return this;
        }

        /**
         * Specifies metadata keys from the {@link ToolSpecification#metadata()} to be included in the request.
         */
        public AnthropicChatModelBuilder toolMetadataKeysToSend(String... toolMetadataKeysToSend) {
            return toolMetadataKeysToSend(new HashSet<>(asList(toolMetadataKeysToSend)));
        }

        public AnthropicChatModelBuilder cacheSystemMessages(Boolean cacheSystemMessages) {
            this.cacheSystemMessages = cacheSystemMessages;
            return this;
        }

        public AnthropicChatModelBuilder cacheTools(Boolean cacheTools) {
            this.cacheTools = cacheTools;
            return this;
        }

        /**
         * Enables <a href="https://docs.anthropic.com/en/docs/build-with-claude/extended-thinking">thinking</a>.
         */
        public AnthropicChatModelBuilder thinkingType(String thinkingType) {
            this.thinkingType = thinkingType;
            return this;
        }

        /**
         * Configures <a href="https://docs.anthropic.com/en/docs/build-with-claude/extended-thinking">thinking</a>.
         */
        public AnthropicChatModelBuilder thinkingBudgetTokens(Integer thinkingBudgetTokens) {
            this.thinkingBudgetTokens = thinkingBudgetTokens;
            return this;
        }

        /**
         * Controls whether to return thinking/reasoning text (if available) inside {@link AiMessage#thinking()}.
         * Please note that this does not enable thinking/reasoning for the LLM;
         * it only controls whether to parse the {@code thinking} field from the API response
         * and return it inside the {@link AiMessage}.
         * <p>
         * Disabled by default.
         * If enabled, the thinking text will be stored within the {@link AiMessage} and may be persisted.
         * If enabled, thinking signatures will also be stored and returned inside the {@link AiMessage#attributes()}.
         *
         * @see #thinkingType(String)
         * @see #thinkingBudgetTokens(Integer)
         * @see #sendThinking(Boolean)
         */
        public AnthropicChatModelBuilder returnThinking(Boolean returnThinking) {
            this.returnThinking = returnThinking;
            return this;
        }

        /**
         * Controls whether to send thinking/reasoning text to the LLM in follow-up requests.
         * <p>
         * Enabled by default.
         * If enabled, the contents of {@link AiMessage#thinking()} will be sent in the API request.
         * If enabled, thinking signatures (inside the {@link AiMessage#attributes()}) will also be sent.
         *
         * @see #thinkingType(String)
         * @see #thinkingBudgetTokens(Integer)
         * @see #returnThinking(Boolean)
         */
        public AnthropicChatModelBuilder sendThinking(Boolean sendThinking) {
            this.sendThinking = sendThinking;
            return this;
        }

        public AnthropicChatModelBuilder timeout(Duration timeout) {
            this.timeout = timeout;
            return this;
        }

        public AnthropicChatModelBuilder maxRetries(Integer maxRetries) {
            this.maxRetries = maxRetries;
            return this;
        }

        public AnthropicChatModelBuilder logRequests(Boolean logRequests) {
            this.logRequests = logRequests;
            return this;
        }

        public AnthropicChatModelBuilder logResponses(Boolean logResponses) {
            this.logResponses = logResponses;
            return this;
        }

        /**
         * @param logger an alternate {@link Logger} to be used instead of the default one provided by Langchain4J for logging requests and responses.
         * @return {@code this}.
         */
        public AnthropicChatModelBuilder logger(Logger logger) {
            this.logger = logger;
            return this;
        }

        public AnthropicChatModelBuilder listeners(List<ChatModelListener> listeners) {
            this.listeners = listeners;
            return this;
        }

        public AnthropicChatModelBuilder defaultRequestParameters(ChatRequestParameters parameters) {
            this.defaultRequestParameters = parameters;
            return this;
        }

        /**
         * Sets the user ID for the requests.
         * This should be a uuid, hash value, or other opaque identifier.
         * Anthropic may use this id to help detect abuse.
         * Do not include any identifying information such as name, email address, or phone number.
         *
         * @param userId the user identifier
         * @return this builder
         */
        public AnthropicChatModelBuilder userId(String userId) {
            this.userId = userId;
            return this;
        }

        public AnthropicChatModelBuilder customParameters(Map<String, Object> customParameters) {
            this.customParameters = customParameters;
            return this;
        }

<<<<<<< HEAD
        public AnthropicChatModelBuilder supportedCapabilities(Capability... supportedCapabilities) {
            this.supportedCapabilities = Arrays.stream(supportedCapabilities).collect(Collectors.toSet());
            return this;
        }

        public AnthropicChatModelBuilder supportedCapabilities(Set<Capability> supportedCapabilities) {
            this.supportedCapabilities = Set.copyOf(supportedCapabilities);
=======
        public AnthropicChatModelBuilder strictTools(Boolean strictTools) {
            this.strictTools = strictTools;
>>>>>>> df294737
            return this;
        }

        public AnthropicChatModel build() {
            return new AnthropicChatModel(this);
        }
    }

    @Override
    public ChatResponse doChat(ChatRequest chatRequest) {
        validate(chatRequest.parameters());

        AnthropicCreateMessageRequest anthropicRequest = createAnthropicRequest(
                chatRequest,
                toThinking(thinkingType, thinkingBudgetTokens),
                sendThinking,
                cacheSystemMessages ? EPHEMERAL : NO_CACHE,
                cacheTools ? EPHEMERAL : NO_CACHE,
                false,
                toolChoiceName,
                disableParallelToolUse,
                serverTools,
                toolMetadataKeysToSend,
                userId,
                customParameters,
                strictTools);

        AnthropicCreateMessageResponse response =
                withRetryMappingExceptions(() -> client.createMessage(anthropicRequest), maxRetries);

        return createChatResponse(response);
    }

    private ChatResponse createChatResponse(AnthropicCreateMessageResponse response) {
        ChatResponseMetadata responseMetadata = ChatResponseMetadata.builder()
                .id(response.id)
                .modelName(response.model)
                .tokenUsage(toTokenUsage(response.usage))
                .finishReason(toFinishReason(response.stopReason))
                .build();

        return ChatResponse.builder()
                .aiMessage(toAiMessage(response.content, returnThinking))
                .metadata(responseMetadata)
                .build();
    }

    static AnthropicThinking toThinking(String thinkingType, Integer thinkingBudgetTokens) {
        if (thinkingType != null || thinkingBudgetTokens != null) {
            return AnthropicThinking.builder()
                    .type(thinkingType)
                    .budgetTokens(thinkingBudgetTokens)
                    .build();
        }
        return null;
    }

    @Override
    public List<ChatModelListener> listeners() {
        return listeners;
    }

    @Override
    public ModelProvider provider() {
        return ANTHROPIC;
    }

    @Override
    public ChatRequestParameters defaultRequestParameters() {
        return defaultRequestParameters;
    }

    @Override
    public Set<Capability> supportedCapabilities() {
        return supportedCapabilities;
    }
}<|MERGE_RESOLUTION|>--- conflicted
+++ resolved
@@ -80,11 +80,8 @@
     private final Set<String> toolMetadataKeysToSend;
     private final String userId;
     private final Map<String, Object> customParameters;
-<<<<<<< HEAD
+    private final Boolean strictTools;
     private final Set<Capability> supportedCapabilities;
-=======
-    private final Boolean strictTools;
->>>>>>> df294737
 
     public AnthropicChatModel(AnthropicChatModelBuilder builder) {
         this.client = AnthropicClient.builder()
@@ -113,11 +110,8 @@
         this.toolMetadataKeysToSend = copy(builder.toolMetadataKeysToSend);
         this.userId = builder.userId;
         this.customParameters = copy(builder.customParameters);
-<<<<<<< HEAD
+        this.strictTools= builder.strictTools;
         this.supportedCapabilities = copy(builder.supportedCapabilities);
-=======
-        this.strictTools= builder.strictTools;
->>>>>>> df294737
 
         ChatRequestParameters commonParameters;
         if (builder.defaultRequestParameters != null) {
@@ -180,13 +174,8 @@
         private ChatRequestParameters defaultRequestParameters;
         private String userId;
         private Map<String, Object> customParameters;
-<<<<<<< HEAD
+        private Boolean strictTools;
         private Set<Capability> supportedCapabilities;
-=======
-        private Boolean strictTools;
-
-
->>>>>>> df294737
 
         public AnthropicChatModelBuilder httpClientBuilder(HttpClientBuilder httpClientBuilder) {
             this.httpClientBuilder = httpClientBuilder;
@@ -442,7 +431,11 @@
             return this;
         }
 
-<<<<<<< HEAD
+        public AnthropicChatModelBuilder strictTools(Boolean strictTools) {
+            this.strictTools = strictTools;
+            return this;
+        }
+
         public AnthropicChatModelBuilder supportedCapabilities(Capability... supportedCapabilities) {
             this.supportedCapabilities = Arrays.stream(supportedCapabilities).collect(Collectors.toSet());
             return this;
@@ -450,10 +443,6 @@
 
         public AnthropicChatModelBuilder supportedCapabilities(Set<Capability> supportedCapabilities) {
             this.supportedCapabilities = Set.copyOf(supportedCapabilities);
-=======
-        public AnthropicChatModelBuilder strictTools(Boolean strictTools) {
-            this.strictTools = strictTools;
->>>>>>> df294737
             return this;
         }
 
