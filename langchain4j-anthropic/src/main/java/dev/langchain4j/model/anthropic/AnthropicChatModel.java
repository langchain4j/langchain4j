package dev.langchain4j.model.anthropic;

import static dev.langchain4j.internal.RetryUtils.withRetryMappingExceptions;
import static dev.langchain4j.internal.Utils.copy;
import static dev.langchain4j.internal.Utils.getOrDefault;
import static dev.langchain4j.model.ModelProvider.ANTHROPIC;
import static dev.langchain4j.model.anthropic.InternalAnthropicHelper.createAnthropicRequest;
import static dev.langchain4j.model.anthropic.InternalAnthropicHelper.validate;
import static dev.langchain4j.model.anthropic.internal.api.AnthropicCacheType.EPHEMERAL;
import static dev.langchain4j.model.anthropic.internal.api.AnthropicCacheType.NO_CACHE;
import static dev.langchain4j.model.anthropic.internal.mapper.AnthropicMapper.toAiMessage;
import static dev.langchain4j.model.anthropic.internal.mapper.AnthropicMapper.toFinishReason;
import static dev.langchain4j.model.anthropic.internal.mapper.AnthropicMapper.toTokenUsage;
import static java.util.Arrays.asList;

import dev.langchain4j.agent.tool.ToolSpecification;
import dev.langchain4j.data.image.Image;
import dev.langchain4j.data.message.AiMessage;
import dev.langchain4j.data.message.ChatMessage;
import dev.langchain4j.data.message.ImageContent;
import dev.langchain4j.data.message.SystemMessage;
import dev.langchain4j.data.message.UserMessage;
import dev.langchain4j.http.client.HttpClientBuilder;
import dev.langchain4j.model.ModelProvider;
import dev.langchain4j.model.anthropic.internal.api.AnthropicCreateMessageRequest;
import dev.langchain4j.model.anthropic.internal.api.AnthropicCreateMessageResponse;
import dev.langchain4j.model.anthropic.internal.api.AnthropicThinking;
import dev.langchain4j.model.anthropic.internal.api.AnthropicToolChoice;
import dev.langchain4j.model.anthropic.internal.client.AnthropicClient;
import dev.langchain4j.model.chat.ChatModel;
import dev.langchain4j.model.chat.listener.ChatModelListener;
import dev.langchain4j.model.chat.request.ChatRequest;
import dev.langchain4j.model.chat.request.ChatRequestParameters;
import dev.langchain4j.model.chat.request.DefaultChatRequestParameters;
import dev.langchain4j.model.chat.response.ChatResponse;
import dev.langchain4j.model.chat.response.ChatResponseMetadata;
import java.time.Duration;
import java.util.List;

/**
 * Represents an Anthropic language model with a Messages (chat) API.
 * <br>
 * More details are available <a href="https://docs.anthropic.com/claude/reference/messages_post">here</a>.
 * <br>
 * <br>
 * It supports tools. See more information <a href="https://docs.anthropic.com/claude/docs/tool-use">here</a>.
 * <br>
 * <br>
 * It supports {@link Image}s as inputs. {@link UserMessage}s can contain one or multiple {@link ImageContent}s.
 * {@link Image}s must not be represented as URLs; they should be Base64-encoded strings and include a {@code mimeType}.
 * <br>
 * <br>
 * The content of {@link SystemMessage}s is sent using the "system" parameter.
 * <br>
 * <br>
 * Supports caching {@link SystemMessage}s and {@link ToolSpecification}s.
 */
public class AnthropicChatModel implements ChatModel {

    private final AnthropicClient client;
    private final boolean cacheSystemMessages;
    private final boolean cacheTools;
    private final String thinkingType;
    private final Integer thinkingBudgetTokens;
    private final boolean returnThinking;
    private final boolean sendThinking;
    private final int maxRetries;
    private final List<ChatModelListener> listeners;
    private final ChatRequestParameters defaultRequestParameters;
    private final AnthropicToolChoice toolChoice;

    public AnthropicChatModel(AnthropicChatModelBuilder builder) {
        this.client = AnthropicClient.builder()
                .httpClientBuilder(builder.httpClientBuilder)
                .baseUrl(getOrDefault(builder.baseUrl, "https://api.anthropic.com/v1/"))
                .apiKey(builder.apiKey)
                .version(getOrDefault(builder.version, "2023-06-01"))
                .beta(builder.beta)
                .timeout(builder.timeout)
                .logRequests(getOrDefault(builder.logRequests, false))
                .logResponses(getOrDefault(builder.logResponses, false))
                .build();

        this.cacheSystemMessages = getOrDefault(builder.cacheSystemMessages, false);
        this.cacheTools = getOrDefault(builder.cacheTools, false);
        this.thinkingType = builder.thinkingType;
        this.thinkingBudgetTokens = builder.thinkingBudgetTokens;
        this.returnThinking = getOrDefault(builder.returnThinking, false);
        this.sendThinking = getOrDefault(builder.sendThinking, true);
        this.maxRetries = getOrDefault(builder.maxRetries, 2);
        this.listeners = copy(builder.listeners);
        this.toolChoice = builder.toolChoice;

        ChatRequestParameters commonParameters;
        if (builder.defaultRequestParameters != null) {
            validate(builder.defaultRequestParameters);
            commonParameters = builder.defaultRequestParameters;
        } else {
            commonParameters = DefaultChatRequestParameters.EMPTY;
        }

        this.defaultRequestParameters = DefaultChatRequestParameters.builder()
                .modelName(getOrDefault(builder.modelName, commonParameters.modelName()))
                .temperature(getOrDefault(builder.temperature, commonParameters.temperature()))
                .topP(getOrDefault(builder.topP, commonParameters.topP()))
                .topK(getOrDefault(builder.topK, commonParameters.topK()))
                .maxOutputTokens(
                        getOrDefault(builder.maxTokens, getOrDefault(commonParameters.maxOutputTokens(), 1024)))
                .stopSequences(getOrDefault(builder.stopSequences, commonParameters.stopSequences()))
                .toolSpecifications(getOrDefault(builder.toolSpecifications, commonParameters.toolSpecifications()))
                .build();
    }

    public static AnthropicChatModelBuilder builder() {
        return new AnthropicChatModelBuilder();
    }

    public static class AnthropicChatModelBuilder {

        private HttpClientBuilder httpClientBuilder;
        private String baseUrl;
        private String apiKey;
        private String version;
        private String beta;
        private String modelName;
        private Double temperature;
        private Double topP;
        private Integer topK;
        private Integer maxTokens;
        private List<String> stopSequences;
        private List<ToolSpecification> toolSpecifications;
        private AnthropicToolChoice toolChoice;
        private Boolean cacheSystemMessages;
        private Boolean cacheTools;
        private String thinkingType;
        private Integer thinkingBudgetTokens;
        private Boolean returnThinking;
        private Boolean sendThinking;
        private Duration timeout;
        private Integer maxRetries;
        private Boolean logRequests;
        private Boolean logResponses;
        private List<ChatModelListener> listeners;
        private ChatRequestParameters defaultRequestParameters;

        public AnthropicChatModelBuilder httpClientBuilder(HttpClientBuilder httpClientBuilder) {
            this.httpClientBuilder = httpClientBuilder;
            return this;
        }

        public AnthropicChatModelBuilder baseUrl(String baseUrl) {
            this.baseUrl = baseUrl;
            return this;
        }

        public AnthropicChatModelBuilder apiKey(String apiKey) {
            this.apiKey = apiKey;
            return this;
        }

        public AnthropicChatModelBuilder version(String version) {
            this.version = version;
            return this;
        }

        public AnthropicChatModelBuilder beta(String beta) {
            this.beta = beta;
            return this;
        }

        public AnthropicChatModelBuilder modelName(String modelName) {
            this.modelName = modelName;
            return this;
        }

        public AnthropicChatModelBuilder modelName(AnthropicChatModelName modelName) {
            this.modelName = modelName.toString();
            return this;
        }

        public AnthropicChatModelBuilder temperature(Double temperature) {
            this.temperature = temperature;
            return this;
        }

        public AnthropicChatModelBuilder topP(Double topP) {
            this.topP = topP;
            return this;
        }

        public AnthropicChatModelBuilder topK(Integer topK) {
            this.topK = topK;
            return this;
        }

        public AnthropicChatModelBuilder maxTokens(Integer maxTokens) {
            this.maxTokens = maxTokens;
            return this;
        }

        public AnthropicChatModelBuilder stopSequences(List<String> stopSequences) {
            this.stopSequences = stopSequences;
            return this;
        }

        public AnthropicChatModelBuilder toolSpecifications(List<ToolSpecification> toolSpecifications) {
            this.toolSpecifications = toolSpecifications;
            return this;
        }

<<<<<<< HEAD
        public AnthropicChatModelBuilder toolChoice(AnthropicToolChoice toolChoice) {
=======
        public AnthropicChatModelBuilder toolSpecifications(ToolSpecification... toolSpecifications) {
            return toolSpecifications(asList(toolSpecifications));
        }

        public AnthropicChatModelBuilder toolChoice(ToolChoice toolChoice) {
>>>>>>> c194bf1d
            this.toolChoice = toolChoice;
            return this;
        }

        public AnthropicChatModelBuilder cacheSystemMessages(Boolean cacheSystemMessages) {
            this.cacheSystemMessages = cacheSystemMessages;
            return this;
        }

        public AnthropicChatModelBuilder cacheTools(Boolean cacheTools) {
            this.cacheTools = cacheTools;
            return this;
        }

        /**
         * Enables <a href="https://docs.anthropic.com/en/docs/build-with-claude/extended-thinking">thinking</a>.
         */
        public AnthropicChatModelBuilder thinkingType(String thinkingType) {
            this.thinkingType = thinkingType;
            return this;
        }

        /**
         * Configures <a href="https://docs.anthropic.com/en/docs/build-with-claude/extended-thinking">thinking</a>.
         */
        public AnthropicChatModelBuilder thinkingBudgetTokens(Integer thinkingBudgetTokens) {
            this.thinkingBudgetTokens = thinkingBudgetTokens;
            return this;
        }

        /**
         * Controls whether to return thinking/reasoning text (if available) inside {@link AiMessage#thinking()}.
         * Please note that this does not enable thinking/reasoning for the LLM;
         * it only controls whether to parse the {@code thinking} field from the API response
         * and return it inside the {@link AiMessage}.
         * <p>
         * Disabled by default.
         * If enabled, the thinking text will be stored within the {@link AiMessage} and may be persisted.
         * If enabled, thinking signatures will also be stored and returned inside the {@link AiMessage#attributes()}.
         *
         * @see #thinkingType(String)
         * @see #thinkingBudgetTokens(Integer)
         * @see #sendThinking(Boolean)
         */
        public AnthropicChatModelBuilder returnThinking(Boolean returnThinking) {
            this.returnThinking = returnThinking;
            return this;
        }

        /**
         * Controls whether to send thinking/reasoning text to the LLM in follow-up requests.
         * <p>
         * Enabled by default.
         * If enabled, the contents of {@link AiMessage#thinking()} will be sent in the API request.
         * If enabled, thinking signatures (inside the {@link AiMessage#attributes()}) will also be sent.
         *
         * @see #thinkingType(String)
         * @see #thinkingBudgetTokens(Integer)
         * @see #returnThinking(Boolean)
         */
        public AnthropicChatModelBuilder sendThinking(Boolean sendThinking) {
            this.sendThinking = sendThinking;
            return this;
        }

        public AnthropicChatModelBuilder timeout(Duration timeout) {
            this.timeout = timeout;
            return this;
        }

        public AnthropicChatModelBuilder maxRetries(Integer maxRetries) {
            this.maxRetries = maxRetries;
            return this;
        }

        public AnthropicChatModelBuilder logRequests(Boolean logRequests) {
            this.logRequests = logRequests;
            return this;
        }

        public AnthropicChatModelBuilder logResponses(Boolean logResponses) {
            this.logResponses = logResponses;
            return this;
        }

        public AnthropicChatModelBuilder listeners(List<ChatModelListener> listeners) {
            this.listeners = listeners;
            return this;
        }

        public AnthropicChatModelBuilder defaultRequestParameters(ChatRequestParameters parameters) {
            this.defaultRequestParameters = parameters;
            return this;
        }

        public AnthropicChatModel build() {
            return new AnthropicChatModel(this);
        }
    }

    @Override
    public ChatResponse doChat(ChatRequest chatRequest) {
        validate(chatRequest.parameters());

        AnthropicCreateMessageRequest anthropicRequest = createAnthropicRequest(
                chatRequest,
                toThinking(thinkingType, thinkingBudgetTokens),
                sendThinking,
                cacheSystemMessages ? EPHEMERAL : NO_CACHE,
                cacheTools ? EPHEMERAL : NO_CACHE,
                toolChoice,
                false);

        AnthropicCreateMessageResponse response =
                withRetryMappingExceptions(() -> client.createMessage(anthropicRequest), maxRetries);

        return createChatResponse(response);
    }

    private ChatResponse createChatResponse(AnthropicCreateMessageResponse response) {
        ChatResponseMetadata responseMetadata = ChatResponseMetadata.builder()
                .id(response.id)
                .modelName(response.model)
                .tokenUsage(toTokenUsage(response.usage))
                .finishReason(toFinishReason(response.stopReason))
                .build();

        return ChatResponse.builder()
                .aiMessage(toAiMessage(response.content, returnThinking))
                .metadata(responseMetadata)
                .build();
    }

    static AnthropicThinking toThinking(String thinkingType, Integer thinkingBudgetTokens) {
        if (thinkingType != null || thinkingBudgetTokens != null) {
            return AnthropicThinking.builder()
                    .type(thinkingType)
                    .budgetTokens(thinkingBudgetTokens)
                    .build();
        }
        return null;
    }

    @Override
    public List<ChatModelListener> listeners() {
        return listeners;
    }

    @Override
    public ModelProvider provider() {
        return ANTHROPIC;
    }

    @Override
    public ChatRequestParameters defaultRequestParameters() {
        return defaultRequestParameters;
    }
}<|MERGE_RESOLUTION|>--- conflicted
+++ resolved
@@ -208,15 +208,11 @@
             return this;
         }
 
-<<<<<<< HEAD
-        public AnthropicChatModelBuilder toolChoice(AnthropicToolChoice toolChoice) {
-=======
         public AnthropicChatModelBuilder toolSpecifications(ToolSpecification... toolSpecifications) {
             return toolSpecifications(asList(toolSpecifications));
         }
 
-        public AnthropicChatModelBuilder toolChoice(ToolChoice toolChoice) {
->>>>>>> c194bf1d
+        public AnthropicChatModelBuilder toolChoice(AnthropicToolChoice toolChoice) {
             this.toolChoice = toolChoice;
             return this;
         }
