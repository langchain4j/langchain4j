--- conflicted
+++ resolved
@@ -268,7 +268,6 @@
         }
     }
 
-<<<<<<< HEAD
     static AnthropicThinking toThinking(String thinkingType, Integer thinkingBudgetTokens) {
         if (thinkingType != null || thinkingBudgetTokens != null) {
             return AnthropicThinking.builder()
@@ -279,7 +278,5 @@
         return null;
     }
 
-=======
->>>>>>> 74f20997
     // TODO forcing tool use?
 }