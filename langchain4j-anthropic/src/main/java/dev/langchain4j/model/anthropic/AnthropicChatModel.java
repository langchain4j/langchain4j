package dev.langchain4j.model.anthropic;

import static dev.langchain4j.internal.RetryUtils.withRetryMappingExceptions;
import static dev.langchain4j.internal.Utils.copy;
import static dev.langchain4j.internal.Utils.getOrDefault;
import static dev.langchain4j.model.ModelProvider.ANTHROPIC;
import static dev.langchain4j.model.anthropic.InternalAnthropicHelper.createAnthropicRequest;
import static dev.langchain4j.model.anthropic.InternalAnthropicHelper.validate;
import static dev.langchain4j.model.anthropic.internal.api.AnthropicCacheType.EPHEMERAL;
import static dev.langchain4j.model.anthropic.internal.api.AnthropicCacheType.NO_CACHE;
import static dev.langchain4j.model.anthropic.internal.mapper.AnthropicMapper.toAiMessage;
import static dev.langchain4j.model.anthropic.internal.mapper.AnthropicMapper.toFinishReason;
import static dev.langchain4j.model.anthropic.internal.mapper.AnthropicMapper.toTokenUsage;
import static java.util.Arrays.asList;

import dev.langchain4j.agent.tool.ToolSpecification;
import dev.langchain4j.data.image.Image;
import dev.langchain4j.data.message.AiMessage;
import dev.langchain4j.data.message.ImageContent;
import dev.langchain4j.data.message.SystemMessage;
import dev.langchain4j.data.message.UserMessage;
import dev.langchain4j.http.client.HttpClientBuilder;
import dev.langchain4j.model.ModelProvider;
import dev.langchain4j.model.anthropic.internal.api.AnthropicCreateMessageRequest;
import dev.langchain4j.model.anthropic.internal.api.AnthropicCreateMessageResponse;
import dev.langchain4j.model.anthropic.internal.api.AnthropicThinking;
import dev.langchain4j.model.anthropic.internal.client.AnthropicClient;
import dev.langchain4j.model.chat.ChatModel;
import dev.langchain4j.model.chat.listener.ChatModelListener;
import dev.langchain4j.model.chat.request.ChatRequest;
import dev.langchain4j.model.chat.request.ChatRequestParameters;
import dev.langchain4j.model.chat.request.DefaultChatRequestParameters;
import dev.langchain4j.model.chat.request.ToolChoice;
import dev.langchain4j.model.chat.response.ChatResponse;
import dev.langchain4j.model.chat.response.ChatResponseMetadata;
import java.time.Duration;
import java.util.List;
import org.slf4j.Logger;

/**
 * Represents an Anthropic language model with a Messages (chat) API.
 * <br>
 * More details are available <a href="https://docs.anthropic.com/claude/reference/messages_post">here</a>.
 * <br>
 * <br>
 * It supports tools. See more information <a href="https://docs.anthropic.com/claude/docs/tool-use">here</a>.
 * <br>
 * <br>
 * It supports {@link Image}s as inputs. {@link UserMessage}s can contain one or multiple {@link ImageContent}s.
 * {@link Image}s must not be represented as URLs; they should be Base64-encoded strings and include a {@code mimeType}.
 * <br>
 * <br>
 * The content of {@link SystemMessage}s is sent using the "system" parameter.
 * <br>
 * <br>
 * Supports caching {@link SystemMessage}s and {@link ToolSpecification}s.
 */
public class AnthropicChatModel implements ChatModel {

    private final AnthropicClient client;
    private final boolean cacheSystemMessages;
    private final boolean cacheTools;
    private final String thinkingType;
    private final Integer thinkingBudgetTokens;
    private final boolean returnThinking;
    private final boolean sendThinking;
    private final int maxRetries;
    private final List<ChatModelListener> listeners;
    private final ChatRequestParameters defaultRequestParameters;
<<<<<<< HEAD
    private final String toolNameChoice;
    private final Boolean disableParallelToolUse;
=======
    private final String userId;
>>>>>>> 7cfba035

    public AnthropicChatModel(AnthropicChatModelBuilder builder) {
        this.client = AnthropicClient.builder()
                .httpClientBuilder(builder.httpClientBuilder)
                .baseUrl(getOrDefault(builder.baseUrl, "https://api.anthropic.com/v1/"))
                .apiKey(builder.apiKey)
                .version(getOrDefault(builder.version, "2023-06-01"))
                .beta(builder.beta)
                .timeout(builder.timeout)
                .logRequests(getOrDefault(builder.logRequests, false))
                .logResponses(getOrDefault(builder.logResponses, false))
                .logger(builder.logger)
                .build();

        this.cacheSystemMessages = getOrDefault(builder.cacheSystemMessages, false);
        this.cacheTools = getOrDefault(builder.cacheTools, false);
        this.thinkingType = builder.thinkingType;
        this.thinkingBudgetTokens = builder.thinkingBudgetTokens;
        this.returnThinking = getOrDefault(builder.returnThinking, false);
        this.sendThinking = getOrDefault(builder.sendThinking, true);
        this.maxRetries = getOrDefault(builder.maxRetries, 2);
        this.listeners = copy(builder.listeners);
<<<<<<< HEAD
        this.toolNameChoice = builder.toolNameChoice;
        this.disableParallelToolUse = builder.disableParallelToolUse;
=======
        this.userId = builder.userId;
>>>>>>> 7cfba035

        ChatRequestParameters commonParameters;
        if (builder.defaultRequestParameters != null) {
            validate(builder.defaultRequestParameters);
            commonParameters = builder.defaultRequestParameters;
        } else {
            commonParameters = DefaultChatRequestParameters.EMPTY;
        }

        this.defaultRequestParameters = DefaultChatRequestParameters.builder()
                .modelName(getOrDefault(builder.modelName, commonParameters.modelName()))
                .temperature(getOrDefault(builder.temperature, commonParameters.temperature()))
                .topP(getOrDefault(builder.topP, commonParameters.topP()))
                .topK(getOrDefault(builder.topK, commonParameters.topK()))
                .maxOutputTokens(
                        getOrDefault(builder.maxTokens, getOrDefault(commonParameters.maxOutputTokens(), 1024)))
                .stopSequences(getOrDefault(builder.stopSequences, commonParameters.stopSequences()))
                .toolSpecifications(getOrDefault(builder.toolSpecifications, commonParameters.toolSpecifications()))
                .toolChoice(getOrDefault(builder.toolChoice, commonParameters.toolChoice()))
                .build();
    }

    public static AnthropicChatModelBuilder builder() {
        return new AnthropicChatModelBuilder();
    }

    public static class AnthropicChatModelBuilder {

        private HttpClientBuilder httpClientBuilder;
        private String baseUrl;
        private String apiKey;
        private String version;
        private String beta;
        private String modelName;
        private Double temperature;
        private Double topP;
        private Integer topK;
        private Integer maxTokens;
        private List<String> stopSequences;
        private List<ToolSpecification> toolSpecifications;
        private ToolChoice toolChoice;
        private String toolNameChoice;
        private Boolean disableParallelToolUse;
        private Boolean cacheSystemMessages;
        private Boolean cacheTools;
        private String thinkingType;
        private Integer thinkingBudgetTokens;
        private Boolean returnThinking;
        private Boolean sendThinking;
        private Duration timeout;
        private Integer maxRetries;
        private Boolean logRequests;
        private Boolean logResponses;
        private Logger logger;
        private List<ChatModelListener> listeners;
        private ChatRequestParameters defaultRequestParameters;
        private String userId;

        public AnthropicChatModelBuilder httpClientBuilder(HttpClientBuilder httpClientBuilder) {
            this.httpClientBuilder = httpClientBuilder;
            return this;
        }

        public AnthropicChatModelBuilder baseUrl(String baseUrl) {
            this.baseUrl = baseUrl;
            return this;
        }

        public AnthropicChatModelBuilder apiKey(String apiKey) {
            this.apiKey = apiKey;
            return this;
        }

        public AnthropicChatModelBuilder version(String version) {
            this.version = version;
            return this;
        }

        public AnthropicChatModelBuilder beta(String beta) {
            this.beta = beta;
            return this;
        }

        public AnthropicChatModelBuilder modelName(String modelName) {
            this.modelName = modelName;
            return this;
        }

        public AnthropicChatModelBuilder modelName(AnthropicChatModelName modelName) {
            this.modelName = modelName.toString();
            return this;
        }

        public AnthropicChatModelBuilder temperature(Double temperature) {
            this.temperature = temperature;
            return this;
        }

        public AnthropicChatModelBuilder topP(Double topP) {
            this.topP = topP;
            return this;
        }

        public AnthropicChatModelBuilder topK(Integer topK) {
            this.topK = topK;
            return this;
        }

        public AnthropicChatModelBuilder maxTokens(Integer maxTokens) {
            this.maxTokens = maxTokens;
            return this;
        }

        public AnthropicChatModelBuilder stopSequences(List<String> stopSequences) {
            this.stopSequences = stopSequences;
            return this;
        }

        public AnthropicChatModelBuilder toolSpecifications(List<ToolSpecification> toolSpecifications) {
            this.toolSpecifications = toolSpecifications;
            return this;
        }

        public AnthropicChatModelBuilder toolSpecifications(ToolSpecification... toolSpecifications) {
            return toolSpecifications(asList(toolSpecifications));
        }

        public AnthropicChatModelBuilder toolChoice(ToolChoice toolChoice) {
            this.toolChoice = toolChoice;
            return this;
        }

        public AnthropicChatModelBuilder toolChoiceName(String toolChoiceName) {
            this.toolNameChoice = toolNameChoice;
            return this;
        }

        public AnthropicChatModelBuilder disableParallelToolUse(Boolean disableParallelToolUse) {
            this.disableParallelToolUse = disableParallelToolUse;
            return this;
        }

        public AnthropicChatModelBuilder cacheSystemMessages(Boolean cacheSystemMessages) {
            this.cacheSystemMessages = cacheSystemMessages;
            return this;
        }

        public AnthropicChatModelBuilder cacheTools(Boolean cacheTools) {
            this.cacheTools = cacheTools;
            return this;
        }

        /**
         * Enables <a href="https://docs.anthropic.com/en/docs/build-with-claude/extended-thinking">thinking</a>.
         */
        public AnthropicChatModelBuilder thinkingType(String thinkingType) {
            this.thinkingType = thinkingType;
            return this;
        }

        /**
         * Configures <a href="https://docs.anthropic.com/en/docs/build-with-claude/extended-thinking">thinking</a>.
         */
        public AnthropicChatModelBuilder thinkingBudgetTokens(Integer thinkingBudgetTokens) {
            this.thinkingBudgetTokens = thinkingBudgetTokens;
            return this;
        }

        /**
         * Controls whether to return thinking/reasoning text (if available) inside {@link AiMessage#thinking()}.
         * Please note that this does not enable thinking/reasoning for the LLM;
         * it only controls whether to parse the {@code thinking} field from the API response
         * and return it inside the {@link AiMessage}.
         * <p>
         * Disabled by default.
         * If enabled, the thinking text will be stored within the {@link AiMessage} and may be persisted.
         * If enabled, thinking signatures will also be stored and returned inside the {@link AiMessage#attributes()}.
         *
         * @see #thinkingType(String)
         * @see #thinkingBudgetTokens(Integer)
         * @see #sendThinking(Boolean)
         */
        public AnthropicChatModelBuilder returnThinking(Boolean returnThinking) {
            this.returnThinking = returnThinking;
            return this;
        }

        /**
         * Controls whether to send thinking/reasoning text to the LLM in follow-up requests.
         * <p>
         * Enabled by default.
         * If enabled, the contents of {@link AiMessage#thinking()} will be sent in the API request.
         * If enabled, thinking signatures (inside the {@link AiMessage#attributes()}) will also be sent.
         *
         * @see #thinkingType(String)
         * @see #thinkingBudgetTokens(Integer)
         * @see #returnThinking(Boolean)
         */
        public AnthropicChatModelBuilder sendThinking(Boolean sendThinking) {
            this.sendThinking = sendThinking;
            return this;
        }

        public AnthropicChatModelBuilder timeout(Duration timeout) {
            this.timeout = timeout;
            return this;
        }

        public AnthropicChatModelBuilder maxRetries(Integer maxRetries) {
            this.maxRetries = maxRetries;
            return this;
        }

        public AnthropicChatModelBuilder logRequests(Boolean logRequests) {
            this.logRequests = logRequests;
            return this;
        }

        public AnthropicChatModelBuilder logResponses(Boolean logResponses) {
            this.logResponses = logResponses;
            return this;
        }

        /**
         * @param logger an alternate {@link Logger} to be used instead of the default one provided by Langchain4J for logging requests and responses.
         * @return {@code this}.
         */
        public AnthropicChatModelBuilder logger(Logger logger) {
            this.logger = logger;
            return this;
        }

        public AnthropicChatModelBuilder listeners(List<ChatModelListener> listeners) {
            this.listeners = listeners;
            return this;
        }

        public AnthropicChatModelBuilder defaultRequestParameters(ChatRequestParameters parameters) {
            this.defaultRequestParameters = parameters;
            return this;
        }

        /**
         * Sets the user ID for the requests.
         * This should be a uuid, hash value, or other opaque identifier.
         * Anthropic may use this id to help detect abuse.
         * Do not include any identifying information such as name, email address, or phone number.
         *
         * @param userId the user identifier
         * @return this builder
         */
        public AnthropicChatModelBuilder userId(String userId) {
            this.userId = userId;
            return this;
        }

        public AnthropicChatModel build() {
            return new AnthropicChatModel(this);
        }
    }

    @Override
    public ChatResponse doChat(ChatRequest chatRequest) {
        validate(chatRequest.parameters());

        AnthropicCreateMessageRequest anthropicRequest = createAnthropicRequest(
                chatRequest,
                toThinking(thinkingType, thinkingBudgetTokens),
                sendThinking,
                cacheSystemMessages ? EPHEMERAL : NO_CACHE,
                cacheTools ? EPHEMERAL : NO_CACHE,
                false,
<<<<<<< HEAD
                toolNameChoice,
                disableParallelToolUse);
=======
                userId);
>>>>>>> 7cfba035

        AnthropicCreateMessageResponse response =
                withRetryMappingExceptions(() -> client.createMessage(anthropicRequest), maxRetries);

        return createChatResponse(response);
    }

    private ChatResponse createChatResponse(AnthropicCreateMessageResponse response) {
        ChatResponseMetadata responseMetadata = ChatResponseMetadata.builder()
                .id(response.id)
                .modelName(response.model)
                .tokenUsage(toTokenUsage(response.usage))
                .finishReason(toFinishReason(response.stopReason))
                .build();

        return ChatResponse.builder()
                .aiMessage(toAiMessage(response.content, returnThinking))
                .metadata(responseMetadata)
                .build();
    }

    static AnthropicThinking toThinking(String thinkingType, Integer thinkingBudgetTokens) {
        if (thinkingType != null || thinkingBudgetTokens != null) {
            return AnthropicThinking.builder()
                    .type(thinkingType)
                    .budgetTokens(thinkingBudgetTokens)
                    .build();
        }
        return null;
    }

    @Override
    public List<ChatModelListener> listeners() {
        return listeners;
    }

    @Override
    public ModelProvider provider() {
        return ANTHROPIC;
    }

    @Override
    public ChatRequestParameters defaultRequestParameters() {
        return defaultRequestParameters;
    }
}<|MERGE_RESOLUTION|>--- conflicted
+++ resolved
@@ -67,12 +67,9 @@
     private final int maxRetries;
     private final List<ChatModelListener> listeners;
     private final ChatRequestParameters defaultRequestParameters;
-<<<<<<< HEAD
     private final String toolNameChoice;
     private final Boolean disableParallelToolUse;
-=======
     private final String userId;
->>>>>>> 7cfba035
 
     public AnthropicChatModel(AnthropicChatModelBuilder builder) {
         this.client = AnthropicClient.builder()
@@ -95,12 +92,9 @@
         this.sendThinking = getOrDefault(builder.sendThinking, true);
         this.maxRetries = getOrDefault(builder.maxRetries, 2);
         this.listeners = copy(builder.listeners);
-<<<<<<< HEAD
         this.toolNameChoice = builder.toolNameChoice;
         this.disableParallelToolUse = builder.disableParallelToolUse;
-=======
         this.userId = builder.userId;
->>>>>>> 7cfba035
 
         ChatRequestParameters commonParameters;
         if (builder.defaultRequestParameters != null) {
@@ -373,12 +367,9 @@
                 cacheSystemMessages ? EPHEMERAL : NO_CACHE,
                 cacheTools ? EPHEMERAL : NO_CACHE,
                 false,
-<<<<<<< HEAD
                 toolNameChoice,
-                disableParallelToolUse);
-=======
+                disableParallelToolUse,
                 userId);
->>>>>>> 7cfba035
 
         AnthropicCreateMessageResponse response =
                 withRetryMappingExceptions(() -> client.createMessage(anthropicRequest), maxRetries);
