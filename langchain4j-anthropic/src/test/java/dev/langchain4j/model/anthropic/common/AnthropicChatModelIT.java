--- conflicted
+++ resolved
@@ -74,7 +74,11 @@
     }
 
     @Override
-<<<<<<< HEAD
+    protected Class<? extends ChatResponseMetadata> chatResponseMetadataType(ChatModel model) {
+        return AnthropicChatResponseMetadata.class;
+    }
+
+    @Override
     protected List<ChatModel> modelsSupportingStructuredOutputs() {
         return List.of(ANTHROPIC_SCHEMA_MODEL);
     }
@@ -88,16 +92,12 @@
         // Claude Sonnet 4.5, Opus 4.1/4.5, and Haiku 4.5 when the
         // 'structured-outputs-2025-11-13' beta header is enabled.
         super.should_execute_a_tool_then_answer_respecting_JSON_response_format_with_schema(model);
-=======
-    protected Class<? extends ChatResponseMetadata> chatResponseMetadataType(ChatModel model) {
-        return AnthropicChatResponseMetadata.class;
     }
 
     @Override
     protected boolean supportsJsonResponseFormat() {
         // Anthropic does not support response format yet
         return false;
->>>>>>> cca1413d
     }
 
     @Override
