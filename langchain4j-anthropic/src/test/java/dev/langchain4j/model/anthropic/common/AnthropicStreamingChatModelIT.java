package dev.langchain4j.model.anthropic.common;

import static dev.langchain4j.model.anthropic.AnthropicChatModelName.CLAUDE_3_5_HAIKU_20241022;
import static dev.langchain4j.model.anthropic.AnthropicChatModelName.CLAUDE_HAIKU_4_5_20251001;
import static java.lang.System.getenv;
import static org.mockito.ArgumentMatchers.any;
import static org.mockito.ArgumentMatchers.argThat;
import static org.mockito.Mockito.atLeast;

import dev.langchain4j.model.anthropic.AnthropicChatResponseMetadata;
import dev.langchain4j.model.anthropic.AnthropicStreamingChatModel;
import dev.langchain4j.model.anthropic.AnthropicTokenUsage;
import dev.langchain4j.model.chat.StreamingChatModel;
import dev.langchain4j.model.chat.common.AbstractStreamingChatModelIT;
import dev.langchain4j.model.chat.listener.ChatModelListener;
import dev.langchain4j.model.chat.request.ChatRequestParameters;
import dev.langchain4j.model.chat.response.ChatResponseMetadata;
import dev.langchain4j.model.chat.response.StreamingChatResponseHandler;
import dev.langchain4j.model.output.TokenUsage;
import java.util.List;
import org.junit.jupiter.api.Disabled;
import org.junit.jupiter.api.condition.EnabledIf;
import org.junit.jupiter.api.condition.EnabledIfEnvironmentVariable;
import org.junit.jupiter.params.ParameterizedTest;
import org.junit.jupiter.params.provider.MethodSource;
import org.mockito.InOrder;

@EnabledIfEnvironmentVariable(named = "ANTHROPIC_API_KEY", matches = ".+")
class AnthropicStreamingChatModelIT extends AbstractStreamingChatModelIT {

    static final StreamingChatModel ANTHROPIC_STREAMING_CHAT_MODEL = AnthropicStreamingChatModel.builder()
            .apiKey(getenv("ANTHROPIC_API_KEY"))
            .modelName(CLAUDE_3_5_HAIKU_20241022)
            .temperature(0.0)
            .logRequests(false) // images are huge in logs
            .logResponses(true)
            .build();

    static final StreamingChatModel ANTHROPIC_STREAMING_SCHEMA_MODEL = AnthropicStreamingChatModel.builder()
            .apiKey(getenv("ANTHROPIC_API_KEY"))
            .modelName(CLAUDE_HAIKU_4_5_20251001)
            .beta("structured-outputs-2025-11-13")
            .temperature(0.0)
            .logRequests(false)
            .logResponses(true)
            .build();

    @Override
    protected List<StreamingChatModel> models() {
        return List.of(ANTHROPIC_STREAMING_CHAT_MODEL);
    }

    @Override
    protected StreamingChatModel createModelWith(ChatRequestParameters parameters) {
        var anthropicChatModelBuilder = AnthropicStreamingChatModel.builder()
                .apiKey(System.getenv("ANTHROPIC_API_KEY"))
                .maxTokens(parameters.maxOutputTokens())
                .logRequests(true)
                .logResponses(true);
        if (parameters.modelName() == null) {
            anthropicChatModelBuilder.modelName(CLAUDE_3_5_HAIKU_20241022);
        } else {
            anthropicChatModelBuilder.modelName(parameters.modelName());
        }
        return anthropicChatModelBuilder.build();
    }

    @Override
    protected String customModelName() {
        return "claude-sonnet-4-5-20250929";
    }

    @Override
    protected ChatRequestParameters createIntegrationSpecificParameters(int maxOutputTokens) {
        return ChatRequestParameters.builder()
                .maxOutputTokens(maxOutputTokens)
                .build();
    }

    @Override
    protected Class<? extends TokenUsage> tokenUsageType(StreamingChatModel model) {
        return AnthropicTokenUsage.class;
    }

    @Override
<<<<<<< HEAD
=======
    protected Class<? extends ChatResponseMetadata> chatResponseMetadataType(StreamingChatModel model) {
        return AnthropicChatResponseMetadata.class;
    }

    @Override
    protected boolean supportsJsonResponseFormat() {
        // Anthropic does not support response format yet
        return false;
    }

    @Override
    protected boolean supportsJsonResponseFormatWithSchema() {
        // Anthropic does not support response format yet
        return false;
    }

    @Override
    protected boolean supportsJsonResponseFormatWithRawSchema() {
        // Anthropic does not support response format yet
        return false;
    }

    @Override
>>>>>>> cca1413d
    public StreamingChatModel createModelWith(ChatModelListener listener) {
        return AnthropicStreamingChatModel.builder()
                .apiKey(getenv("ANTHROPIC_API_KEY"))
                .modelName(CLAUDE_3_5_HAIKU_20241022)
                .listeners(List.of(listener))
                .build();
    }

    @Override
    protected void verifyToolCallbacks(StreamingChatResponseHandler handler, InOrder io, String id) {
        // Anthropic can talk before calling a tool. "atLeast(0)" is meant to ignore it.
        io.verify(handler, atLeast(0)).onPartialResponse(any(), any());

        io.verify(handler, atLeast(1)).onPartialToolCall(argThat(toolCall ->
                // Anthropic does not output same tokens consistently, so we can't easily assert partialArguments
                toolCall.index() == 0
                        && toolCall.id().equals(id)
                        && toolCall.name().equals("getWeather")
                        && !toolCall.partialArguments().isBlank()
        ), any());
        io.verify(handler).onCompleteToolCall(complete(0, id, "getWeather", "{\"city\": \"Munich\"}"));
    }

    @Override
    protected void verifyToolCallbacks(StreamingChatResponseHandler handler, InOrder io, String id1, String id2) {
        verifyToolCallbacks(handler, io, id1);

        io.verify(handler, atLeast(1)).onPartialToolCall(argThat(toolCall ->
                // Anthropic does not output same tokens consistently, so we can't easily assert partialArguments
                toolCall.index() == 1
                        && toolCall.id().equals(id2)
                        && toolCall.name().equals("getTime")
                        && !toolCall.partialArguments().isBlank()
        ), any());
        io.verify(handler).onCompleteToolCall(complete(1, id2, "getTime", "{\"country\": \"France\"}"));
    }

    @Override
    protected List<StreamingChatModel> modelsSupportingStructuredOutputs() {
        return List.of(ANTHROPIC_STREAMING_SCHEMA_MODEL);
    }

    @Override
    @ParameterizedTest
    @MethodSource("modelsSupportingStructuredOutputs")
    @EnabledIf("supportsToolsAndJsonResponseFormatWithSchema")
    protected void should_execute_a_tool_then_answer_respecting_JSON_response_format_with_schema(
            StreamingChatModel model) {
        // Anthropic structured outputs are a public beta and only supported by
        // Claude Sonnet 4.5, Opus 4.1/4.5, and Haiku 4.5 when the
        // 'structured-outputs-2025-11-13' beta header is enabled.
        super.should_execute_a_tool_then_answer_respecting_JSON_response_format_with_schema(model);
    }

    @Override
    @Disabled("Anthropic does not reliably support schemaless JSON structured outputs.")
    protected void should_respect_JSON_response_format(StreamingChatModel model) {
        // Anthropic does not support schemaless structured outputs - this test would be flaky.
        // https://platform.claude.com/docs/en/test-and-evaluate/strengthen-guardrails/increase-consistency
    }

    @Override
    @ParameterizedTest
    @MethodSource("modelsSupportingStructuredOutputs")
    @EnabledIf("supportsJsonResponseFormatWithRawSchema")
    protected void should_respect_JsonRawSchema_responseFormat(StreamingChatModel model) {
        // Anthropic structured outputs are a public beta and only supported by
        // Claude Sonnet 4.5, Opus 4.1/4.5, and Haiku 4.5 when the
        // 'structured-outputs-2025-11-13' beta header is enabled.
        super.should_respect_JsonRawSchema_responseFormat(model);
    }
}<|MERGE_RESOLUTION|>--- conflicted
+++ resolved
@@ -83,8 +83,6 @@
     }
 
     @Override
-<<<<<<< HEAD
-=======
     protected Class<? extends ChatResponseMetadata> chatResponseMetadataType(StreamingChatModel model) {
         return AnthropicChatResponseMetadata.class;
     }
@@ -108,7 +106,6 @@
     }
 
     @Override
->>>>>>> cca1413d
     public StreamingChatModel createModelWith(ChatModelListener listener) {
         return AnthropicStreamingChatModel.builder()
                 .apiKey(getenv("ANTHROPIC_API_KEY"))
