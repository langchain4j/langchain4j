package dev.langchain4j.model.azure;

import com.azure.ai.openai.OpenAIAsyncClient;
import com.azure.ai.openai.OpenAIClient;
import com.azure.ai.openai.models.*;
import com.azure.core.credential.KeyCredential;
import com.azure.core.credential.TokenCredential;
import com.azure.core.exception.HttpResponseException;
import com.azure.core.http.ProxyOptions;
import dev.langchain4j.agent.tool.ToolSpecification;
import dev.langchain4j.data.message.AiMessage;
import dev.langchain4j.data.message.ChatMessage;
import dev.langchain4j.model.StreamingResponseHandler;
import dev.langchain4j.model.Tokenizer;
import dev.langchain4j.model.azure.spi.AzureOpenAiStreamingChatModelBuilderFactory;
import dev.langchain4j.model.chat.StreamingChatLanguageModel;
import dev.langchain4j.model.chat.TokenCountEstimator;
import dev.langchain4j.model.chat.listener.ChatModelErrorContext;
import dev.langchain4j.model.chat.listener.ChatModelListener;
import dev.langchain4j.model.chat.listener.ChatModelRequest;
import dev.langchain4j.model.chat.listener.ChatModelRequestContext;
import dev.langchain4j.model.chat.listener.ChatModelResponse;
import dev.langchain4j.model.chat.listener.ChatModelResponseContext;
import dev.langchain4j.model.output.FinishReason;
import dev.langchain4j.model.output.Response;
import java.util.ArrayList;
import java.util.concurrent.ConcurrentHashMap;
import java.util.concurrent.atomic.AtomicReference;
import org.slf4j.Logger;
import org.slf4j.LoggerFactory;
import reactor.core.publisher.Flux;

import java.time.Duration;
import java.util.Collection;
import java.util.List;
import java.util.Map;

import static dev.langchain4j.data.message.AiMessage.aiMessage;
import static dev.langchain4j.internal.Utils.*;
import static dev.langchain4j.model.azure.InternalAzureOpenAiHelper.*;
import static dev.langchain4j.spi.ServiceHelper.loadFactories;
import static java.util.Collections.emptyList;
import static java.util.Collections.singletonList;

/**
 * Represents an OpenAI language model, hosted on Azure, that has a chat completion interface, such as gpt-3.5-turbo.
 * The model's response is streamed token by token and should be handled with {@link StreamingResponseHandler}.
 * <p>
 * Mandatory parameters for initialization are: endpoint and apikey (or an alternate authentication method, see below for more information).
 * Optionally you can set serviceVersion (if not, the latest version is used) and deploymentName (if not, a default name is used).
 * You can also provide your own OpenAIClient instance, if you need more flexibility.
 * <p>
 * There are 3 authentication methods:
 * <p>
 * 1. Azure OpenAI API Key Authentication: this is the most common method, using an Azure OpenAI API key.
 * You need to provide the OpenAI API Key as a parameter, using the apiKey() method in the Builder, or the apiKey parameter in the constructor:
 * For example, you would use `builder.apiKey("{key}")`.
 * <p>
 * 2. non-Azure OpenAI API Key Authentication: this method allows to use the OpenAI service, instead of Azure OpenAI.
 * You can use the nonAzureApiKey() method in the Builder, which will also automatically set the endpoint to "https://api.openai.com/v1".
 * For example, you would use `builder.nonAzureApiKey("{key}")`.
 * The constructor requires a KeyCredential instance, which can be created using `new AzureKeyCredential("{key}")`, and doesn't set up the endpoint.
 * <p>
 * 3. Azure OpenAI client with Microsoft Entra ID (formerly Azure Active Directory) credentials.
 * - This requires to add the `com.azure:azure-identity` dependency to your project, which is an optional dependency to this library.
 * - You need to provide a TokenCredential instance, using the tokenCredential() method in the Builder, or the tokenCredential parameter in the constructor.
 * As an example, DefaultAzureCredential can be used to authenticate the client: Set the values of the client ID, tenant ID, and
 * client secret of the AAD application as environment variables: AZURE_CLIENT_ID, AZURE_TENANT_ID, AZURE_CLIENT_SECRET.
 * Then, provide the DefaultAzureCredential instance to the builder: `builder.tokenCredential(new DefaultAzureCredentialBuilder().build())`.
 */
public class AzureOpenAiStreamingChatModel implements StreamingChatLanguageModel, TokenCountEstimator {

    private static final Logger logger = LoggerFactory.getLogger(AzureOpenAiStreamingChatModel.class);

    private OpenAIClient client;
    private OpenAIAsyncClient asyncClient;
    private final String deploymentName;
    private final Tokenizer tokenizer;
    private final Integer maxTokens;
    private final Double temperature;
    private final Double topP;
    private final Map<String, Integer> logitBias;
    private final String user;
    private final Integer n;
    private final List<String> stop;
    private final Double presencePenalty;
    private final Double frequencyPenalty;
    private final List<AzureChatExtensionConfiguration> dataSources;
    private final AzureChatEnhancementConfiguration enhancements;
    private final Long seed;
    private final ChatCompletionsResponseFormat responseFormat;
    private final List<ChatModelListener> listeners;

    public AzureOpenAiStreamingChatModel(OpenAIClient client,
                                         OpenAIAsyncClient asyncClient,
                                         String deploymentName,
                                         Tokenizer tokenizer,
                                         Integer maxTokens,
                                         Double temperature,
                                         Double topP,
                                         Map<String, Integer> logitBias,
                                         String user,
                                         Integer n,
                                         List<String> stop,
                                         Double presencePenalty,
                                         Double frequencyPenalty,
                                         List<AzureChatExtensionConfiguration> dataSources,
                                         AzureChatEnhancementConfiguration enhancements,
                                         Long seed,
                                         ChatCompletionsResponseFormat responseFormat,
                                         List<ChatModelListener> listeners) {

        this(deploymentName, tokenizer, maxTokens, temperature, topP, logitBias, user, n, stop, presencePenalty, frequencyPenalty, dataSources, enhancements, seed, responseFormat, listeners);

        if (asyncClient != null) {
            this.asyncClient = asyncClient;
        } else if(client != null) {
            this.client = client;
        } else {
            throw new IllegalStateException("No client available");
        }
    }

    public AzureOpenAiStreamingChatModel(String endpoint,
                                         String serviceVersion,
                                         String apiKey,
                                         String deploymentName,
                                         Tokenizer tokenizer,
                                         Integer maxTokens,
                                         Double temperature,
                                         Double topP,
                                         Map<String, Integer> logitBias,
                                         String user,
                                         Integer n,
                                         List<String> stop,
                                         Double presencePenalty,
                                         Double frequencyPenalty,
                                         List<AzureChatExtensionConfiguration> dataSources,
                                         AzureChatEnhancementConfiguration enhancements,
                                         Long seed,
                                         ChatCompletionsResponseFormat responseFormat,
                                         Duration timeout,
                                         Integer maxRetries,
                                         ProxyOptions proxyOptions,
                                         boolean logRequestsAndResponses,
                                         boolean useAsyncClient,
<<<<<<< HEAD
                                         String userAgentSuffix) {
=======
                                         List<ChatModelListener> listeners) {
>>>>>>> 66b82009

        this(deploymentName, tokenizer, maxTokens, temperature, topP, logitBias, user, n, stop, presencePenalty, frequencyPenalty, dataSources, enhancements, seed, responseFormat, listeners);
        if(useAsyncClient)
            this.asyncClient = setupAsyncClient(endpoint, serviceVersion, apiKey, timeout, maxRetries, proxyOptions, logRequestsAndResponses, userAgentSuffix);
        else
            this.client = setupSyncClient(endpoint, serviceVersion, apiKey, timeout, maxRetries, proxyOptions, logRequestsAndResponses, userAgentSuffix);  }

    public AzureOpenAiStreamingChatModel(String endpoint,
                                         String serviceVersion,
                                         KeyCredential keyCredential,
                                         String deploymentName,
                                         Tokenizer tokenizer,
                                         Integer maxTokens,
                                         Double temperature,
                                         Double topP,
                                         Map<String, Integer> logitBias,
                                         String user,
                                         Integer n,
                                         List<String> stop,
                                         Double presencePenalty,
                                         Double frequencyPenalty,
                                         List<AzureChatExtensionConfiguration> dataSources,
                                         AzureChatEnhancementConfiguration enhancements,
                                         Long seed,
                                         ChatCompletionsResponseFormat responseFormat,
                                         Duration timeout,
                                         Integer maxRetries,
                                         ProxyOptions proxyOptions,
                                         boolean logRequestsAndResponses,
                                         boolean useAsyncClient,
<<<<<<< HEAD
                                         String userAgentSuffix) {
=======
                                         List<ChatModelListener> listeners) {
>>>>>>> 66b82009

        this(deploymentName, tokenizer, maxTokens, temperature, topP, logitBias, user, n, stop, presencePenalty, frequencyPenalty, dataSources, enhancements, seed, responseFormat, listeners);
        if(useAsyncClient)
            this.asyncClient = setupAsyncClient(endpoint, serviceVersion, keyCredential, timeout, maxRetries, proxyOptions, logRequestsAndResponses, userAgentSuffix);
        else
            this.client = setupSyncClient(endpoint, serviceVersion, keyCredential, timeout, maxRetries, proxyOptions, logRequestsAndResponses, userAgentSuffix);    }

    public AzureOpenAiStreamingChatModel(String endpoint,
                                         String serviceVersion,
                                         TokenCredential tokenCredential,
                                         String deploymentName,
                                         Tokenizer tokenizer,
                                         Integer maxTokens,
                                         Double temperature,
                                         Double topP,
                                         Map<String, Integer> logitBias,
                                         String user,
                                         Integer n,
                                         List<String> stop,
                                         Double presencePenalty,
                                         Double frequencyPenalty,
                                         List<AzureChatExtensionConfiguration> dataSources,
                                         AzureChatEnhancementConfiguration enhancements,
                                         Long seed,
                                         ChatCompletionsResponseFormat responseFormat,
                                         Duration timeout,
                                         Integer maxRetries,
                                         ProxyOptions proxyOptions,
                                         boolean logRequestsAndResponses,
                                         boolean useAsyncClient,
<<<<<<< HEAD
                                         String userAgentSuffix) {
=======
                                         List<ChatModelListener> listeners) {
>>>>>>> 66b82009

        this(deploymentName, tokenizer, maxTokens, temperature, topP, logitBias, user, n, stop, presencePenalty, frequencyPenalty, dataSources, enhancements, seed, responseFormat, listeners);
        if(useAsyncClient)
            this.asyncClient = setupAsyncClient(endpoint, serviceVersion, tokenCredential, timeout, maxRetries, proxyOptions, logRequestsAndResponses, userAgentSuffix);
        else
            this.client = setupSyncClient(endpoint, serviceVersion, tokenCredential, timeout, maxRetries, proxyOptions, logRequestsAndResponses, userAgentSuffix);    }


    private AzureOpenAiStreamingChatModel(String deploymentName,
                                          Tokenizer tokenizer,
                                          Integer maxTokens,
                                          Double temperature,
                                          Double topP,
                                          Map<String, Integer> logitBias,
                                          String user,
                                          Integer n,
                                          List<String> stop,
                                          Double presencePenalty,
                                          Double frequencyPenalty,
                                          List<AzureChatExtensionConfiguration> dataSources,
                                          AzureChatEnhancementConfiguration enhancements,
                                          Long seed,
                                          ChatCompletionsResponseFormat responseFormat,
                                          List<ChatModelListener> listeners) {

        this.deploymentName = getOrDefault(deploymentName, "gpt-35-turbo");
        this.tokenizer = tokenizer;
        this.maxTokens = maxTokens;
        this.temperature = getOrDefault(temperature, 0.7);
        this.topP = topP;
        this.logitBias = logitBias;
        this.user = user;
        this.n = n;
        this.stop = stop;
        this.presencePenalty = presencePenalty;
        this.frequencyPenalty = frequencyPenalty;
        this.dataSources = dataSources;
        this.enhancements = enhancements;
        this.seed = seed;
        this.responseFormat = responseFormat;
        this.listeners = listeners == null ? emptyList() : new ArrayList<>(listeners);
    }

    @Override
    public void generate(List<ChatMessage> messages, StreamingResponseHandler<AiMessage> handler) {
        generate(messages, null, null, handler);
    }

    @Override
    public void generate(List<ChatMessage> messages, List<ToolSpecification> toolSpecifications, StreamingResponseHandler<AiMessage> handler) {
        generate(messages, toolSpecifications, null, handler);
    }

    @Override
    public void generate(List<ChatMessage> messages, ToolSpecification toolSpecification, StreamingResponseHandler<AiMessage> handler) {
        generate(messages, null, toolSpecification, handler);
    }

    private void generate(List<ChatMessage> messages,
                          List<ToolSpecification> toolSpecifications,
                          ToolSpecification toolThatMustBeExecuted,
                          StreamingResponseHandler<AiMessage> handler
    ) {
        ChatCompletionsOptions options = new ChatCompletionsOptions(InternalAzureOpenAiHelper.toOpenAiMessages(messages))
                .setStream(true)
                .setModel(deploymentName)
                .setMaxTokens(maxTokens)
                .setTemperature(temperature)
                .setTopP(topP)
                .setLogitBias(logitBias)
                .setUser(user)
                .setN(n)
                .setStop(stop)
                .setPresencePenalty(presencePenalty)
                .setFrequencyPenalty(frequencyPenalty)
                .setDataSources(dataSources)
                .setEnhancements(enhancements)
                .setSeed(seed)
                .setResponseFormat(responseFormat);

        Integer inputTokenCount = tokenizer == null ? null : tokenizer.estimateTokenCountInMessages(messages);

        if (toolThatMustBeExecuted != null) {
            options.setTools(toToolDefinitions(singletonList(toolThatMustBeExecuted)));
            options.setToolChoice(toToolChoice(toolThatMustBeExecuted));
            inputTokenCount += tokenizer.estimateTokenCountInForcefulToolSpecification(toolThatMustBeExecuted);
        }
        if (!isNullOrEmpty(toolSpecifications)) {
            options.setTools(toToolDefinitions(toolSpecifications));
            inputTokenCount += tokenizer.estimateTokenCountInToolSpecifications(toolSpecifications);
        }

        AzureOpenAiStreamingResponseBuilder responseBuilder = new AzureOpenAiStreamingResponseBuilder(inputTokenCount);

        ChatModelRequest modelListenerRequest = createModelListenerRequest(options, messages, toolSpecifications);
        Map<Object, Object> attributes = new ConcurrentHashMap<>();
        ChatModelRequestContext requestContext = new ChatModelRequestContext(modelListenerRequest, attributes);
        listeners.forEach(listener -> {
            try {
                listener.onRequest(requestContext);
            } catch (Exception e) {
                logger.warn("Exception while calling model listener", e);
            }
        });

        // Sync version
        if(client != null) {
            syncCall(toolThatMustBeExecuted, handler, options, responseBuilder, requestContext);
        } else if(asyncClient != null) {
            asyncCall(toolThatMustBeExecuted, handler, options, responseBuilder, requestContext);
        }
    }

    private void handleResponseException(Throwable throwable, StreamingResponseHandler<AiMessage> handler) {
        if (throwable instanceof HttpResponseException) {
            HttpResponseException httpResponseException = (HttpResponseException) throwable;
            logger.info("Error generating response, {}", httpResponseException.getValue());
            FinishReason exceptionFinishReason = contentFilterManagement(httpResponseException, "content_filter");
            Response<AiMessage> response =  Response.from(
                    aiMessage(httpResponseException.getMessage()),
                    null,
                    exceptionFinishReason
            );
            handler.onComplete(response);
        } else {
            handler.onError(throwable);
        }
    }

    private void asyncCall(ToolSpecification toolThatMustBeExecuted, StreamingResponseHandler<AiMessage> handler, ChatCompletionsOptions options, AzureOpenAiStreamingResponseBuilder responseBuilder, ChatModelRequestContext requestContext) {
        Flux<ChatCompletions> chatCompletionsStream = asyncClient.getChatCompletionsStream(deploymentName, options);

        AtomicReference<String> responseId = new AtomicReference<>();
        chatCompletionsStream.subscribe(chatCompletion -> {
                    responseBuilder.append(chatCompletion);
                    handle(chatCompletion, handler);

                    if (isNotNullOrBlank(chatCompletion.getId())) {
                        responseId.set(chatCompletion.getId());
                    }
                },
                throwable -> {
                    ChatModelErrorContext errorContext = new ChatModelErrorContext(
                        throwable,
                        requestContext.request(),
                        null,
                        requestContext.attributes()
                    );

                    listeners.forEach(listener -> {
                        try {
                            listener.onError(errorContext);
                        } catch (Exception e2) {
                            logger.warn("Exception while calling model listener", e2);
                        }
                    });
                    handleResponseException(throwable, handler);
                },
                () -> {
                    Response<AiMessage> response = responseBuilder.build(tokenizer, toolThatMustBeExecuted != null);
                    ChatModelResponse modelListenerResponse = createModelListenerResponse(
                        responseId.get(),
                        options.getModel(),
                        response
                    );
                    ChatModelResponseContext responseContext = new ChatModelResponseContext(
                        modelListenerResponse,
                        requestContext.request(),
                        requestContext.attributes()
                    );
                    listeners.forEach(listener -> {
                        try {
                            listener.onResponse(responseContext);
                        } catch (Exception e) {
                            logger.warn("Exception while calling model listener", e);
                        }
                    });
                    handler.onComplete(response);
                });
    }

    private void syncCall(ToolSpecification toolThatMustBeExecuted, StreamingResponseHandler<AiMessage> handler, ChatCompletionsOptions options, AzureOpenAiStreamingResponseBuilder responseBuilder, ChatModelRequestContext requestContext) {
        try {
            AtomicReference<String> responseId = new AtomicReference<>();

            client.getChatCompletionsStream(deploymentName, options)
                    .stream()
                    .forEach(chatCompletions -> {
                        responseBuilder.append(chatCompletions);
                        handle(chatCompletions, handler);

                        if (isNotNullOrBlank(chatCompletions.getId())) {
                            responseId.set(chatCompletions.getId());
                        }
                    });
            Response<AiMessage> response = responseBuilder.build(tokenizer, toolThatMustBeExecuted != null);
            ChatModelResponse modelListenerResponse = createModelListenerResponse(
                responseId.get(),
                options.getModel(),
                response
            );
            ChatModelResponseContext responseContext = new ChatModelResponseContext(
                modelListenerResponse,
                requestContext.request(),
                requestContext.attributes()
            );
            listeners.forEach(listener -> {
                try {
                    listener.onResponse(responseContext);
                } catch (Exception e) {
                    logger.warn("Exception while calling model listener", e);
                }
            });

            handler.onComplete(response);
        } catch (Exception exception) {
            handleResponseException(exception, handler);

            ChatModelErrorContext errorContext = new ChatModelErrorContext(
                exception,
                requestContext.request(),
                null,
                requestContext.attributes()
            );

            listeners.forEach(listener -> {
                try {
                    listener.onError(errorContext);
                } catch (Exception e2) {
                    logger.warn("Exception while calling model listener", e2);
                }
            });
        }
    }


    private static void handle(ChatCompletions chatCompletions,
                               StreamingResponseHandler<AiMessage> handler) {

        List<ChatChoice> choices = chatCompletions.getChoices();
        if (choices == null || choices.isEmpty()) {
            return;
        }
        com.azure.ai.openai.models.ChatResponseMessage delta = choices.get(0).getDelta();
        String content = delta.getContent();
        if (content != null) {
            handler.onNext(content);
        }
    }

    @Override
    public int estimateTokenCount(List<ChatMessage> messages) {
        return tokenizer.estimateTokenCountInMessages(messages);
    }

    public static Builder builder() {
        for (AzureOpenAiStreamingChatModelBuilderFactory factory : loadFactories(AzureOpenAiStreamingChatModelBuilderFactory.class)) {
            return factory.get();
        }
        return new Builder();
    }

    public static class Builder {

        private String endpoint;
        private String serviceVersion;
        private String apiKey;
        private KeyCredential keyCredential;
        private TokenCredential tokenCredential;
        private String deploymentName;
        private Tokenizer tokenizer;
        private Integer maxTokens;
        private Double temperature;
        private Double topP;
        private Map<String, Integer> logitBias;
        private String user;
        private Integer n;
        private List<String> stop;
        private Double presencePenalty;
        private Double frequencyPenalty;
        private Duration timeout;
        List<AzureChatExtensionConfiguration> dataSources;
        AzureChatEnhancementConfiguration enhancements;
        Long seed;
        ChatCompletionsResponseFormat responseFormat;
        private Integer maxRetries;
        private ProxyOptions proxyOptions;
        private boolean logRequestsAndResponses;
        private OpenAIClient openAIClient;
        private OpenAIAsyncClient openAIAsyncClient;
        private boolean useAsyncClient = true;
<<<<<<< HEAD
        private String userAgentSuffix;
=======
        private List<ChatModelListener> listeners;
>>>>>>> 66b82009

        /**
         * Sets the Azure OpenAI endpoint. This is a mandatory parameter.
         *
         * @param endpoint The Azure OpenAI endpoint in the format: https://{resource}.openai.azure.com/
         * @return builder
         */
        public Builder endpoint(String endpoint) {
            this.endpoint = endpoint;
            return this;
        }

        /**
         * Sets the Azure OpenAI API service version. This is a mandatory parameter.
         *
         * @param serviceVersion The Azure OpenAI API service version in the format: 2023-05-15
         * @return builder
         */
        public Builder serviceVersion(String serviceVersion) {
            this.serviceVersion = serviceVersion;
            return this;
        }

        /**
         * Sets the Azure OpenAI API key.
         *
         * @param apiKey The Azure OpenAI API key.
         * @return builder
         */
        public Builder apiKey(String apiKey) {
            this.apiKey = apiKey;
            return this;
        }

        /**
         * Used to authenticate with the OpenAI service, instead of Azure OpenAI.
         * This automatically sets the endpoint to https://api.openai.com/v1.
         *
         * @param nonAzureApiKey The non-Azure OpenAI API key
         * @return builder
         */
        public Builder nonAzureApiKey(String nonAzureApiKey) {
            this.keyCredential = new KeyCredential(nonAzureApiKey);
            this.endpoint = "https://api.openai.com/v1";
            return this;
        }

        /**
         * Used to authenticate to Azure OpenAI with Azure Active Directory credentials.
         * @param tokenCredential the credentials to authenticate with Azure Active Directory
         * @return builder
         */
        public Builder tokenCredential(TokenCredential tokenCredential) {
            this.tokenCredential = tokenCredential;
            return this;
        }

        /**
         * Sets the deployment name in Azure OpenAI. This is a mandatory parameter.
         *
         * @param deploymentName The Deployment name.
         * @return builder
         */
        public Builder deploymentName(String deploymentName) {
            this.deploymentName = deploymentName;
            return this;
        }

        public Builder tokenizer(Tokenizer tokenizer) {
            this.tokenizer = tokenizer;
            return this;
        }

        public Builder maxTokens(Integer maxTokens) {
            this.maxTokens = maxTokens;
            return this;
        }

        public Builder temperature(Double temperature) {
            this.temperature = temperature;
            return this;
        }

        public Builder topP(Double topP) {
            this.topP = topP;
            return this;
        }

        public Builder logitBias(Map<String, Integer> logitBias) {
            this.logitBias = logitBias;
            return this;
        }

        public Builder user(String user) {
            this.user = user;
            return this;
        }

        public Builder n(Integer n) {
            this.n = n;
            return this;
        }

        public Builder stop(List<String> stop) {
            this.stop = stop;
            return this;
        }

        public Builder presencePenalty(Double presencePenalty) {
            this.presencePenalty = presencePenalty;
            return this;
        }

        public Builder frequencyPenalty(Double frequencyPenalty) {
            this.frequencyPenalty = frequencyPenalty;
            return this;
        }

        public Builder dataSources(List<AzureChatExtensionConfiguration> dataSources) {
            this.dataSources = dataSources;
            return this;
        }

        public Builder enhancements(AzureChatEnhancementConfiguration enhancements) {
            this.enhancements = enhancements;
            return this;
        }

        public Builder seed(Long seed) {
            this.seed = seed;
            return this;
        }

        public Builder responseFormat(ChatCompletionsResponseFormat responseFormat) {
            this.responseFormat = responseFormat;
            return this;
        }

        public Builder timeout(Duration timeout) {
            this.timeout = timeout;
            return this;
        }

        public Builder maxRetries(Integer maxRetries) {
            this.maxRetries = maxRetries;
            return this;
        }

        public Builder proxyOptions(ProxyOptions proxyOptions) {
            this.proxyOptions = proxyOptions;
            return this;
        }

        public Builder logRequestsAndResponses(boolean logRequestsAndResponses) {
            this.logRequestsAndResponses = logRequestsAndResponses;
            return this;
        }

        /**
         * @deprecated If you want to continue using sync client, use {@link AzureOpenAiChatModel} instead.
         * @param useAsyncClient {@code true} if you want to use the async client, {@code false} if you want to use the sync client.
         * @return builder with the useAsyncClient parameter set
         */
        @SuppressWarnings("DeprecatedIsStillUsed")
        @Deprecated
        public Builder useAsyncClient(boolean useAsyncClient) {
            this.useAsyncClient = useAsyncClient;
            return this;
        }

        /**
         * @deprecated Please use {@link #openAIAsyncClient(OpenAIAsyncClient)} instead, if you require response streaming.
         * Please use {@link AzureOpenAiChatModel} instead, if you require sync responses.
         * @param openAIClient The Azure OpenAI client.
         * @return builder
         */
        @SuppressWarnings("DeprecatedIsStillUsed")
        @Deprecated
        public Builder openAIClient(OpenAIClient openAIClient) {
            this.openAIClient = openAIClient;
            return this;
        }

        /**
         * Sets the Azure OpenAI client. This is an optional parameter, if you need more flexibility than using the endpoint, serviceVersion, apiKey, deploymentName parameters.
         *
         * @param openAIAsyncClient The Azure OpenAI client.
         * @return builder
         */
        public Builder openAIAsyncClient(OpenAIAsyncClient openAIAsyncClient) {
            this.openAIAsyncClient = openAIAsyncClient;
            return this;
        }

<<<<<<< HEAD
        public Builder userAgentSuffix(String userAgentSuffix) {
            this.userAgentSuffix = userAgentSuffix;
=======
        public Builder listeners(List<ChatModelListener> listeners) {
            this.listeners = listeners;
>>>>>>> 66b82009
            return this;
        }

        public AzureOpenAiStreamingChatModel build() {
            if (openAIClient == null) {
                if (tokenCredential != null) {
                    return new AzureOpenAiStreamingChatModel(
                            endpoint,
                            serviceVersion,
                            tokenCredential,
                            deploymentName,
                            tokenizer,
                            maxTokens,
                            temperature,
                            topP,
                            logitBias,
                            user,
                            n,
                            stop,
                            presencePenalty,
                            frequencyPenalty,
                            dataSources,
                            enhancements,
                            seed,
                            responseFormat,
                            timeout,
                            maxRetries,
                            proxyOptions,
                            logRequestsAndResponses,
                            useAsyncClient,
<<<<<<< HEAD
                            userAgentSuffix
=======
                            listeners
>>>>>>> 66b82009
                    );
                } else if (keyCredential != null) {
                    return new AzureOpenAiStreamingChatModel(
                            endpoint,
                            serviceVersion,
                            keyCredential,
                            deploymentName,
                            tokenizer,
                            maxTokens,
                            temperature,
                            topP,
                            logitBias,
                            user,
                            n,
                            stop,
                            presencePenalty,
                            frequencyPenalty,
                            dataSources,
                            enhancements,
                            seed,
                            responseFormat,
                            timeout,
                            maxRetries,
                            proxyOptions,
                            logRequestsAndResponses,
                            useAsyncClient,
<<<<<<< HEAD
                            userAgentSuffix
=======
                            listeners
>>>>>>> 66b82009
                    );
                }
                return new AzureOpenAiStreamingChatModel(
                        endpoint,
                        serviceVersion,
                        apiKey,
                        deploymentName,
                        tokenizer,
                        maxTokens,
                        temperature,
                        topP,
                        logitBias,
                        user,
                        n,
                        stop,
                        presencePenalty,
                        frequencyPenalty,
                        dataSources,
                        enhancements,
                        seed,
                        responseFormat,
                        timeout,
                        maxRetries,
                        proxyOptions,
                        logRequestsAndResponses,
                        useAsyncClient,
<<<<<<< HEAD
                        userAgentSuffix
=======
                        listeners
>>>>>>> 66b82009
                );
            } else {
                return new AzureOpenAiStreamingChatModel(
                        openAIClient,
                        openAIAsyncClient,
                        deploymentName,
                        tokenizer,
                        maxTokens,
                        temperature,
                        topP,
                        logitBias,
                        user,
                        n,
                        stop,
                        presencePenalty,
                        frequencyPenalty,
                        dataSources,
                        enhancements,
                        seed,
                        responseFormat,
                        listeners
                );
            }
        }
    }
}<|MERGE_RESOLUTION|>--- conflicted
+++ resolved
@@ -144,11 +144,8 @@
                                          ProxyOptions proxyOptions,
                                          boolean logRequestsAndResponses,
                                          boolean useAsyncClient,
-<<<<<<< HEAD
+                                         List<ChatModelListener> listeners,
                                          String userAgentSuffix) {
-=======
-                                         List<ChatModelListener> listeners) {
->>>>>>> 66b82009
 
         this(deploymentName, tokenizer, maxTokens, temperature, topP, logitBias, user, n, stop, presencePenalty, frequencyPenalty, dataSources, enhancements, seed, responseFormat, listeners);
         if(useAsyncClient)
@@ -179,11 +176,8 @@
                                          ProxyOptions proxyOptions,
                                          boolean logRequestsAndResponses,
                                          boolean useAsyncClient,
-<<<<<<< HEAD
+                                         List<ChatModelListener> listeners,
                                          String userAgentSuffix) {
-=======
-                                         List<ChatModelListener> listeners) {
->>>>>>> 66b82009
 
         this(deploymentName, tokenizer, maxTokens, temperature, topP, logitBias, user, n, stop, presencePenalty, frequencyPenalty, dataSources, enhancements, seed, responseFormat, listeners);
         if(useAsyncClient)
@@ -214,11 +208,8 @@
                                          ProxyOptions proxyOptions,
                                          boolean logRequestsAndResponses,
                                          boolean useAsyncClient,
-<<<<<<< HEAD
+                                         List<ChatModelListener> listeners,
                                          String userAgentSuffix) {
-=======
-                                         List<ChatModelListener> listeners) {
->>>>>>> 66b82009
 
         this(deploymentName, tokenizer, maxTokens, temperature, topP, logitBias, user, n, stop, presencePenalty, frequencyPenalty, dataSources, enhancements, seed, responseFormat, listeners);
         if(useAsyncClient)
@@ -510,11 +501,8 @@
         private OpenAIClient openAIClient;
         private OpenAIAsyncClient openAIAsyncClient;
         private boolean useAsyncClient = true;
-<<<<<<< HEAD
         private String userAgentSuffix;
-=======
         private List<ChatModelListener> listeners;
->>>>>>> 66b82009
 
         /**
          * Sets the Azure OpenAI endpoint. This is a mandatory parameter.
@@ -709,13 +697,13 @@
             return this;
         }
 
-<<<<<<< HEAD
         public Builder userAgentSuffix(String userAgentSuffix) {
             this.userAgentSuffix = userAgentSuffix;
-=======
+            return this;
+        }
+
         public Builder listeners(List<ChatModelListener> listeners) {
             this.listeners = listeners;
->>>>>>> 66b82009
             return this;
         }
 
@@ -746,11 +734,8 @@
                             proxyOptions,
                             logRequestsAndResponses,
                             useAsyncClient,
-<<<<<<< HEAD
-                            userAgentSuffix
-=======
+                            userAgentSuffix,
                             listeners
->>>>>>> 66b82009
                     );
                 } else if (keyCredential != null) {
                     return new AzureOpenAiStreamingChatModel(
@@ -777,11 +762,8 @@
                             proxyOptions,
                             logRequestsAndResponses,
                             useAsyncClient,
-<<<<<<< HEAD
+                            listeners,
                             userAgentSuffix
-=======
-                            listeners
->>>>>>> 66b82009
                     );
                 }
                 return new AzureOpenAiStreamingChatModel(
@@ -808,11 +790,8 @@
                         proxyOptions,
                         logRequestsAndResponses,
                         useAsyncClient,
-<<<<<<< HEAD
+                        listeners,
                         userAgentSuffix
-=======
-                        listeners
->>>>>>> 66b82009
                 );
             } else {
                 return new AzureOpenAiStreamingChatModel(
