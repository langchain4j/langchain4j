package dev.langchain4j.model.azure;

import static dev.langchain4j.data.message.AiMessage.aiMessage;
import static dev.langchain4j.internal.JsonSchemaElementUtils.toMap;
import static dev.langchain4j.internal.Utils.getOrDefault;
import static dev.langchain4j.internal.Utils.isNullOrBlank;
import static dev.langchain4j.internal.Utils.isNullOrEmpty;
import static dev.langchain4j.internal.ValidationUtils.ensureNotBlank;
import static dev.langchain4j.model.output.FinishReason.CONTENT_FILTER;
import static dev.langchain4j.model.output.FinishReason.LENGTH;
import static dev.langchain4j.model.output.FinishReason.STOP;
import static dev.langchain4j.model.output.FinishReason.TOOL_EXECUTION;
import static java.time.Duration.ofSeconds;
import static java.util.stream.Collectors.toList;

import com.azure.ai.openai.OpenAIAsyncClient;
import com.azure.ai.openai.OpenAIClient;
import com.azure.ai.openai.OpenAIClientBuilder;
import com.azure.ai.openai.OpenAIServiceVersion;
import com.azure.ai.openai.models.ChatCompletionsFunctionToolCall;
import com.azure.ai.openai.models.ChatCompletionsFunctionToolDefinition;
import com.azure.ai.openai.models.ChatCompletionsFunctionToolDefinitionFunction;
import com.azure.ai.openai.models.ChatCompletionsJsonResponseFormat;
import com.azure.ai.openai.models.ChatCompletionsJsonSchemaResponseFormat;
import com.azure.ai.openai.models.ChatCompletionsJsonSchemaResponseFormatJsonSchema;
import com.azure.ai.openai.models.ChatCompletionsResponseFormat;
import com.azure.ai.openai.models.ChatCompletionsTextResponseFormat;
import com.azure.ai.openai.models.ChatCompletionsToolCall;
import com.azure.ai.openai.models.ChatCompletionsToolDefinition;
import com.azure.ai.openai.models.ChatCompletionsToolSelection;
import com.azure.ai.openai.models.ChatCompletionsToolSelectionPreset;
import com.azure.ai.openai.models.ChatMessageImageContentItem;
import com.azure.ai.openai.models.ChatMessageImageUrl;
import com.azure.ai.openai.models.ChatMessageTextContentItem;
import com.azure.ai.openai.models.ChatRequestAssistantMessage;
import com.azure.ai.openai.models.ChatRequestMessage;
import com.azure.ai.openai.models.ChatRequestSystemMessage;
import com.azure.ai.openai.models.ChatRequestToolMessage;
import com.azure.ai.openai.models.ChatRequestUserMessage;
import com.azure.ai.openai.models.ChatResponseMessage;
import com.azure.ai.openai.models.CompletionsFinishReason;
import com.azure.ai.openai.models.CompletionsUsage;
import com.azure.ai.openai.models.FunctionCall;
import com.azure.ai.openai.models.ImageGenerationData;
import com.azure.core.credential.AzureKeyCredential;
import com.azure.core.credential.KeyCredential;
import com.azure.core.credential.TokenCredential;
import com.azure.core.http.HttpClient;
import com.azure.core.http.HttpClientProvider;
import com.azure.core.http.ProxyOptions;
import com.azure.core.http.netty.NettyAsyncHttpClientProvider;
import com.azure.core.http.policy.ExponentialBackoffOptions;
import com.azure.core.http.policy.HttpLogDetailLevel;
import com.azure.core.http.policy.HttpLogOptions;
import com.azure.core.http.policy.RetryOptions;
import com.azure.core.util.BinaryData;
import com.azure.core.util.Header;
import com.azure.core.util.HttpClientOptions;
import dev.langchain4j.Internal;
import dev.langchain4j.agent.tool.ToolExecutionRequest;
import dev.langchain4j.agent.tool.ToolSpecification;
import dev.langchain4j.data.image.Image;
import dev.langchain4j.data.message.AiMessage;
import dev.langchain4j.data.message.ChatMessage;
import dev.langchain4j.data.message.ImageContent;
import dev.langchain4j.data.message.SystemMessage;
import dev.langchain4j.data.message.TextContent;
import dev.langchain4j.data.message.ToolExecutionResultMessage;
import dev.langchain4j.data.message.UserMessage;
import dev.langchain4j.exception.UnsupportedFeatureException;
import dev.langchain4j.model.chat.request.ChatRequestParameters;
import dev.langchain4j.model.chat.request.ResponseFormat;
import dev.langchain4j.model.chat.request.ResponseFormatType;
import dev.langchain4j.model.chat.request.ToolChoice;
import dev.langchain4j.model.chat.request.json.JsonObjectSchema;
import dev.langchain4j.model.chat.request.json.JsonRawSchema;
import dev.langchain4j.model.chat.request.json.JsonSchema;
import dev.langchain4j.model.output.FinishReason;
import dev.langchain4j.model.output.TokenUsage;
import java.net.URI;
import java.net.URISyntaxException;
import java.time.Duration;
import java.util.ArrayList;
import java.util.Collection;
import java.util.HashMap;
import java.util.List;
import java.util.Map;

@Internal
class InternalAzureOpenAiHelper {

    static final String DEFAULT_USER_AGENT = "langchain4j-azure-openai";

    static OpenAIClient setupSyncClient(
            String endpoint,
            String serviceVersion,
            Object credential,
            Duration timeout,
            Integer maxRetries,
            HttpClientProvider httpClientProvider,
            ProxyOptions proxyOptions,
            boolean logRequestsAndResponses,
            String userAgentSuffix,
            Map<String, String> customHeaders) {
        OpenAIClientBuilder openAIClientBuilder = setupOpenAIClientBuilder(
                endpoint,
                serviceVersion,
                credential,
                timeout,
                maxRetries,
                httpClientProvider,
                proxyOptions,
                logRequestsAndResponses,
                userAgentSuffix,
                customHeaders);
        return openAIClientBuilder.buildClient();
    }

    static OpenAIAsyncClient setupAsyncClient(
            String endpoint,
            String serviceVersion,
            Object credential,
            Duration timeout,
            Integer maxRetries,
            HttpClientProvider httpClientProvider,
            ProxyOptions proxyOptions,
            boolean logRequestsAndResponses,
            String userAgentSuffix,
            Map<String, String> customHeaders) {
        OpenAIClientBuilder openAIClientBuilder = setupOpenAIClientBuilder(
                endpoint,
                serviceVersion,
                credential,
                timeout,
                maxRetries,
                httpClientProvider,
                proxyOptions,
                logRequestsAndResponses,
                userAgentSuffix,
                customHeaders);
        return openAIClientBuilder.buildAsyncClient();
    }

    private static OpenAIClientBuilder setupOpenAIClientBuilder(
            String endpoint,
            String serviceVersion,
            Object credential,
            Duration timeout,
            Integer maxRetries,
            HttpClientProvider httpClientProvider,
            ProxyOptions proxyOptions,
            boolean logRequestsAndResponses,
            String userAgentSuffix,
            Map<String, String> customHeaders) {
        timeout = getOrDefault(timeout, ofSeconds(60));
        HttpClientOptions clientOptions = new HttpClientOptions();
        clientOptions.setConnectTimeout(timeout);
        clientOptions.setResponseTimeout(timeout);
        clientOptions.setReadTimeout(timeout);
        clientOptions.setWriteTimeout(timeout);
        clientOptions.setProxyOptions(proxyOptions);

        String userAgent = DEFAULT_USER_AGENT;
        if (userAgentSuffix != null && !userAgentSuffix.isEmpty()) {
            userAgent = DEFAULT_USER_AGENT + "-" + userAgentSuffix;
        }
        List<Header> headers = new ArrayList<>();
        headers.add(new Header("User-Agent", userAgent));
        if (customHeaders != null) {
            customHeaders.forEach((name, value) -> headers.add(new Header(name, value)));
        }
        clientOptions.setHeaders(headers);
        httpClientProvider = getOrDefault(httpClientProvider, NettyAsyncHttpClientProvider::new);
        HttpClient httpClient = httpClientProvider.createInstance(clientOptions);

        HttpLogOptions httpLogOptions = new HttpLogOptions();
        if (logRequestsAndResponses) {
            httpLogOptions.setLogLevel(HttpLogDetailLevel.BODY_AND_HEADERS);
        }

        maxRetries = getOrDefault(maxRetries, 2);
        ExponentialBackoffOptions exponentialBackoffOptions = new ExponentialBackoffOptions();
        exponentialBackoffOptions.setMaxRetries(maxRetries);
        RetryOptions retryOptions = new RetryOptions(exponentialBackoffOptions);

        OpenAIClientBuilder openAIClientBuilder = new OpenAIClientBuilder()
                .endpoint(ensureNotBlank(endpoint, "endpoint"))
                .serviceVersion(getOpenAIServiceVersion(serviceVersion))
                .httpClient(httpClient)
                .clientOptions(clientOptions)
                .httpLogOptions(httpLogOptions)
                .retryOptions(retryOptions);

        if (credential instanceof String) {
            openAIClientBuilder.credential(new AzureKeyCredential((String) credential));
        } else if (credential instanceof KeyCredential) {
            openAIClientBuilder.credential((KeyCredential) credential);
        } else if (credential instanceof TokenCredential) {
            openAIClientBuilder.credential((TokenCredential) credential);
        } else {
            throw new IllegalArgumentException("Unsupported credential type: " + credential.getClass());
        }

        return openAIClientBuilder;
    }

    private static OpenAIClientBuilder authenticate(TokenCredential tokenCredential) {
        return new OpenAIClientBuilder().credential(tokenCredential);
    }

    static OpenAIServiceVersion getOpenAIServiceVersion(String serviceVersion) {
        for (OpenAIServiceVersion version : OpenAIServiceVersion.values()) {
            if (version.getVersion().equals(serviceVersion)) {
                return version;
            }
        }
        return OpenAIServiceVersion.getLatest();
    }

    static List<ChatRequestMessage> toOpenAiMessages(List<ChatMessage> messages) {

        return messages.stream().map(InternalAzureOpenAiHelper::toOpenAiMessage).collect(toList());
    }

    static ChatRequestMessage toOpenAiMessage(ChatMessage message) {
        if (message instanceof AiMessage aiMessage) {
            ChatRequestAssistantMessage chatRequestAssistantMessage =
                    new ChatRequestAssistantMessage(getOrDefault(aiMessage.text(), ""));
            chatRequestAssistantMessage.setToolCalls(toolExecutionRequestsFrom(message));
            return chatRequestAssistantMessage;
        } else if (message instanceof ToolExecutionResultMessage toolExecutionResultMessage) {
            return new ChatRequestToolMessage(toolExecutionResultMessage.text(), toolExecutionResultMessage.id());
        } else if (message instanceof SystemMessage systemMessage) {
            return new ChatRequestSystemMessage(systemMessage.text());
        } else if (message instanceof UserMessage userMessage) {
            ChatRequestUserMessage chatRequestUserMessage;
            if (userMessage.hasSingleText()) {
                chatRequestUserMessage = new ChatRequestUserMessage(
                        ((TextContent) userMessage.contents().get(0)).text());
            } else {
                chatRequestUserMessage = new ChatRequestUserMessage(userMessage.contents().stream()
                        .map(content -> {
                            if (content instanceof TextContent) {
                                String text = ((TextContent) content).text();
                                return new ChatMessageTextContentItem(text);
                            } else if (content instanceof ImageContent imageContent) {
                                if (imageContent.image().url() == null) {
                                    throw new UnsupportedFeatureException("Image URL is not present. "
                                            + "Base64 encoded images are not supported at the moment.");
                                }
                                ChatMessageImageUrl imageUrl = new ChatMessageImageUrl(
                                        imageContent.image().url().toString());
                                return new ChatMessageImageContentItem(imageUrl);
                            } else {
                                throw new IllegalArgumentException("Unsupported content type: " + content.type());
                            }
                        })
                        .collect(toList()));
            }
            chatRequestUserMessage.setName(nameFrom(message));
            return chatRequestUserMessage;
        } else {
            throw new IllegalArgumentException("Unsupported message type: " + message.type());
        }
    }

    private static String nameFrom(ChatMessage message) {
        if (message instanceof UserMessage) {
            return ((UserMessage) message).name();
        }

        if (message instanceof ToolExecutionResultMessage) {
            return ((ToolExecutionResultMessage) message).toolName();
        }

        return null;
    }

    private static List<ChatCompletionsToolCall> toolExecutionRequestsFrom(ChatMessage message) {
        if (message instanceof AiMessage aiMessage) {
            if (aiMessage.hasToolExecutionRequests()) {
                return aiMessage.toolExecutionRequests().stream()
                        .map(toolExecutionRequest -> new ChatCompletionsFunctionToolCall(
                                toolExecutionRequest.id(),
                                new FunctionCall(toolExecutionRequest.name(), toolExecutionRequest.arguments())))
                        .collect(toList());
            }
        }
        return null;
    }

    static List<ChatCompletionsToolDefinition> toToolDefinitions(Collection<ToolSpecification> toolSpecifications) {
        return toolSpecifications.stream()
                .map(InternalAzureOpenAiHelper::toToolDefinition)
                .collect(toList());
    }

    private static ChatCompletionsToolDefinition toToolDefinition(ToolSpecification toolSpecification) {
        ChatCompletionsFunctionToolDefinitionFunction functionDefinition =
                new ChatCompletionsFunctionToolDefinitionFunction(toolSpecification.name());
        functionDefinition.setDescription(toolSpecification.description());
        functionDefinition.setParameters(getParameters(toolSpecification));
        return new ChatCompletionsFunctionToolDefinition(functionDefinition);
    }

    static ChatCompletionsToolSelection toToolChoice(ToolChoice toolChoice) {
        ChatCompletionsToolSelectionPreset preset =
                switch (toolChoice) {
                    case AUTO -> ChatCompletionsToolSelectionPreset.AUTO;
                    case REQUIRED -> ChatCompletionsToolSelectionPreset.REQUIRED;
<<<<<<< HEAD
                    case NONE -> ChatCompletionsToolSelectionPreset.NONE;
                    default -> null;
=======
>>>>>>> 2fa7c325
                };
        return new ChatCompletionsToolSelection(preset);
    }

    private static BinaryData getParameters(ToolSpecification toolSpecification) {
        return toOpenAiParameters(toolSpecification.parameters());
    }

    private static final Map<String, Object> NO_PARAMETER_DATA = new HashMap<>();

    static {
        NO_PARAMETER_DATA.put("type", "object");
        NO_PARAMETER_DATA.put("properties", new HashMap<>());
    }

    private static BinaryData toOpenAiParameters(JsonObjectSchema toolParameters) {
        Parameters parameters = new Parameters();
        if (toolParameters == null) {
            return BinaryData.fromObject(NO_PARAMETER_DATA);
        }
        parameters.setProperties(toMap(toolParameters.properties()));
        parameters.setRequired(toolParameters.required());
        return BinaryData.fromObject(parameters);
    }

    private static class Parameters {

        private final String type = "object";

        private Map<String, Map<String, Object>> properties = new HashMap<>();

        private List<String> required = new ArrayList<>();

        public String getType() {
            return this.type;
        }

        public Map<String, Map<String, Object>> getProperties() {
            return properties;
        }

        public void setProperties(Map<String, Map<String, Object>> properties) {
            this.properties = properties;
        }

        public List<String> getRequired() {
            return required;
        }

        public void setRequired(List<String> required) {
            this.required = required;
        }
    }

    static AiMessage aiMessageFrom(ChatResponseMessage chatResponseMessage) {
        String text = chatResponseMessage.getContent();

        if (isNullOrEmpty(chatResponseMessage.getToolCalls())) {
            return aiMessage(text);
        } else {
            List<ToolExecutionRequest> toolExecutionRequests = chatResponseMessage.getToolCalls().stream()
                    .filter(toolCall -> toolCall instanceof ChatCompletionsFunctionToolCall)
                    .map(toolCall -> (ChatCompletionsFunctionToolCall) toolCall)
                    .map(chatCompletionsFunctionToolCall -> ToolExecutionRequest.builder()
                            .id(chatCompletionsFunctionToolCall.getId())
                            .name(chatCompletionsFunctionToolCall.getFunction().getName())
                            .arguments(chatCompletionsFunctionToolCall
                                    .getFunction()
                                    .getArguments())
                            .build())
                    .collect(toList());

            return isNullOrBlank(text) ? aiMessage(toolExecutionRequests) : aiMessage(text, toolExecutionRequests);
        }
    }

    static Image imageFrom(ImageGenerationData imageGenerationData) {
        Image.Builder imageBuilder = Image.builder().revisedPrompt(imageGenerationData.getRevisedPrompt());

        String urlString = imageGenerationData.getUrl();
        String imageData = imageGenerationData.getBase64Data();
        if (urlString != null) {
            try {
                URI uri = new URI(urlString);
                imageBuilder.url(uri);
            } catch (URISyntaxException e) {
                throw new RuntimeException(e);
            }
        } else if (imageData != null) {
            imageBuilder.base64Data(imageData);
        }

        return imageBuilder.build();
    }

    static TokenUsage tokenUsageFrom(CompletionsUsage openAiUsage) {
        if (openAiUsage == null) {
            return null;
        }
        return new TokenUsage(
                openAiUsage.getPromptTokens(), openAiUsage.getCompletionTokens(), openAiUsage.getTotalTokens());
    }

    static FinishReason finishReasonFrom(CompletionsFinishReason openAiFinishReason) {
        if (openAiFinishReason == null) {
            return null;
        } else if (openAiFinishReason == CompletionsFinishReason.STOPPED) {
            return STOP;
        } else if (openAiFinishReason == CompletionsFinishReason.TOKEN_LIMIT_REACHED) {
            return LENGTH;
        } else if (openAiFinishReason == CompletionsFinishReason.CONTENT_FILTERED) {
            return CONTENT_FILTER;
        } else if (openAiFinishReason == CompletionsFinishReason.FUNCTION_CALL) {
            return TOOL_EXECUTION;
        } else if (openAiFinishReason == CompletionsFinishReason.TOOL_CALLS) {
            return TOOL_EXECUTION;
        } else {
            return null;
        }
    }

    static ChatCompletionsResponseFormat toAzureOpenAiResponseFormat(ResponseFormat responseFormat, boolean strict) {
        if (responseFormat == null || responseFormat.type() == ResponseFormatType.TEXT) {
            return new ChatCompletionsTextResponseFormat();
        } else if (responseFormat.type() != ResponseFormatType.JSON) {
            throw new IllegalArgumentException("Unsupported response format: " + responseFormat);
        }

        JsonSchema jsonSchema = responseFormat.jsonSchema();
        if (jsonSchema == null) {
            return new ChatCompletionsJsonResponseFormat();
        } else {
            if (!(jsonSchema.rootElement() instanceof JsonObjectSchema
                    || jsonSchema.rootElement() instanceof JsonRawSchema)) {
                throw new IllegalArgumentException(
                        "For Azure OpenAI, the root element of the JSON Schema must be a JsonObjectSchema, but it was: "
                                + jsonSchema.rootElement().getClass());
            }
            ChatCompletionsJsonSchemaResponseFormatJsonSchema schema =
                    new ChatCompletionsJsonSchemaResponseFormatJsonSchema(jsonSchema.name());
            schema.setStrict(strict);
            Map<String, Object> schemaMap = toMap(jsonSchema.rootElement(), strict);
            schema.setSchema(BinaryData.fromObject(schemaMap));
            return new ChatCompletionsJsonSchemaResponseFormat(schema);
        }
    }

    static void validate(ChatRequestParameters parameters) {
        if (parameters.topK() != null) {
            throw new UnsupportedFeatureException("'topK' parameter is not supported by OpenAI");
        }
    }
}<|MERGE_RESOLUTION|>--- conflicted
+++ resolved
@@ -308,11 +308,8 @@
                 switch (toolChoice) {
                     case AUTO -> ChatCompletionsToolSelectionPreset.AUTO;
                     case REQUIRED -> ChatCompletionsToolSelectionPreset.REQUIRED;
-<<<<<<< HEAD
                     case NONE -> ChatCompletionsToolSelectionPreset.NONE;
                     default -> null;
-=======
->>>>>>> 2fa7c325
                 };
         return new ChatCompletionsToolSelection(preset);
     }
