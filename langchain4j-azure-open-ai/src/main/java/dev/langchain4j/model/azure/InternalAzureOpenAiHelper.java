package dev.langchain4j.model.azure;

import com.azure.ai.openai.OpenAIAsyncClient;
import com.azure.ai.openai.OpenAIClient;
import com.azure.ai.openai.OpenAIClientBuilder;
import com.azure.ai.openai.OpenAIServiceVersion;
import com.azure.ai.openai.models.*;
import com.azure.core.credential.AzureKeyCredential;
import com.azure.core.credential.KeyCredential;
import com.azure.core.credential.TokenCredential;
import com.azure.core.exception.HttpResponseException;
import com.azure.core.http.HttpClient;
import com.azure.core.http.ProxyOptions;
import com.azure.core.http.netty.NettyAsyncHttpClientProvider;
import com.azure.core.http.policy.ExponentialBackoffOptions;
import com.azure.core.http.policy.HttpLogDetailLevel;
import com.azure.core.http.policy.HttpLogOptions;
import com.azure.core.http.policy.RetryOptions;
import com.azure.core.util.BinaryData;
import com.azure.core.util.Header;
import com.azure.core.util.HttpClientOptions;
import dev.langchain4j.agent.tool.ToolExecutionRequest;
import dev.langchain4j.agent.tool.ToolParameters;
import dev.langchain4j.agent.tool.ToolSpecification;
import dev.langchain4j.data.image.Image;
import dev.langchain4j.data.message.*;
import dev.langchain4j.model.chat.listener.ChatModelRequest;
import dev.langchain4j.model.chat.listener.ChatModelResponse;
import dev.langchain4j.model.output.FinishReason;
import dev.langchain4j.model.output.Response;
import dev.langchain4j.model.output.TokenUsage;
import org.slf4j.Logger;
import org.slf4j.LoggerFactory;

import java.net.URI;
import java.net.URISyntaxException;
import java.time.Duration;
import java.util.*;

import static dev.langchain4j.data.message.AiMessage.aiMessage;
import static dev.langchain4j.internal.Utils.*;
import static dev.langchain4j.internal.ValidationUtils.ensureNotBlank;
import static dev.langchain4j.model.output.FinishReason.*;
import static java.time.Duration.ofSeconds;
import static java.util.stream.Collectors.toList;

class InternalAzureOpenAiHelper {

    private static final Logger logger = LoggerFactory.getLogger(InternalAzureOpenAiHelper.class);

    public static final String DEFAULT_USER_AGENT = "langchain4j-azure-openai";

    public static OpenAIClient setupSyncClient(String endpoint, String serviceVersion, Object credential, Duration timeout, Integer maxRetries, ProxyOptions proxyOptions, boolean logRequestsAndResponses, String userAgentSuffix, Map<String, String> customHeaders) {
        OpenAIClientBuilder openAIClientBuilder = setupOpenAIClientBuilder(endpoint, serviceVersion, credential, timeout, maxRetries, proxyOptions, logRequestsAndResponses, userAgentSuffix, customHeaders);
        return openAIClientBuilder.buildClient();
    }

    public static OpenAIAsyncClient setupAsyncClient(String endpoint, String serviceVersion, Object credential, Duration timeout, Integer maxRetries, ProxyOptions proxyOptions, boolean logRequestsAndResponses, String userAgentSuffix, Map<String, String> customHeaders) {
        OpenAIClientBuilder openAIClientBuilder = setupOpenAIClientBuilder(endpoint, serviceVersion, credential, timeout, maxRetries, proxyOptions, logRequestsAndResponses, userAgentSuffix, customHeaders);
        return openAIClientBuilder.buildAsyncClient();
    }

    private static OpenAIClientBuilder setupOpenAIClientBuilder(String endpoint, String serviceVersion, Object credential, Duration timeout, Integer maxRetries, ProxyOptions proxyOptions, boolean logRequestsAndResponses, String userAgentSuffix, Map<String, String> customHeaders) {
        timeout = getOrDefault(timeout, ofSeconds(60));
        HttpClientOptions clientOptions = new HttpClientOptions();
        clientOptions.setConnectTimeout(timeout);
        clientOptions.setResponseTimeout(timeout);
        clientOptions.setReadTimeout(timeout);
        clientOptions.setWriteTimeout(timeout);
        clientOptions.setProxyOptions(proxyOptions);

        String userAgent = DEFAULT_USER_AGENT;
        if (userAgentSuffix!=null && !userAgentSuffix.isEmpty()) {
            userAgent = DEFAULT_USER_AGENT + "-" + userAgentSuffix;
        }
        List<Header> headers = new ArrayList<>();
        headers.add(new Header("User-Agent", userAgent));
        if (customHeaders != null) {
            customHeaders.forEach((name, value) -> headers.add(new Header(name, value)));
        }
        clientOptions.setHeaders(headers);
        HttpClient httpClient = new NettyAsyncHttpClientProvider().createInstance(clientOptions);

        HttpLogOptions httpLogOptions = new HttpLogOptions();
        if (logRequestsAndResponses) {
            httpLogOptions.setLogLevel(HttpLogDetailLevel.BODY_AND_HEADERS);
        }

        maxRetries = getOrDefault(maxRetries, 3);
        ExponentialBackoffOptions exponentialBackoffOptions = new ExponentialBackoffOptions();
        exponentialBackoffOptions.setMaxRetries(maxRetries);
        RetryOptions retryOptions = new RetryOptions(exponentialBackoffOptions);

        OpenAIClientBuilder openAIClientBuilder = new OpenAIClientBuilder()
                .endpoint(ensureNotBlank(endpoint, "endpoint"))
                .serviceVersion(getOpenAIServiceVersion(serviceVersion))
                .httpClient(httpClient)
                .clientOptions(clientOptions)
                .httpLogOptions(httpLogOptions)
                .retryOptions(retryOptions);

        if (credential instanceof String) {
            openAIClientBuilder.credential(new AzureKeyCredential((String) credential));
        } else if (credential instanceof KeyCredential) {
            openAIClientBuilder.credential((KeyCredential) credential);
        } else if (credential instanceof TokenCredential) {
            openAIClientBuilder.credential((TokenCredential) credential);
        } else {
            throw new IllegalArgumentException("Unsupported credential type: " + credential.getClass());
        }

        return openAIClientBuilder;

    }

    private static OpenAIClientBuilder authenticate(TokenCredential tokenCredential) {
        return new OpenAIClientBuilder()
                .credential(tokenCredential);
    }

    public static OpenAIServiceVersion getOpenAIServiceVersion(String serviceVersion) {
        for (OpenAIServiceVersion version : OpenAIServiceVersion.values()) {
            if (version.getVersion().equals(serviceVersion)) {
                return version;
            }
        }
        return OpenAIServiceVersion.getLatest();
    }

    public static List<ChatRequestMessage> toOpenAiMessages(List<ChatMessage> messages) {

        return messages.stream()
                .map(InternalAzureOpenAiHelper::toOpenAiMessage)
                .collect(toList());
    }

    public static ChatRequestMessage toOpenAiMessage(ChatMessage message) {
        if (message instanceof AiMessage) {
            AiMessage aiMessage = (AiMessage) message;
            ChatRequestAssistantMessage chatRequestAssistantMessage = new ChatRequestAssistantMessage(getOrDefault(aiMessage.text(), ""));
            chatRequestAssistantMessage.setToolCalls(toolExecutionRequestsFrom(message));
            return chatRequestAssistantMessage;
        } else if (message instanceof ToolExecutionResultMessage) {
            ToolExecutionResultMessage toolExecutionResultMessage = (ToolExecutionResultMessage) message;
            return new ChatRequestToolMessage(toolExecutionResultMessage.text(), toolExecutionResultMessage.id());
        } else if (message instanceof SystemMessage) {
            SystemMessage systemMessage = (SystemMessage) message;
            return new ChatRequestSystemMessage(systemMessage.text());
        } else if (message instanceof UserMessage) {
            UserMessage userMessage = (UserMessage) message;
            ChatRequestUserMessage chatRequestUserMessage;
            if (userMessage.hasSingleText()) {
                chatRequestUserMessage = new ChatRequestUserMessage(((TextContent) userMessage.contents().get(0)).text());
            } else {
                chatRequestUserMessage = new ChatRequestUserMessage(userMessage.contents().stream()
                        .map(content -> {
                            if (content instanceof TextContent) {
                                String text = ((TextContent) content).text();
                                return new ChatMessageTextContentItem(text);
                            } else if (content instanceof ImageContent) {
                                ImageContent imageContent = (ImageContent) content;
                                if (imageContent.image().url() == null) {
                                    throw new IllegalArgumentException("Image URL is not present. Base64 encoded images are not supported at the moment.");
                                }
                                ChatMessageImageUrl imageUrl = new ChatMessageImageUrl(imageContent.image().url().toString());
                                return new ChatMessageImageContentItem(imageUrl);
                            } else {
                                throw new IllegalArgumentException("Unsupported content type: " + content.type());
                            }
                        })
                        .collect(toList()));
            }
            chatRequestUserMessage.setName(nameFrom(message));
            return chatRequestUserMessage;
        } else {
            throw new IllegalArgumentException("Unsupported message type: " + message.type());
        }
    }

    private static String nameFrom(ChatMessage message) {
        if (message instanceof UserMessage) {
            return ((UserMessage) message).name();
        }

        if (message instanceof ToolExecutionResultMessage) {
            return ((ToolExecutionResultMessage) message).toolName();
        }

        return null;
    }

    private static List<ChatCompletionsToolCall> toolExecutionRequestsFrom(ChatMessage message) {
        if (message instanceof AiMessage) {
            AiMessage aiMessage = (AiMessage) message;
            if (aiMessage.hasToolExecutionRequests()) {
                return aiMessage.toolExecutionRequests().stream()
                        .map(toolExecutionRequest -> new ChatCompletionsFunctionToolCall(toolExecutionRequest.id(), new FunctionCall(toolExecutionRequest.name(), toolExecutionRequest.arguments())))
                        .collect(toList());

            }
        }
        return null;
    }

    public static List<ChatCompletionsToolDefinition> toToolDefinitions(Collection<ToolSpecification> toolSpecifications) {
        return toolSpecifications.stream()
                .map(InternalAzureOpenAiHelper::toToolDefinition)
                .collect(toList());
    }

    private static ChatCompletionsToolDefinition toToolDefinition(ToolSpecification toolSpecification) {
        FunctionDefinition functionDefinition = new FunctionDefinition(toolSpecification.name());
        functionDefinition.setDescription(toolSpecification.description());
        functionDefinition.setParameters(toOpenAiParameters(toolSpecification.toolParameters()));
        return new ChatCompletionsFunctionToolDefinition(functionDefinition);
    }

<<<<<<< HEAD
    public static BinaryData toToolChoice(ToolSpecification toolThatMustBeExecuted) {
        FunctionCall functionCall = new FunctionCall(toolThatMustBeExecuted.name(), toOpenAiParameters(toolThatMustBeExecuted.toolParameters()).toString());
=======
    public static ChatCompletionsToolSelection toToolChoice(ToolSpecification toolThatMustBeExecuted) {
        FunctionCall functionCall = new FunctionCall(toolThatMustBeExecuted.name(), toOpenAiParameters(toolThatMustBeExecuted.parameters()).toString());
>>>>>>> 45b5797d
        ChatCompletionsToolCall toolToCall = new ChatCompletionsFunctionToolCall(toolThatMustBeExecuted.name(), functionCall);
        return ChatCompletionsToolSelection.fromBinaryData(BinaryData.fromObject(toolToCall));
    }

    private static final Map<String, Object> NO_PARAMETER_DATA = new HashMap<>();

    static {
        NO_PARAMETER_DATA.put("type", "object");
        NO_PARAMETER_DATA.put("properties", new HashMap<>());
    }

    private static BinaryData toOpenAiParameters(ToolParameters toolParameters) {
        Parameters parameters = new Parameters();
        if (toolParameters == null) {
            return BinaryData.fromObject(NO_PARAMETER_DATA);
        }
        parameters.setProperties(toolParameters.properties());
        parameters.setRequired(toolParameters.required());
        return BinaryData.fromObject(parameters);
    }

    private static class Parameters {

        private final String type = "object";

        private Map<String, Map<String, Object>> properties = new HashMap<>();

        private List<String> required = new ArrayList<>();

        public String getType() {
            return this.type;
        }

        public Map<String, Map<String, Object>> getProperties() {
            return properties;
        }

        public void setProperties(Map<String, Map<String, Object>> properties) {
            this.properties = properties;
        }

        public List<String> getRequired() {
            return required;
        }

        public void setRequired(List<String> required) {
            this.required = required;
        }
    }

    public static AiMessage aiMessageFrom(ChatResponseMessage chatResponseMessage) {
        String text = chatResponseMessage.getContent();

        if (isNullOrEmpty(chatResponseMessage.getToolCalls())) {
            return aiMessage(text);
        } else {
            List<ToolExecutionRequest> toolExecutionRequests = chatResponseMessage.getToolCalls()
                    .stream()
                    .filter(toolCall -> toolCall instanceof ChatCompletionsFunctionToolCall)
                    .map(toolCall -> (ChatCompletionsFunctionToolCall) toolCall)
                    .map(chatCompletionsFunctionToolCall ->
                            ToolExecutionRequest.builder()
                                    .id(chatCompletionsFunctionToolCall.getId())
                                    .name(chatCompletionsFunctionToolCall.getFunction().getName())
                                    .arguments(chatCompletionsFunctionToolCall.getFunction().getArguments())
                                    .build())
                    .collect(toList());

            return isNullOrBlank(text) ?
                    aiMessage(toolExecutionRequests) :
                    aiMessage(text, toolExecutionRequests);
        }
    }

    public static Image imageFrom(ImageGenerationData imageGenerationData) {
        Image.Builder imageBuilder = Image.builder()
                .revisedPrompt(imageGenerationData.getRevisedPrompt());

        String urlString = imageGenerationData.getUrl();
        String imageData = imageGenerationData.getBase64Data();
        if (urlString != null) {
            try {
                URI uri = new URI(urlString);
                imageBuilder.url(uri);
            } catch (URISyntaxException e) {
                throw new RuntimeException(e);
            }
        } else if (imageData != null) {
            imageBuilder.base64Data(imageData);
        }

        return imageBuilder.build();
    }

    public static TokenUsage tokenUsageFrom(CompletionsUsage openAiUsage) {
        if (openAiUsage == null) {
            return null;
        }
        return new TokenUsage(
                openAiUsage.getPromptTokens(),
                openAiUsage.getCompletionTokens(),
                openAiUsage.getTotalTokens()
        );
    }

    public static FinishReason finishReasonFrom(CompletionsFinishReason openAiFinishReason) {
        if (openAiFinishReason == null) {
            return null;
        } else if (openAiFinishReason == CompletionsFinishReason.STOPPED) {
            return STOP;
        } else if (openAiFinishReason == CompletionsFinishReason.TOKEN_LIMIT_REACHED) {
            return LENGTH;
        } else if (openAiFinishReason == CompletionsFinishReason.CONTENT_FILTERED) {
            return CONTENT_FILTER;
        } else if (openAiFinishReason == CompletionsFinishReason.FUNCTION_CALL) {
            return TOOL_EXECUTION;
        } else {
            return null;
        }
    }

    /**
     * Support for Responsible AI (content filtered by Azure OpenAI for violence, self harm, or hate).
     */
    public static FinishReason contentFilterManagement(HttpResponseException httpResponseException, String contentFilterCode) {
        FinishReason exceptionFinishReason = FinishReason.OTHER;
        if (httpResponseException.getValue() instanceof Map) {
            try {
                Map<String, Object> error = (Map<String, Object>) httpResponseException.getValue();
                Object errorMap = error.get("error");
                if (errorMap instanceof Map) {
                    Map<String, Object> errorDetails = (Map<String, Object>) errorMap;
                    Object errorCode = errorDetails.get("code");
                    if (errorCode instanceof String) {
                        String code = (String) errorCode;
                        if (contentFilterCode.equals(code)) {
                            // The content was filtered by Azure OpenAI's content filter (for violence, self harm, or hate).
                            exceptionFinishReason = FinishReason.CONTENT_FILTER;
                        }
                    }
                }
            } catch (ClassCastException classCastException) {
                logger.error("Error parsing error response from Azure OpenAI", classCastException);
            }
        }
        return exceptionFinishReason;
    }

    static ChatModelRequest createModelListenerRequest(ChatCompletionsOptions options,
                                                       List<ChatMessage> messages,
                                                       List<ToolSpecification> toolSpecifications) {
        return ChatModelRequest.builder()
            .model(options.getModel())
            .temperature(options.getTemperature())
            .topP(options.getTopP())
            .maxTokens(options.getMaxTokens())
            .messages(messages)
            .toolSpecifications(toolSpecifications)
            .build();
    }

    static ChatModelResponse createModelListenerResponse(String responseId,
                                                         String responseModel,
                                                         Response<AiMessage> response) {
        if (response == null) {
            return null;
        }

        return ChatModelResponse.builder()
            .id(responseId)
            .model(responseModel)
            .tokenUsage(response.tokenUsage())
            .finishReason(response.finishReason())
            .aiMessage(response.content())
            .build();
    }
}<|MERGE_RESOLUTION|>--- conflicted
+++ resolved
@@ -215,13 +215,8 @@
         return new ChatCompletionsFunctionToolDefinition(functionDefinition);
     }
 
-<<<<<<< HEAD
     public static BinaryData toToolChoice(ToolSpecification toolThatMustBeExecuted) {
         FunctionCall functionCall = new FunctionCall(toolThatMustBeExecuted.name(), toOpenAiParameters(toolThatMustBeExecuted.toolParameters()).toString());
-=======
-    public static ChatCompletionsToolSelection toToolChoice(ToolSpecification toolThatMustBeExecuted) {
-        FunctionCall functionCall = new FunctionCall(toolThatMustBeExecuted.name(), toOpenAiParameters(toolThatMustBeExecuted.parameters()).toString());
->>>>>>> 45b5797d
         ChatCompletionsToolCall toolToCall = new ChatCompletionsFunctionToolCall(toolThatMustBeExecuted.name(), functionCall);
         return ChatCompletionsToolSelection.fromBinaryData(BinaryData.fromObject(toolToCall));
     }
