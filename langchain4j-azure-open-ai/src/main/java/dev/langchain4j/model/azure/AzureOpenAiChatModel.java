package dev.langchain4j.model.azure;

import com.azure.ai.openai.OpenAIClient;
import com.azure.ai.openai.models.*;
import com.azure.core.credential.KeyCredential;
import com.azure.core.credential.TokenCredential;
import com.azure.core.exception.HttpResponseException;
import com.azure.core.http.ProxyOptions;
import dev.langchain4j.agent.tool.ToolSpecification;
import dev.langchain4j.data.message.AiMessage;
import dev.langchain4j.data.message.ChatMessage;
import dev.langchain4j.model.Tokenizer;
import dev.langchain4j.model.azure.spi.AzureOpenAiChatModelBuilderFactory;
import dev.langchain4j.model.chat.ChatLanguageModel;
import dev.langchain4j.model.chat.TokenCountEstimator;
import dev.langchain4j.model.output.FinishReason;
import dev.langchain4j.model.output.Response;
import dev.langchain4j.model.output.TokenUsage;
import org.slf4j.Logger;
import org.slf4j.LoggerFactory;

import java.time.Duration;
import java.util.List;
import java.util.Map;

import static dev.langchain4j.data.message.AiMessage.aiMessage;
import static dev.langchain4j.internal.Utils.getOrDefault;
import static dev.langchain4j.model.azure.InternalAzureOpenAiHelper.*;
import static dev.langchain4j.spi.ServiceHelper.loadFactories;
import static java.util.Collections.singletonList;

/**
 * Represents an OpenAI language model, hosted on Azure, that has a chat completion interface, such as gpt-3.5-turbo.
 * <p>
 * Mandatory parameters for initialization are: endpoint and apikey (or an alternate authentication method, see below for more information).
 * Optionally you can set serviceVersion (if not, the latest version is used) and deploymentName (if not, a default name is used).
 * You can also provide your own OpenAIClient instance, if you need more flexibility.
 * <p>
 * There are 3 authentication methods:
 * <p>
 * 1. Azure OpenAI API Key Authentication: this is the most common method, using an Azure OpenAI API key.
 * You need to provide the OpenAI API Key as a parameter, using the apiKey() method in the Builder, or the apiKey parameter in the constructor:
 * For example, you would use `builder.apiKey("{key}")`.
 * <p>
 * 2. non-Azure OpenAI API Key Authentication: this method allows to use the OpenAI service, instead of Azure OpenAI.
 * You can use the nonAzureApiKey() method in the Builder, which will also automatically set the endpoint to "https://api.openai.com/v1".
 * For example, you would use `builder.nonAzureApiKey("{key}")`.
 * The constructor requires a KeyCredential instance, which can be created using `new AzureKeyCredential("{key}")`, and doesn't set up the endpoint.
 * <p>
 * 3. Azure OpenAI client with Microsoft Entra ID (formerly Azure Active Directory) credentials.
 * - This requires to add the `com.azure:azure-identity` dependency to your project, which is an optional dependency to this library.
 * - You need to provide a TokenCredential instance, using the tokenCredential() method in the Builder, or the tokenCredential parameter in the constructor.
 * As an example, DefaultAzureCredential can be used to authenticate the client: Set the values of the client ID, tenant ID, and
 * client secret of the AAD application as environment variables: AZURE_CLIENT_ID, AZURE_TENANT_ID, AZURE_CLIENT_SECRET.
 * Then, provide the DefaultAzureCredential instance to the builder: `builder.tokenCredential(new DefaultAzureCredentialBuilder().build())`.
 */
public class AzureOpenAiChatModel implements ChatLanguageModel, TokenCountEstimator {

    private static final Logger logger = LoggerFactory.getLogger(AzureOpenAiChatModel.class);

    private OpenAIClient client;
    private final String deploymentName;
    private final Tokenizer tokenizer;
    private final Integer maxTokens;
    private final Double temperature;
    private final Double topP;
    private final Map<String, Integer> logitBias;
    private final String user;
    private final Integer n;
    private final List<String> stop;
    private final Double presencePenalty;
    private final Double frequencyPenalty;
    private final List<AzureChatExtensionConfiguration> dataSources;
    private final AzureChatEnhancementConfiguration enhancements;
    private final Long seed;
    private final ChatCompletionsResponseFormat responseFormat;

    public AzureOpenAiChatModel(OpenAIClient client,
                                String deploymentName,
                                Tokenizer tokenizer,
                                Integer maxTokens,
                                Double temperature,
                                Double topP,
                                Map<String, Integer> logitBias,
                                String user,
                                Integer n,
                                List<String> stop,
                                Double presencePenalty,
                                Double frequencyPenalty,
                                List<AzureChatExtensionConfiguration> dataSources,
                                AzureChatEnhancementConfiguration enhancements,
                                Long seed,
                                ChatCompletionsResponseFormat responseFormat) {

        this(deploymentName, tokenizer, maxTokens, temperature, topP, logitBias, user, n, stop, presencePenalty, frequencyPenalty, dataSources, enhancements, seed, responseFormat);
        this.client = client;
    }

    public AzureOpenAiChatModel(String endpoint,
                                String serviceVersion,
                                String apiKey,
                                String deploymentName,
                                Tokenizer tokenizer,
                                Integer maxTokens,
                                Double temperature,
                                Double topP,
                                Map<String, Integer> logitBias,
                                String user,
                                Integer n,
                                List<String> stop,
                                Double presencePenalty,
                                Double frequencyPenalty,
                                List<AzureChatExtensionConfiguration> dataSources,
                                AzureChatEnhancementConfiguration enhancements,
                                Long seed,
                                ChatCompletionsResponseFormat responseFormat,
                                Duration timeout,
                                Integer maxRetries,
                                ProxyOptions proxyOptions,
                                boolean logRequestsAndResponses) {

        this(deploymentName, tokenizer, maxTokens, temperature, topP, logitBias, user, n, stop, presencePenalty, frequencyPenalty, dataSources, enhancements, seed, responseFormat);
        this.client = setupOpenAIClient(endpoint, serviceVersion, apiKey, timeout, maxRetries, proxyOptions, logRequestsAndResponses);
    }

    public AzureOpenAiChatModel(String endpoint,
                                String serviceVersion,
                                KeyCredential keyCredential,
                                String deploymentName,
                                Tokenizer tokenizer,
                                Integer maxTokens,
                                Double temperature,
                                Double topP,
                                Map<String, Integer> logitBias,
                                String user,
                                Integer n,
                                List<String> stop,
                                Double presencePenalty,
                                Double frequencyPenalty,
                                List<AzureChatExtensionConfiguration> dataSources,
                                AzureChatEnhancementConfiguration enhancements,
                                Long seed,
                                ChatCompletionsResponseFormat responseFormat,
                                Duration timeout,
                                Integer maxRetries,
                                ProxyOptions proxyOptions,
                                boolean logRequestsAndResponses) {

        this(deploymentName, tokenizer, maxTokens, temperature, topP, logitBias, user, n, stop, presencePenalty, frequencyPenalty, dataSources, enhancements, seed, responseFormat);
        this.client = setupOpenAIClient(endpoint, serviceVersion, keyCredential, timeout, maxRetries, proxyOptions, logRequestsAndResponses);
    }

    public AzureOpenAiChatModel(String endpoint,
                                String serviceVersion,
                                TokenCredential tokenCredential,
                                String deploymentName,
                                Tokenizer tokenizer,
                                Integer maxTokens,
                                Double temperature,
                                Double topP,
                                Map<String, Integer> logitBias,
                                String user,
                                Integer n,
                                List<String> stop,
                                Double presencePenalty,
                                Double frequencyPenalty,
                                List<AzureChatExtensionConfiguration> dataSources,
                                AzureChatEnhancementConfiguration enhancements,
                                Long seed,
                                ChatCompletionsResponseFormat responseFormat,
                                Duration timeout,
                                Integer maxRetries,
                                ProxyOptions proxyOptions,
                                boolean logRequestsAndResponses) {

        this(deploymentName, tokenizer, maxTokens, temperature, topP, logitBias, user, n, stop, presencePenalty, frequencyPenalty, dataSources, enhancements, seed, responseFormat);
        this.client = setupOpenAIClient(endpoint, serviceVersion, tokenCredential, timeout, maxRetries, proxyOptions, logRequestsAndResponses);
    }

    private AzureOpenAiChatModel(String deploymentName,
                                 Tokenizer tokenizer,
                                 Integer maxTokens,
                                 Double temperature,
                                 Double topP,
                                 Map<String, Integer> logitBias,
                                 String user,
                                 Integer n,
                                 List<String> stop,
                                 Double presencePenalty,
                                 Double frequencyPenalty,
                                 List<AzureChatExtensionConfiguration> dataSources,
                                 AzureChatEnhancementConfiguration enhancements,
                                 Long seed,
                                 ChatCompletionsResponseFormat responseFormat) {

        this.deploymentName = getOrDefault(deploymentName, "gpt-35-turbo");
        this.tokenizer = tokenizer;
        this.maxTokens = maxTokens;
        this.temperature = getOrDefault(temperature, 0.7);
        this.topP = topP;
        this.logitBias = logitBias;
        this.user = user;
        this.n = n;
        this.stop = stop;
        this.presencePenalty = presencePenalty;
        this.frequencyPenalty = frequencyPenalty;
        this.dataSources = dataSources;
        this.enhancements = enhancements;
        this.seed = seed;
        this.responseFormat = responseFormat;
    }

    @Override
    public Response<AiMessage> generate(List<ChatMessage> messages) {
        return generate(messages, null, null);
    }

    @Override
    public Response<AiMessage> generate(List<ChatMessage> messages, List<ToolSpecification> toolSpecifications) {
        return generate(messages, toolSpecifications, null);
    }

    @Override
    public Response<AiMessage> generate(List<ChatMessage> messages, ToolSpecification toolSpecification) {
        return generate(messages, singletonList(toolSpecification), toolSpecification);
    }

    private Response<AiMessage> generate(List<ChatMessage> messages,
                                         List<ToolSpecification> toolSpecifications,
                                         ToolSpecification toolThatMustBeExecuted
    ) {
        ChatCompletionsOptions options = new ChatCompletionsOptions(toOpenAiMessages(messages))
                .setModel(deploymentName)
                .setMaxTokens(maxTokens)
                .setTemperature(temperature)
                .setTopP(topP)
                .setLogitBias(logitBias)
                .setUser(user)
                .setN(n)
                .setStop(stop)
                .setPresencePenalty(presencePenalty)
                .setFrequencyPenalty(frequencyPenalty)
                .setDataSources(dataSources)
                .setEnhancements(enhancements)
                .setSeed(seed)
                .setResponseFormat(responseFormat);

        if (toolSpecifications != null && !toolSpecifications.isEmpty()) {
            options.setTools(toToolDefinitions(toolSpecifications));
            if (toolThatMustBeExecuted != null) {
                options.setToolChoice(toToolChoice(toolThatMustBeExecuted));
            }
        }
<<<<<<< HEAD
        ChatCompletions chatCompletions = client.getChatCompletions(deploymentName, options);

        return Response.from(
                aiMessageFrom(chatCompletions.getChoices().get(0).getMessage()),
                tokenUsageFrom(chatCompletions.getUsage()),
                finishReasonFrom(chatCompletions.getChoices().get(0).getFinishReason())
        );
=======

        try {
            ChatCompletions chatCompletions = client.getChatCompletions(deploymentName, options);
            return Response.from(
                    aiMessageFrom(chatCompletions.getChoices().get(0).getMessage()),
                    tokenUsageFrom(chatCompletions.getUsage()),
                    finishReasonFrom(chatCompletions.getChoices().get(0).getFinishReason())
            );
        } catch (HttpResponseException httpResponseException) {
            logger.info("Error generating response, {}", httpResponseException.getValue());
            FinishReason exceptionFinishReason = contentFilterManagement(httpResponseException, "content_filter");
            return Response.from(
                    aiMessage(httpResponseException.getMessage()),
                    null,
                    exceptionFinishReason
            );
        }
>>>>>>> 608f55bf
    }

    @Override
    public int estimateTokenCount(List<ChatMessage> messages) {
        return tokenizer.estimateTokenCountInMessages(messages);
    }

    public static Builder builder() {
        for (AzureOpenAiChatModelBuilderFactory factory : loadFactories(AzureOpenAiChatModelBuilderFactory.class)) {
            return factory.get();
        }
        return new Builder();
    }

    public static class Builder {

        private String endpoint;
        private String serviceVersion;
        private String apiKey;
        private KeyCredential keyCredential;
        private TokenCredential tokenCredential;
        private String deploymentName;
        private Tokenizer tokenizer;
        private Integer maxTokens;
        private Double temperature;
        private Double topP;
        private Map<String, Integer> logitBias;
        private String user;
        private Integer n;
        private List<String> stop;
        private Double presencePenalty;
        private Double frequencyPenalty;
        List<AzureChatExtensionConfiguration> dataSources;
        AzureChatEnhancementConfiguration enhancements;
        Long seed;
        ChatCompletionsResponseFormat responseFormat;
        private Duration timeout;
        private Integer maxRetries;
        private ProxyOptions proxyOptions;
        private boolean logRequestsAndResponses;
        private OpenAIClient openAIClient;

        /**
         * Sets the Azure OpenAI endpoint. This is a mandatory parameter.
         *
         * @param endpoint The Azure OpenAI endpoint in the format: https://{resource}.openai.azure.com/
         * @return builder
         */
        public Builder endpoint(String endpoint) {
            this.endpoint = endpoint;
            return this;
        }

        /**
         * Sets the Azure OpenAI API service version. This is a mandatory parameter.
         *
         * @param serviceVersion The Azure OpenAI API service version in the format: 2023-05-15
         * @return builder
         */
        public Builder serviceVersion(String serviceVersion) {
            this.serviceVersion = serviceVersion;
            return this;
        }

        /**
         * Sets the Azure OpenAI API key.
         *
         * @param apiKey The Azure OpenAI API key.
         * @return builder
         */
        public Builder apiKey(String apiKey) {
            this.apiKey = apiKey;
            return this;
        }

        /**
         * Used to authenticate with the OpenAI service, instead of Azure OpenAI.
         * This automatically sets the endpoint to https://api.openai.com/v1.
         *
         * @param nonAzureApiKey The non-Azure OpenAI API key
         * @return builder
         */
        public Builder nonAzureApiKey(String nonAzureApiKey) {
            this.keyCredential = new KeyCredential(nonAzureApiKey);
            this.endpoint = "https://api.openai.com/v1";
            return this;
        }

        /**
         * Used to authenticate to Azure OpenAI with Azure Active Directory credentials.
         *
         * @param tokenCredential the credentials to authenticate with Azure Active Directory
         * @return builder
         */
        public Builder tokenCredential(TokenCredential tokenCredential) {
            this.tokenCredential = tokenCredential;
            return this;
        }

        /**
         * Sets the deployment name in Azure OpenAI. This is a mandatory parameter.
         *
         * @param deploymentName The Deployment name.
         * @return builder
         */
        public Builder deploymentName(String deploymentName) {
            this.deploymentName = deploymentName;
            return this;
        }

        public Builder tokenizer(Tokenizer tokenizer) {
            this.tokenizer = tokenizer;
            return this;
        }

        public Builder maxTokens(Integer maxTokens) {
            this.maxTokens = maxTokens;
            return this;
        }

        public Builder temperature(Double temperature) {
            this.temperature = temperature;
            return this;
        }

        public Builder topP(Double topP) {
            this.topP = topP;
            return this;
        }

        public Builder logitBias(Map<String, Integer> logitBias) {
            this.logitBias = logitBias;
            return this;
        }

        public Builder user(String user) {
            this.user = user;
            return this;
        }

        public Builder n(Integer n) {
            this.n = n;
            return this;
        }

        public Builder stop(List<String> stop) {
            this.stop = stop;
            return this;
        }

        public Builder presencePenalty(Double presencePenalty) {
            this.presencePenalty = presencePenalty;
            return this;
        }

        public Builder frequencyPenalty(Double frequencyPenalty) {
            this.frequencyPenalty = frequencyPenalty;
            return this;
        }

        public Builder dataSources(List<AzureChatExtensionConfiguration> dataSources) {
            this.dataSources = dataSources;
            return this;
        }

        public Builder enhancements(AzureChatEnhancementConfiguration enhancements) {
            this.enhancements = enhancements;
            return this;
        }

        public Builder seed(Long seed) {
            this.seed = seed;
            return this;
        }

        public Builder responseFormat(ChatCompletionsResponseFormat responseFormat) {
            this.responseFormat = responseFormat;
            return this;
        }

        public Builder timeout(Duration timeout) {
            this.timeout = timeout;
            return this;
        }

        public Builder maxRetries(Integer maxRetries) {
            this.maxRetries = maxRetries;
            return this;
        }

        public Builder proxyOptions(ProxyOptions proxyOptions) {
            this.proxyOptions = proxyOptions;
            return this;
        }

        public Builder logRequestsAndResponses(Boolean logRequestsAndResponses) {
            this.logRequestsAndResponses = logRequestsAndResponses;
            return this;
        }

        /**
         * Sets the Azure OpenAI client. This is an optional parameter, if you need more flexibility than using the endpoint, serviceVersion, apiKey, deploymentName parameters.
         *
         * @param openAIClient The Azure OpenAI client.
         * @return builder
         */
        public Builder openAIClient(OpenAIClient openAIClient) {
            this.openAIClient = openAIClient;
            return this;
        }

        public AzureOpenAiChatModel build() {
            if (openAIClient == null) {
                if (tokenCredential != null) {
                    return new AzureOpenAiChatModel(
                            endpoint,
                            serviceVersion,
                            tokenCredential,
                            deploymentName,
                            tokenizer,
                            maxTokens,
                            temperature,
                            topP,
                            logitBias,
                            user,
                            n,
                            stop,
                            presencePenalty,
                            frequencyPenalty,
                            dataSources,
                            enhancements,
                            seed,
                            responseFormat,
                            timeout,
                            maxRetries,
                            proxyOptions,
                            logRequestsAndResponses
                    );
                } else if (keyCredential != null) {
                    return new AzureOpenAiChatModel(
                            endpoint,
                            serviceVersion,
                            keyCredential,
                            deploymentName,
                            tokenizer,
                            maxTokens,
                            temperature,
                            topP,
                            logitBias,
                            user,
                            n,
                            stop,
                            presencePenalty,
                            frequencyPenalty,
                            dataSources,
                            enhancements,
                            seed,
                            responseFormat,
                            timeout,
                            maxRetries,
                            proxyOptions,
                            logRequestsAndResponses
                    );
                }
                return new AzureOpenAiChatModel(
                        endpoint,
                        serviceVersion,
                        apiKey,
                        deploymentName,
                        tokenizer,
                        maxTokens,
                        temperature,
                        topP,
                        logitBias,
                        user,
                        n,
                        stop,
                        presencePenalty,
                        frequencyPenalty,
                        dataSources,
                        enhancements,
                        seed,
                        responseFormat,
                        timeout,
                        maxRetries,
                        proxyOptions,
                        logRequestsAndResponses
                );
            } else {
                return new AzureOpenAiChatModel(
                        openAIClient,
                        deploymentName,
                        tokenizer,
                        maxTokens,
                        temperature,
                        topP,
                        logitBias,
                        user,
                        n,
                        stop,
                        presencePenalty,
                        frequencyPenalty,
                        dataSources,
                        enhancements,
                        seed,
                        responseFormat
                );
            }
        }
    }
}<|MERGE_RESOLUTION|>--- conflicted
+++ resolved
@@ -251,16 +251,6 @@
                 options.setToolChoice(toToolChoice(toolThatMustBeExecuted));
             }
         }
-<<<<<<< HEAD
-        ChatCompletions chatCompletions = client.getChatCompletions(deploymentName, options);
-
-        return Response.from(
-                aiMessageFrom(chatCompletions.getChoices().get(0).getMessage()),
-                tokenUsageFrom(chatCompletions.getUsage()),
-                finishReasonFrom(chatCompletions.getChoices().get(0).getFinishReason())
-        );
-=======
-
         try {
             ChatCompletions chatCompletions = client.getChatCompletions(deploymentName, options);
             return Response.from(
@@ -277,7 +267,6 @@
                     exceptionFinishReason
             );
         }
->>>>>>> 608f55bf
     }
 
     @Override
