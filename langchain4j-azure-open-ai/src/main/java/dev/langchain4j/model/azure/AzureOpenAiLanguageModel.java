--- conflicted
+++ resolved
@@ -298,26 +298,12 @@
                 .setFrequencyPenalty(frequencyPenalty)
                 .setBestOf(bestOf);
 
-<<<<<<< HEAD
         Completions completions = client.getCompletions(deploymentName, options);
         return Response.from(
                 completions.getChoices().get(0).getText(),
                 tokenUsageFrom(completions.getUsage()),
                 finishReasonFrom(completions.getChoices().get(0).getFinishReason())
         );
-=======
-        try {
-            Completions completions = client.getCompletions(deploymentName, options);
-            return Response.from(
-                    completions.getChoices().get(0).getText(),
-                    tokenUsageFrom(completions.getUsage()),
-                    finishReasonFrom(completions.getChoices().get(0).getFinishReason()));
-        } catch (HttpResponseException httpResponseException) {
-            logger.info("Error generating response, {}", httpResponseException.getValue());
-            FinishReason exceptionFinishReason = contentFilterManagement(httpResponseException, "content_filter");
-            return Response.from(httpResponseException.getMessage(), null, exceptionFinishReason);
-        }
->>>>>>> 9c38a44b
     }
 
     @Override
