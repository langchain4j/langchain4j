package dev.langchain4j.model.azure;

import com.azure.identity.DefaultAzureCredentialBuilder;
import dev.langchain4j.data.embedding.Embedding;
import dev.langchain4j.data.segment.TextSegment;
import dev.langchain4j.model.embedding.EmbeddingModel;
import dev.langchain4j.model.output.Response;
import dev.langchain4j.model.output.TokenUsage;
import org.junit.jupiter.api.Test;
import org.junit.jupiter.params.ParameterizedTest;
import org.junit.jupiter.params.provider.EnumSource;

import java.util.ArrayList;
import java.util.List;

import static org.assertj.core.api.Assertions.assertThat;
import static org.junit.jupiter.params.provider.EnumSource.Mode.EXCLUDE;

class AzureOpenAiEmbeddingModelIT {

    EmbeddingModel model = AzureOpenAiEmbeddingModel.builder()
            .endpoint(System.getenv("AZURE_OPENAI_ENDPOINT"))
<<<<<<< HEAD
            .tokenCredential(new DefaultAzureCredentialBuilder().build())
            .deploymentName("text-embedding-ada-002-2")
            .tokenizer(new AzureOpenAiTokenizer(TEXT_EMBEDDING_ADA_002))
=======
            .apiKey(System.getenv("AZURE_OPENAI_KEY"))
            .deploymentName("text-embedding-3-small")
>>>>>>> 2e6d386f
            .logRequestsAndResponses(true)
            .build();

    @Test
    void should_embed_and_return_token_usage() {

        Response<Embedding> response = model.embed("hello world");

        assertThat(response.content().vector()).hasSize(1536);

        TokenUsage tokenUsage = response.tokenUsage();
        assertThat(tokenUsage.inputTokenCount()).isEqualTo(2);
        assertThat(tokenUsage.outputTokenCount()).isNull();
        assertThat(tokenUsage.totalTokenCount()).isEqualTo(2);

        assertThat(response.finishReason()).isNull();
    }

    @Test
    void should_embed_in_batches() {

        int batchSize = 16;
        int numberOfSegments = batchSize + 1;

        List<TextSegment> segments = new ArrayList<>();
        for (int i = 0; i < numberOfSegments; i++) {
            segments.add(TextSegment.from("text " + i));
        }

        Response<List<Embedding>> response = model.embedAll(segments);

        assertThat(response.content()).hasSize(numberOfSegments);
        assertThat(response.content().get(0).dimension()).isEqualTo(1536);

        TokenUsage tokenUsage = response.tokenUsage();
        assertThat(tokenUsage.inputTokenCount()).isEqualTo(numberOfSegments * 3);
        assertThat(tokenUsage.outputTokenCount()).isNull();
        assertThat(tokenUsage.totalTokenCount()).isEqualTo(numberOfSegments * 3);

        assertThat(response.finishReason()).isNull();
    }

    @ParameterizedTest(name = "Testing model {0}")
    @EnumSource(value = AzureOpenAiEmbeddingModelName.class,
            mode = EXCLUDE, names = {"TEXT_EMBEDDING_ADA_002_2", "TEXT_EMBEDDING_3_SMALL", "TEXT_EMBEDDING_3_SMALL_1", "TEXT_EMBEDDING_3_LARGE", "TEXT_EMBEDDING_ADA_002", "TEXT_EMBEDDING_ADA_002_1"})
    void should_support_all_string_model_names(AzureOpenAiEmbeddingModelName modelName) {

        // given
        String modelNameString = modelName.toString();

        EmbeddingModel model = AzureOpenAiEmbeddingModel.builder()
                .endpoint(System.getenv("AZURE_OPENAI_ENDPOINT"))
                .tokenCredential(new DefaultAzureCredentialBuilder().build())
                .deploymentName(modelNameString)
                .logRequestsAndResponses(true)
                .build();

        // when
        Response<Embedding> response = model.embed("hello world");

        // then
        assertThat(response.content().vector()).isNotEmpty();
    }

    @Test
    void should_embed_text_with_embedding_shortening() {

        // given
        int dimensions = 100;

        EmbeddingModel model = AzureOpenAiEmbeddingModel.builder()
                .endpoint(System.getenv("AZURE_OPENAI_ENDPOINT"))
                .apiKey(System.getenv("AZURE_OPENAI_KEY"))
                .deploymentName("text-embedding-3-small")
                .dimensions(dimensions)
                .logRequestsAndResponses(true)
                .build();

        // when
        Response<Embedding> response = model.embed("hello world");

        // then
        assertThat(response.content().dimension()).isEqualTo(dimensions);
    }

    @Test
    void should_return_correct_dimension() {
        assertThat(model.dimension()).isEqualTo(1536);
    }
}<|MERGE_RESOLUTION|>--- conflicted
+++ resolved
@@ -20,14 +20,8 @@
 
     EmbeddingModel model = AzureOpenAiEmbeddingModel.builder()
             .endpoint(System.getenv("AZURE_OPENAI_ENDPOINT"))
-<<<<<<< HEAD
             .tokenCredential(new DefaultAzureCredentialBuilder().build())
-            .deploymentName("text-embedding-ada-002-2")
-            .tokenizer(new AzureOpenAiTokenizer(TEXT_EMBEDDING_ADA_002))
-=======
-            .apiKey(System.getenv("AZURE_OPENAI_KEY"))
             .deploymentName("text-embedding-3-small")
->>>>>>> 2e6d386f
             .logRequestsAndResponses(true)
             .build();
 
