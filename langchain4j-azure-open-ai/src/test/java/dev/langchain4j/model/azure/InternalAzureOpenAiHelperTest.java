package dev.langchain4j.model.azure;

import com.azure.ai.openai.OpenAIClient;
import com.azure.ai.openai.OpenAIServiceVersion;
import com.azure.ai.openai.models.*;
import dev.langchain4j.agent.tool.ToolParameters;
import dev.langchain4j.agent.tool.ToolSpecification;
import dev.langchain4j.data.message.ChatMessage;
import dev.langchain4j.data.message.UserMessage;
import dev.langchain4j.model.output.FinishReason;
import org.junit.jupiter.api.Test;

import java.time.Duration;
import java.util.ArrayList;
import java.util.Collection;
import java.util.List;

import static org.assertj.core.api.Assertions.assertThat;
import static org.junit.jupiter.api.Assertions.assertInstanceOf;

class InternalAzureOpenAiHelperTest {

    @Test
    void setupOpenAIClientShouldReturnClientWithCorrectConfiguration() {
        String endpoint = "test-endpoint";
        String serviceVersion = "test-service-version";
        String apiKey = "test-api-key";
        Duration timeout = Duration.ofSeconds(30);
        Integer maxRetries = 5;
        boolean logRequestsAndResponses = true;

        OpenAIClient client = InternalAzureOpenAiHelper.setupOpenAIClient(endpoint, serviceVersion, apiKey, timeout, maxRetries, null, logRequestsAndResponses);

        assertThat(client).isNotNull();
    }

    @Test
    void getOpenAIServiceVersionShouldReturnCorrectVersion() {
        String serviceVersion = "2023-05-15";

        OpenAIServiceVersion version = InternalAzureOpenAiHelper.getOpenAIServiceVersion(serviceVersion);

        assertThat(version.getVersion()).isEqualTo(serviceVersion);
    }

    @Test
    void getOpenAIServiceVersionShouldReturnLatestVersionIfIncorrect() {
        String serviceVersion = "1901-01-01";

        OpenAIServiceVersion version = InternalAzureOpenAiHelper.getOpenAIServiceVersion(serviceVersion);

        assertThat(version.getVersion()).isEqualTo(OpenAIServiceVersion.getLatest().getVersion());
    }

    @Test
    void toOpenAiMessagesShouldReturnCorrectMessages() {
        List<ChatMessage> messages = new ArrayList<>();
        messages.add(new UserMessage("test-user", "test-message"));

        List<ChatRequestMessage> openAiMessages = InternalAzureOpenAiHelper.toOpenAiMessages(messages);

        assertThat(openAiMessages).hasSize(messages.size());
        assertInstanceOf(ChatRequestUserMessage.class, openAiMessages.get(0));
    }

    @Test
    void toToolDefinitionsShouldReturnCorrectToolDefinition() {
        Collection<ToolSpecification> toolSpecifications = new ArrayList<>();
        toolSpecifications.add(ToolSpecification.builder()
                .name("test-tool")
                .description("test-description")
                .parameters(ToolParameters.builder().build())
                .build());

        List<ChatCompletionsToolDefinition> tools = InternalAzureOpenAiHelper.toToolDefinitions(toolSpecifications);

<<<<<<< HEAD
        assertEquals(toolSpecifications.size(), tools.size());
        assertInstanceOf(ChatCompletionsFunctionToolDefinition.class, tools.get(0));
        assertEquals(toolSpecifications.iterator().next().name(), ((ChatCompletionsFunctionToolDefinition) tools.get(0)).getFunction().getName());
=======
        assertThat(functions).hasSize(toolSpecifications.size());
        assertThat(functions.get(0).getName()).isEqualTo(toolSpecifications.iterator().next().name());
>>>>>>> 989149cf
    }

    @Test
    void finishReasonFromShouldReturnCorrectFinishReason() {
        CompletionsFinishReason completionsFinishReason = CompletionsFinishReason.STOPPED;
        FinishReason finishReason = InternalAzureOpenAiHelper.finishReasonFrom(completionsFinishReason);
        assertThat(finishReason).isEqualTo(FinishReason.STOP);
    }
}<|MERGE_RESOLUTION|>--- conflicted
+++ resolved
@@ -74,14 +74,9 @@
 
         List<ChatCompletionsToolDefinition> tools = InternalAzureOpenAiHelper.toToolDefinitions(toolSpecifications);
 
-<<<<<<< HEAD
         assertEquals(toolSpecifications.size(), tools.size());
         assertInstanceOf(ChatCompletionsFunctionToolDefinition.class, tools.get(0));
         assertEquals(toolSpecifications.iterator().next().name(), ((ChatCompletionsFunctionToolDefinition) tools.get(0)).getFunction().getName());
-=======
-        assertThat(functions).hasSize(toolSpecifications.size());
-        assertThat(functions.get(0).getName()).isEqualTo(toolSpecifications.iterator().next().name());
->>>>>>> 989149cf
     }
 
     @Test
