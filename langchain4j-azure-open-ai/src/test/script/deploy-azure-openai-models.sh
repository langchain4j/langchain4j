--- conflicted
+++ resolved
@@ -5,11 +5,7 @@
 
 echo "Setting up environment variables..."
 echo "----------------------------------"
-<<<<<<< HEAD
 PROJECT="langchain4j-$RANDOM"
-=======
-PROJECT="langchain4j-eastus"
->>>>>>> 45a4386c
 RESOURCE_GROUP="rg-$PROJECT"
 LOCATION="eastus"
 AI_SERVICE="ai-$PROJECT"
@@ -34,7 +30,6 @@
   --custom-domain "$AI_SERVICE" \
   --tags system="$TAG" \
   --kind "OpenAI" \
-<<<<<<< HEAD
   --sku "S0" \
    | jq -r ".id")
 
@@ -57,9 +52,6 @@
         --assignee-object-id "$PRINCIPAL_ID" \
         --scope /subscriptions/"$SUBSCRIPTION_ID"/resourceGroups/"$RESOURCE_GROUP" \
         --assignee-principal-type User
-=======
-  --sku "S0"
->>>>>>> 45a4386c
 
 # If you want to know the available models, run the following Azure CLI command:
 # az cognitiveservices account list-models --resource-group "$RESOURCE_GROUP" --name "$AI_SERVICE" -o table  
@@ -280,9 +272,6 @@
   --sku-capacity 1 \
   --sku-name "Standard"
 
-<<<<<<< HEAD
-echo "Storing endpoint in an environment variable..."
-=======
 # Language Models
 echo "Deploying Language Models"
 echo "========================="
@@ -312,8 +301,7 @@
   --sku-name "Standard"
 
 
-echo "Storing the key and endpoint in environment variables..."
->>>>>>> 45a4386c
+echo "Storing endpoint in an environment variable..."
 echo "--------------------------------------------------------"
 AZURE_OPENAI_ENDPOINT=$(
   az cognitiveservices account show \
