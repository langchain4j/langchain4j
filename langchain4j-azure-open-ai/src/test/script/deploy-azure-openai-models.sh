--- conflicted
+++ resolved
@@ -310,10 +310,6 @@
     | jq -r .properties.endpoint
   )
 
-<<<<<<< HEAD
-echo "AZURE_OPENAI_ENDPOINT=$AZURE_OPENAI_ENDPOINT"
-=======
-echo "AZURE_OPENAI_KEY=$AZURE_OPENAI_KEY"
 echo "AZURE_OPENAI_ENDPOINT=$AZURE_OPENAI_ENDPOINT"
 
 # Once you finish the tests, you can delete the resource group with the following command:
@@ -321,5 +317,4 @@
 echo "------------------------------"
 az group delete \
   --name "$RESOURCE_GROUP" \
-  --yes
->>>>>>> bdc4c573
+  --yes