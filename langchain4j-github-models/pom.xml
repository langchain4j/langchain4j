--- conflicted
+++ resolved
@@ -20,81 +20,10 @@
             <comments>A business-friendly OSS license</comments>
         </license>
     </licenses>
-<<<<<<< HEAD
-
-    <properties>
-        <netty.version>4.1.115.Final</netty.version>
-    </properties>
-=======
->>>>>>> ed08a0b8
 
     <dependencyManagement>
         <dependencies>
             <dependency>
-<<<<<<< HEAD
-                <groupId>io.netty</groupId>
-                <artifactId>netty-resolver-dns</artifactId>
-                <version>${netty.version}</version>
-            </dependency>
-            <dependency>
-                <groupId>io.netty</groupId>
-                <artifactId>netty-transport-native-epoll</artifactId>
-                <version>${netty.version}</version>
-                <classifier>linux-x86_64</classifier>
-            </dependency>
-            <dependency>
-                <groupId>io.netty</groupId>
-                <artifactId>netty-codec-http2</artifactId>
-                <version>${netty.version}</version>
-            </dependency>
-            <dependency>
-                <groupId>io.netty</groupId>
-                <artifactId>netty-resolver</artifactId>
-                <version>${netty.version}</version>
-            </dependency>
-            <dependency>
-                <groupId>io.netty</groupId>
-                <artifactId>netty-codec</artifactId>
-                <version>${netty.version}</version>
-            </dependency>
-            <dependency>
-                <groupId>io.netty</groupId>
-                <artifactId>netty-buffer</artifactId>
-                <version>${netty.version}</version>
-            </dependency>
-            <dependency>
-                <groupId>io.netty</groupId>
-                <artifactId>netty-transport-native-unix-common</artifactId>
-                <version>${netty.version}</version>
-            </dependency>
-            <dependency>
-                <groupId>io.netty</groupId>
-                <artifactId>netty-transport</artifactId>
-                <version>${netty.version}</version>
-            </dependency>
-            <dependency>
-                <groupId>io.netty</groupId>
-                <artifactId>netty-common</artifactId>
-                <version>${netty.version}</version>
-            </dependency>
-            <dependency>
-                <groupId>io.netty</groupId>
-                <artifactId>netty-handler-proxy</artifactId>
-                <version>${netty.version}</version>
-            </dependency>
-            <dependency>
-                <groupId>io.netty</groupId>
-                <artifactId>netty-codec-http</artifactId>
-                <version>${netty.version}</version>
-            </dependency>
-            <dependency>
-                <groupId>io.netty</groupId>
-                <artifactId>netty-handler</artifactId>
-                <version>${netty.version}</version>
-            </dependency>
-            <dependency>
-=======
->>>>>>> ed08a0b8
                 <groupId>org.junit.platform</groupId>
                 <artifactId>junit-platform-commons</artifactId>
                 <version>1.11.3</version>
