--- conflicted
+++ resolved
@@ -8,7 +8,6 @@
 import static org.assertj.core.api.Assertions.assertThat;
 
 public class QwenLanguageModelIT {
-
     @ParameterizedTest
     @MethodSource("dev.langchain4j.model.dashscope.QwenTestHelper#chatModelNameProvider")
     public void should_send_messages_and_receive_response(String modelName) {
@@ -20,12 +19,8 @@
                 .apiKey(apiKey)
                 .modelName(modelName)
                 .build();
-<<<<<<< HEAD
-        assertThat(model.generate("Please say 'hello' to me").get()).containsIgnoringCase("hello");
-=======
         String answer = model.process("Please say 'hello' to me");
         System.out.println(answer);
         assertThat(answer).containsIgnoringCase("hello");
->>>>>>> f2bb6f99
     }
 }