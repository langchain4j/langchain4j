--- conflicted
+++ resolved
@@ -1,23 +1,8 @@
 package dev.langchain4j.model.dashscope;
 
-import com.alibaba.dashscope.aigc.generation.GenerationResult;
-import com.alibaba.dashscope.aigc.generation.models.QwenParam;
-import com.alibaba.dashscope.common.ResultCallback;
-import com.alibaba.dashscope.exception.InputRequiredException;
-import com.alibaba.dashscope.exception.NoApiKeyException;
 import dev.langchain4j.model.StreamingResponseHandler;
 import dev.langchain4j.model.language.StreamingLanguageModel;
 
-<<<<<<< HEAD
-public class QwenStreamingLanguageModel extends QwenLanguageModel implements StreamingLanguageModel {
-
-    public QwenStreamingLanguageModel(String apiKey,
-                                      String modelName,
-                                      Double topP,
-                                      Double topK,
-                                      Boolean enableSearch,
-                                      Integer seed) {
-=======
 public class QwenStreamingLanguageModel extends QwenStreamingChatModel implements StreamingLanguageModel {
     protected QwenStreamingLanguageModel(String apiKey,
                                          String modelName,
@@ -25,54 +10,19 @@
                                          Integer topK,
                                          Boolean enableSearch,
                                          Integer seed) {
->>>>>>> f2bb6f99
         super(apiKey, modelName, topP, topK, enableSearch, seed);
     }
 
     @Override
-<<<<<<< HEAD
-    public void generate(String prompt, StreamingResponseHandler handler) {
-        QwenParam param = QwenParam.builder()
-                .apiKey(apiKey)
-                .model(modelName)
-                .topP(topP)
-                .topK(topK)
-                .enableSearch(enableSearch)
-                .seed(seed)
-                .prompt(prompt)
-                .build();
-        try {
-            generation.call(param, new ResultCallback<GenerationResult>() {
-                @Override
-                public void onEvent(GenerationResult result) {
-                    handler.onNext(result.getOutput().getText());
-                }
-
-                @Override
-                public void onComplete() {
-                    handler.onComplete();
-                }
-
-                @Override
-                public void onError(Exception e) {
-                    handler.onError(e);
-                }
-            });
-        } catch (NoApiKeyException | InputRequiredException e) {
-            throw new RuntimeException(e);
-        }
-=======
     public void process(String text, StreamingResponseHandler handler) {
         sendMessage(text, null, handler);
->>>>>>> f2bb6f99
     }
 
     public static Builder builder() {
         return new Builder();
     }
 
-    public static class Builder extends QwenLanguageModel.Builder {
-
+    public static class Builder extends QwenStreamingChatModel.Builder {
         public Builder apiKey(String apiKey) {
             return (Builder) super.apiKey(apiKey);
         }
@@ -96,7 +46,6 @@
         public Builder seed(Integer seed) {
             return (Builder) super.seed(seed);
         }
-
         public QwenStreamingLanguageModel build() {
             ensureOptions();
             return new QwenStreamingLanguageModel(apiKey, modelName, topP, topK, enableSearch, seed);
