package dev.langchain4j.model.dashscope;

import com.alibaba.dashscope.aigc.generation.Generation;
import com.alibaba.dashscope.aigc.generation.GenerationResult;
import com.alibaba.dashscope.aigc.generation.models.QwenParam;
import com.alibaba.dashscope.common.Message;
import com.alibaba.dashscope.exception.InputRequiredException;
import com.alibaba.dashscope.exception.NoApiKeyException;
import dev.langchain4j.agent.tool.ToolSpecification;
import dev.langchain4j.data.message.AiMessage;
import dev.langchain4j.data.message.ChatMessage;
import dev.langchain4j.internal.Utils;
import dev.langchain4j.model.chat.ChatLanguageModel;
import dev.langchain4j.model.output.Result;

import java.util.List;

import static dev.langchain4j.model.dashscope.QwenParamHelper.toQwenPrompt;

public class QwenChatModel implements ChatLanguageModel {

    protected final String apiKey;
    protected final String modelName;
    protected final Double topP;
    protected final Integer topK;
    protected final Boolean enableSearch;
    protected final Integer seed;
<<<<<<< HEAD
    protected final Generation generation;

    public QwenChatModel(String apiKey,
                         String modelName,
                         Double topP,
                         Double topK,
                         Boolean enableSearch,
                         Integer seed) {
=======

    protected QwenChatModel(String apiKey,
                            String modelName,
                            Double topP,
                            Integer topK,
                            Boolean enableSearch,
                            Integer seed) {

>>>>>>> f2bb6f99
        this.apiKey = apiKey;
        this.modelName = modelName;
        this.topP = topP;
        this.topK = topK;
        this.enableSearch = enableSearch;
        this.seed = seed;
        this.generation = new Generation();
    }

    @Override
<<<<<<< HEAD
    public Result<AiMessage> generate(List<ChatMessage> messages) {
        String generatedText = generateWithFallback(toQwenPrompt(messages));
        return Result.from(AiMessage.from(generatedText));
    }

    private String generateWithFallback(String prompt) {
        GenerationResult result = doGenerate(prompt);
        return Optional.of(result)
                .map(GenerationResult::getOutput)
                .map(GenerationOutput::getText)
                .orElse("Oops, something wrong...[request id: " + result.getRequestId() + "]");
    }

    private GenerationResult doGenerate(String prompt) {
=======
    public AiMessage sendMessages(List<ChatMessage> messages) {
        return AiMessage.aiMessage(sendMessage(null, QwenHelper.toQwenMessages(messages)));
    }

    protected String sendMessage(String prompt, List<Message> messages) {
        return QwenHelper.answerFrom(doSendMessage(prompt, messages));
    }

    protected GenerationResult doSendMessage(String prompt, List<Message> messages) {
>>>>>>> f2bb6f99
        QwenParam param = QwenParam.builder()
                .apiKey(apiKey)
                .model(modelName)
                .topP(topP)
                .topK(topK)
                .enableSearch(enableSearch)
                .seed(seed)
                .prompt(prompt)
                .messages(messages)
                .resultFormat(QwenParam.ResultFormat.MESSAGE)
                .build();
        try {
            return generation.call(param);
        } catch (NoApiKeyException | InputRequiredException e) {
            throw new RuntimeException(e);
        }
    }

    @Override
    public Result<AiMessage> generate(List<ChatMessage> messages, List<ToolSpecification> toolSpecifications) {
        throw new IllegalArgumentException("Tools are currently not supported for qwen models");
    }

    @Override
    public Result<AiMessage> generate(List<ChatMessage> messages, ToolSpecification toolSpecification) {
        throw new IllegalArgumentException("Tools are currently not supported for qwen models");
    }

    public static Builder builder() {
        return new Builder();
    }

    public static class Builder {

        protected String apiKey;
        protected String modelName;
        protected Double topP;
        protected Integer topK;
        protected Boolean enableSearch;
        protected Integer seed;

        public Builder apiKey(String apiKey) {
            this.apiKey = apiKey;
            return this;
        }

        public Builder modelName(String modelName) {
            this.modelName = modelName;
            return this;
        }

        public Builder topP(Double topP) {
            this.topP = topP;
            return this;
        }

        public Builder topK(Integer topK) {
            this.topK = topK;
            return this;
        }

        public Builder enableSearch(Boolean enableSearch) {
            this.enableSearch = enableSearch;
            return this;
        }

        public Builder seed(Integer seed) {
            this.seed = seed;
            return this;
        }

        protected void ensureOptions() {
            if (Utils.isNullOrBlank(apiKey)) {
                throw new IllegalArgumentException("DashScope api key must be defined. It can be generated here: https://dashscope.console.aliyun.com/apiKey");
            }
            modelName = Utils.isNullOrBlank(modelName) ? QwenModelName.QWEN_PLUS_V1 : modelName;
            enableSearch = enableSearch != null && enableSearch;
        }

        public QwenChatModel build() {
            ensureOptions();
            return new QwenChatModel(apiKey, modelName, topP, topK, enableSearch, seed);
        }
    }
}<|MERGE_RESOLUTION|>--- conflicted
+++ resolved
@@ -11,30 +11,17 @@
 import dev.langchain4j.data.message.ChatMessage;
 import dev.langchain4j.internal.Utils;
 import dev.langchain4j.model.chat.ChatLanguageModel;
-import dev.langchain4j.model.output.Result;
 
 import java.util.List;
 
-import static dev.langchain4j.model.dashscope.QwenParamHelper.toQwenPrompt;
-
 public class QwenChatModel implements ChatLanguageModel {
-
+    protected final Generation gen;
     protected final String apiKey;
     protected final String modelName;
     protected final Double topP;
     protected final Integer topK;
     protected final Boolean enableSearch;
     protected final Integer seed;
-<<<<<<< HEAD
-    protected final Generation generation;
-
-    public QwenChatModel(String apiKey,
-                         String modelName,
-                         Double topP,
-                         Double topK,
-                         Boolean enableSearch,
-                         Integer seed) {
-=======
 
     protected QwenChatModel(String apiKey,
                             String modelName,
@@ -43,33 +30,16 @@
                             Boolean enableSearch,
                             Integer seed) {
 
->>>>>>> f2bb6f99
         this.apiKey = apiKey;
         this.modelName = modelName;
         this.topP = topP;
         this.topK = topK;
         this.enableSearch = enableSearch;
         this.seed = seed;
-        this.generation = new Generation();
+        gen = new Generation();
     }
 
     @Override
-<<<<<<< HEAD
-    public Result<AiMessage> generate(List<ChatMessage> messages) {
-        String generatedText = generateWithFallback(toQwenPrompt(messages));
-        return Result.from(AiMessage.from(generatedText));
-    }
-
-    private String generateWithFallback(String prompt) {
-        GenerationResult result = doGenerate(prompt);
-        return Optional.of(result)
-                .map(GenerationResult::getOutput)
-                .map(GenerationOutput::getText)
-                .orElse("Oops, something wrong...[request id: " + result.getRequestId() + "]");
-    }
-
-    private GenerationResult doGenerate(String prompt) {
-=======
     public AiMessage sendMessages(List<ChatMessage> messages) {
         return AiMessage.aiMessage(sendMessage(null, QwenHelper.toQwenMessages(messages)));
     }
@@ -79,7 +49,6 @@
     }
 
     protected GenerationResult doSendMessage(String prompt, List<Message> messages) {
->>>>>>> f2bb6f99
         QwenParam param = QwenParam.builder()
                 .apiKey(apiKey)
                 .model(modelName)
@@ -91,29 +60,28 @@
                 .messages(messages)
                 .resultFormat(QwenParam.ResultFormat.MESSAGE)
                 .build();
+
         try {
-            return generation.call(param);
+            return gen.call(param);
         } catch (NoApiKeyException | InputRequiredException e) {
             throw new RuntimeException(e);
         }
     }
 
     @Override
-    public Result<AiMessage> generate(List<ChatMessage> messages, List<ToolSpecification> toolSpecifications) {
+    public AiMessage sendMessages(List<ChatMessage> messages, List<ToolSpecification> toolSpecifications) {
         throw new IllegalArgumentException("Tools are currently not supported for qwen models");
     }
 
     @Override
-    public Result<AiMessage> generate(List<ChatMessage> messages, ToolSpecification toolSpecification) {
+    public AiMessage sendMessages(List<ChatMessage> messages, ToolSpecification toolSpecification) {
         throw new IllegalArgumentException("Tools are currently not supported for qwen models");
     }
 
     public static Builder builder() {
         return new Builder();
     }
-
     public static class Builder {
-
         protected String apiKey;
         protected String modelName;
         protected Double topP;
