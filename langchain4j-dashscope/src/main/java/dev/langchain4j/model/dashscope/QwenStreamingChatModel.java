--- conflicted
+++ resolved
@@ -13,38 +13,22 @@
 
 import java.util.List;
 
-import static dev.langchain4j.model.dashscope.QwenParamHelper.toQwenPrompt;
-
 public class QwenStreamingChatModel extends QwenChatModel implements StreamingChatLanguageModel {
-<<<<<<< HEAD
-
-    public QwenStreamingChatModel(String apiKey,
-                                  String modelName,
-                                  Double topP,
-                                  Double topK,
-                                  Boolean enableSearch,
-                                  Integer seed) {
-=======
     protected QwenStreamingChatModel(String apiKey,
                                      String modelName,
                                      Double topP,
                                      Integer topK,
                                      Boolean enableSearch,
                                      Integer seed) {
->>>>>>> f2bb6f99
         super(apiKey, modelName, topP, topK, enableSearch, seed);
     }
 
     @Override
-<<<<<<< HEAD
-    public void generate(List<ChatMessage> messages, StreamingResponseHandler handler) {
-=======
     public void sendMessages(List<ChatMessage> messages, StreamingResponseHandler handler) {
         sendMessage(null, QwenHelper.toQwenMessages(messages), handler);
     }
 
     protected void sendMessage(String rawPrompt, List<Message> messages, StreamingResponseHandler handler) {
->>>>>>> f2bb6f99
         QwenParam param = QwenParam.builder()
                 .apiKey(apiKey)
                 .model(modelName)
@@ -52,30 +36,21 @@
                 .topK(topK)
                 .enableSearch(enableSearch)
                 .seed(seed)
-<<<<<<< HEAD
-                .prompt(toQwenPrompt(messages))
-=======
                 .prompt(rawPrompt)
                 .messages(messages)
                 .resultFormat(QwenParam.ResultFormat.MESSAGE)
->>>>>>> f2bb6f99
                 .build();
+
         try {
-<<<<<<< HEAD
-            generation.call(param, new ResultCallback<GenerationResult>() {
-=======
             gen.streamCall(param, new ResultCallback<GenerationResult>() {
->>>>>>> f2bb6f99
                 @Override
                 public void onEvent(GenerationResult result) {
                     handler.onNext(QwenHelper.answerFrom(result));
                 }
-
                 @Override
                 public void onComplete() {
                     handler.onComplete();
                 }
-
                 @Override
                 public void onError(Exception e) {
                     handler.onError(e);
@@ -87,17 +62,17 @@
     }
 
     @Override
-    public void generate(List<ChatMessage> messages,
-                         List<ToolSpecification> toolSpecifications,
-                         StreamingResponseHandler handler) {
-        throw new IllegalArgumentException("Tools are currently not supported for Qwen models");
+    public void sendMessages(List<ChatMessage> messages,
+                             List<ToolSpecification> toolSpecifications,
+                             StreamingResponseHandler handler) {
+        throw new IllegalArgumentException("Tools are currently not supported for qwen models");
     }
 
     @Override
-    public void generate(List<ChatMessage> messages,
-                         ToolSpecification toolSpecification,
-                         StreamingResponseHandler handler) {
-        throw new IllegalArgumentException("Tools are currently not supported for Qwen models");
+    public void sendMessages(List<ChatMessage> messages,
+                             ToolSpecification toolSpecification,
+                             StreamingResponseHandler handler) {
+        throw new IllegalArgumentException("Tools are currently not supported for qwen models");
     }
 
     public static Builder builder() {
@@ -105,7 +80,6 @@
     }
 
     public static class Builder extends QwenChatModel.Builder {
-
         public Builder apiKey(String apiKey) {
             return (Builder) super.apiKey(apiKey);
         }
