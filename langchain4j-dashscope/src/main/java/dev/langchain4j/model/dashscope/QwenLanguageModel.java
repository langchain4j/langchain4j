--- conflicted
+++ resolved
@@ -1,42 +1,7 @@
 package dev.langchain4j.model.dashscope;
 
-import com.alibaba.dashscope.aigc.generation.Generation;
-import com.alibaba.dashscope.aigc.generation.GenerationOutput;
-import com.alibaba.dashscope.aigc.generation.GenerationResult;
-import com.alibaba.dashscope.aigc.generation.models.QwenParam;
-import com.alibaba.dashscope.exception.InputRequiredException;
-import com.alibaba.dashscope.exception.NoApiKeyException;
-import dev.langchain4j.internal.Utils;
 import dev.langchain4j.model.language.LanguageModel;
-import dev.langchain4j.model.output.Result;
 
-<<<<<<< HEAD
-import java.util.Optional;
-
-public class QwenLanguageModel implements LanguageModel {
-
-    protected final String apiKey;
-    protected final String modelName;
-    protected final Double topP;
-    protected final Double topK;
-    protected final Boolean enableSearch;
-    protected final Integer seed;
-    protected final Generation generation;
-
-    public QwenLanguageModel(String apiKey,
-                             String modelName,
-                             Double topP,
-                             Double topK,
-                             Boolean enableSearch,
-                             Integer seed) {
-        this.apiKey = apiKey;
-        this.modelName = modelName;
-        this.topP = topP;
-        this.topK = topK;
-        this.enableSearch = enableSearch;
-        this.seed = seed;
-        this.generation = new Generation();
-=======
 public class QwenLanguageModel extends QwenChatModel implements LanguageModel {
     protected QwenLanguageModel(String apiKey,
                                 String modelName,
@@ -45,101 +10,39 @@
                                 Boolean enableSearch,
                                 Integer seed) {
         super(apiKey, modelName, topP, topK, enableSearch, seed);
->>>>>>> f2bb6f99
     }
-
     @Override
-<<<<<<< HEAD
-    public Result<String> generate(String prompt) {
-        return Result.from(generateWithFallback(prompt));
-    }
-
-    private String generateWithFallback(String prompt) {
-        GenerationResult result = doGenerate(prompt);
-        return Optional.of(result)
-                .map(GenerationResult::getOutput)
-                .map(GenerationOutput::getText)
-                .orElse("Oops, something wrong...[request id: " + result.getRequestId() + "]");
-    }
-
-    private GenerationResult doGenerate(String prompt) {
-        QwenParam param = QwenParam.builder()
-                .apiKey(apiKey)
-                .model(modelName)
-                .topP(topP)
-                .topK(topK)
-                .enableSearch(enableSearch)
-                .seed(seed)
-                .prompt(prompt)
-                .build();
-        try {
-            return generation.call(param);
-        } catch (NoApiKeyException | InputRequiredException e) {
-            throw new RuntimeException(e);
-        }
-=======
     public String process(String text) {
         return sendMessage(text, null);
->>>>>>> f2bb6f99
     }
 
     public static Builder builder() {
         return new Builder();
     }
 
-    public static class Builder {
-
-        protected String apiKey;
-        protected String modelName;
-        protected Double topP;
-        protected Double topK;
-        protected Boolean enableSearch;
-        protected Integer seed;
-
+    public static class Builder extends QwenChatModel.Builder {
         public Builder apiKey(String apiKey) {
-            this.apiKey = apiKey;
-            return this;
+            return (Builder) super.apiKey(apiKey);
         }
 
         public Builder modelName(String modelName) {
-            this.modelName = modelName;
-            return this;
+            return (Builder) super.modelName(modelName);
         }
 
         public Builder topP(Double topP) {
-            this.topP = topP;
-            return this;
+            return (Builder) super.topP(topP);
         }
 
-<<<<<<< HEAD
-        public Builder topK(Double topK) {
-            this.topK = topK;
-            return this;
-=======
         public Builder topK(Integer topK) {
             return (Builder) super.topK(topK);
->>>>>>> f2bb6f99
         }
 
         public Builder enableSearch(Boolean enableSearch) {
-            this.enableSearch = enableSearch;
-            return this;
+            return (Builder) super.enableSearch(enableSearch);
         }
 
         public Builder seed(Integer seed) {
-            this.seed = seed;
-            return this;
-        }
-
-        protected void ensureOptions() {
-            if (Utils.isNullOrBlank(apiKey)) {
-                throw new IllegalArgumentException("DashScope api key must be defined. It can be generated here: https://dashscope.console.aliyun.com/apiKey");
-            }
-            modelName = Utils.isNullOrBlank(modelName) ? QwenModelName.QWEN_V1 : modelName;
-            topP = topP == null ? 0.8 : topP;
-            topK = topK == null ? 100.0 : topK;
-            enableSearch = enableSearch == null ? Boolean.FALSE : enableSearch;
-            seed = seed == null ? 1234 : seed;
+            return (Builder) super.seed(seed);
         }
 
         public QwenLanguageModel build() {
