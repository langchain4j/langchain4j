--- conflicted
+++ resolved
@@ -23,12 +23,8 @@
  * An implementation of an {@link dev.langchain4j.model.embedding.EmbeddingModel} that uses
  * <a href="https://help.aliyun.com/zh/dashscope/developer-reference/text-embedding-api-details">DashScope Embeddings API</a>.
  */
-<<<<<<< HEAD
 public class QwenEmbeddingModel extends AbstractEmbeddingModel {
 
-=======
-public class QwenEmbeddingModel implements EmbeddingModel {
->>>>>>> 25e4d6de
     public static final String TYPE_KEY = "type";
     public static final String TYPE_QUERY = "query";
     public static final String TYPE_DOCUMENT = "document";
