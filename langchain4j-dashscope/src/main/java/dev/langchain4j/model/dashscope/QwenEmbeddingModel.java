--- conflicted
+++ resolved
@@ -19,15 +19,11 @@
 import static dev.langchain4j.spi.ServiceHelper.loadFactories;
 import static java.util.Collections.singletonList;
 
-<<<<<<< HEAD
-public class QwenEmbeddingModel extends AbstractEmbeddingModel {
-=======
 /**
  * An implementation of an {@link EmbeddingModel} that uses
  * <a href="https://help.aliyun.com/zh/dashscope/developer-reference/text-embedding-api-details">DashScope Embeddings API</a>.
  */
-public class QwenEmbeddingModel implements EmbeddingModel {
->>>>>>> 39c9dfdb
+public class QwenEmbeddingModel extends AbstractEmbeddingModel {
 
     public static final String TYPE_KEY = "type";
     public static final String TYPE_QUERY = "query";
