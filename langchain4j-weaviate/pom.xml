--- conflicted
+++ resolved
@@ -7,11 +7,7 @@
     <parent>
         <groupId>dev.langchain4j</groupId>
         <artifactId>langchain4j-parent</artifactId>
-<<<<<<< HEAD
-        <version>0.22.0-SNAPSHOT</version>
-=======
-        <version>0.22.0</version>
->>>>>>> c1cc5be1
+        <version>0.23.0-SNAPSHOT</version>
         <relativePath>../langchain4j-parent/pom.xml</relativePath>
     </parent>
 
