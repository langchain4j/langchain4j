--- conflicted
+++ resolved
@@ -6,14 +6,9 @@
 import dev.langchain4j.store.embedding.filter.logical.And;
 import dev.langchain4j.store.embedding.filter.logical.Not;
 import dev.langchain4j.store.embedding.filter.logical.Or;
-<<<<<<< HEAD
 import java.io.StringReader;
 import java.sql.PreparedStatement;
 import java.sql.SQLException;
-=======
-import java.sql.*;
-import java.sql.SQLType;
->>>>>>> aa4ab824
 import java.util.*;
 import java.util.function.BiFunction;
 import java.util.stream.Collectors;
@@ -64,15 +59,9 @@
                 IsLessThanOrEqualTo.class,
                 (filter, keyMapper) -> new SQLComparisonFilter((IsLessThanOrEqualTo) filter, keyMapper));
 
-<<<<<<< HEAD
         map.put(IsIn.class, (filter, keyMapper) -> SQLInFilter.create((IsIn) filter, keyMapper));
 
         map.put(IsNotIn.class, (filter, keyMapper) -> SQLInFilter.create((IsNotIn) filter, keyMapper));
-=======
-        map.put(IsIn.class, (filter, keyMapper) -> new SQLInFilter((IsIn) filter, keyMapper));
-
-        map.put(IsNotIn.class, (filter, keyMapper) -> new SQLInFilter((IsNotIn) filter, keyMapper));
->>>>>>> aa4ab824
 
         map.put(And.class, (filter, keyMapper) -> new SQLLogicalFilter((And) filter, keyMapper));
 
@@ -103,23 +92,13 @@
      *
      * @throws IllegalArgumentException If the class of the Filter is not recognized.
      */
-<<<<<<< HEAD
     static SQLFilter create(Filter filter, BiFunction<String, OracleType, String> keyMapper) {
-=======
-    static SQLFilter create(Filter filter, BiFunction<String, SQLType, String> keyMapper) {
->>>>>>> aa4ab824
         if (filter == null) return EMPTY;
 
         Class<? extends Filter> filterClass = filter.getClass();
         FilterConstructor constructor = CONSTRUCTORS.get(filterClass);
 
-<<<<<<< HEAD
         if (constructor == null) throw new IllegalArgumentException("Unrecognized Filter class: " + filterClass);
-=======
-        if (constructor == null) {
-            throw new UnsupportedOperationException("Unsupported filter type: " + filterClass.getName());
-        }
->>>>>>> aa4ab824
 
         return constructor.construct(filter, keyMapper);
     }
@@ -188,11 +167,7 @@
         }
 
         SQLComparisonFilter(
-<<<<<<< HEAD
                 IsGreaterThanOrEqualTo isGreaterThanOrEqualTo, BiFunction<String, OracleType, String> keyMapper) {
-=======
-                IsGreaterThanOrEqualTo isGreaterThanOrEqualTo, BiFunction<String, SQLType, String> keyMapper) {
->>>>>>> aa4ab824
             this(isGreaterThanOrEqualTo.key(), keyMapper, ">=", isGreaterThanOrEqualTo.comparisonValue(), false);
         }
 
@@ -238,11 +213,7 @@
          */
         private <T> SQLComparisonFilter(
                 String key,
-<<<<<<< HEAD
                 BiFunction<String, OracleType, String> keyMapper,
-=======
-                BiFunction<String, SQLType, String> keyMapper,
->>>>>>> aa4ab824
                 String operator,
                 T comparisonValue,
                 boolean isNullTrue) {
@@ -314,11 +285,7 @@
         }
 
         private SQLLogicalFilter(
-<<<<<<< HEAD
                 Filter left, String operator, Filter right, BiFunction<String, OracleType, String> keyMapper) {
-=======
-                Filter left, String operator, Filter right, BiFunction<String, SQLType, String> keyMapper) {
->>>>>>> aa4ab824
             this(create(left, keyMapper), operator, create(right, keyMapper));
         }
 
@@ -482,18 +449,11 @@
          */
         private SQLInFilter(
                 String key,
-<<<<<<< HEAD
                 BiFunction<String, OracleType, String> keyMapper,
                 boolean isIn,
                 Collection<?> comparisonValues,
                 OracleType sqlType) {
             this.sqlType = sqlType;
-=======
-                BiFunction<String, SQLType, String> keyMapper,
-                boolean isIn,
-                Collection<?> comparisonValues) {
-            this.sqlType = toSQLType(comparisonValues);
->>>>>>> aa4ab824
             this.sql = "NVL(" + keyMapper.apply(key, sqlType) + (isIn ? " IN " : " NOT IN ") + "("
                     + Stream.generate(() -> "?").limit(comparisonValues.size()).collect(Collectors.joining(", "))
                     + "), "
@@ -555,7 +515,7 @@
      * @throws SQLException If a JDBC API call results in an error, perhaps because the statement or connection is
      * closed, or because a Java-to-SQL conversion is not supported.
      */
-<<<<<<< HEAD
+
     private static void setObject(
             PreparedStatement preparedStatement, int parameterIndex, Object object, OracleType sqlType)
             throws SQLException {
@@ -579,12 +539,6 @@
         } else {
             preparedStatement.setObject(parameterIndex, jdbcObject, sqlType);
         }
-=======
-    static Object toJdbcObject(Object object) {
-        if (object instanceof UUID) return object.toString();
-
-        return object;
->>>>>>> aa4ab824
     }
 
     /**
@@ -597,26 +551,11 @@
      * @param object Object to convert. May be null.
      * @return The converted object, or the same object if no conversion is required. May be null.
      */
-<<<<<<< HEAD
     private static Object toJdbcObject(Object object) {
         if (object instanceof UUID) {
             return object.toString();
         } else {
             return object;
-=======
-    static SQLType toSQLType(Collection<?> objects) {
-        Set<SQLType> jdbcTypes = objects.stream().map(SQLFilters::toSQLType).collect(Collectors.toSet());
-
-        // Not supporting the case where a collection contains different classes of objects.
-        if (jdbcTypes.size() != 1) {
-            throw new IllegalArgumentException(
-                    "Filters comparing a Collection of non-uniform object classes are not supported. The Collection "
-                            + "contains objects of the following classes: "
-                            + objects.stream()
-                                    .map(Object::getClass)
-                                    .map(Class::getSimpleName)
-                                    .collect(Collectors.joining(", ")));
->>>>>>> aa4ab824
         }
     }
 
@@ -638,7 +577,6 @@
      */
     static OracleType toOracleType(Object object) {
         if (object instanceof Number) {
-<<<<<<< HEAD
             if (object instanceof Float) {
                 return OracleType.BINARY_FLOAT;
             } else if (object instanceof Double) {
@@ -658,17 +596,6 @@
 
         } else {
             // Compare null, UUID, and any other object that Metadata supports in the future as VARCHAR objects.
-=======
-            if (object instanceof Float)
-                return JDBCType.REAL; // REAL with default precision is a 32-bit floating point number
-            else if (object instanceof Double)
-                return JDBCType.FLOAT; // FLOAT with default precision is a 64-bit floating point number
-            else if (object instanceof Integer) return JDBCType.INTEGER;
-            else if (object instanceof Long) return JDBCType.NUMERIC; // NUMERIC is an integer with 38 decimal digits
-            else throw new RuntimeException("Unsupported type: " + object.getClass());
-        } else {
-            // Compare null, String, UUID, and any other object that Metadata supports in the future as VARCHAR objects.
->>>>>>> aa4ab824
             // It is assumed that the getOsonFromMetadata object method in OracleEmbeddingStore will convert these
             // objects to String. If the String length is 4k or less, then a VARCHAR can store the information of
             // without losing any information. Otherwise, the object should be converted into a CLOB.
