package dev.langchain4j.store.embedding.oracle;

import static org.assertj.core.api.Assertions.assertThat;

import dev.langchain4j.data.embedding.Embedding;
import dev.langchain4j.data.segment.TextSegment;
import dev.langchain4j.model.embedding.EmbeddingModel;
import dev.langchain4j.model.embedding.onnx.allminilml6v2q.AllMiniLmL6V2QuantizedEmbeddingModel;
import dev.langchain4j.store.embedding.EmbeddingMatch;
import dev.langchain4j.store.embedding.EmbeddingSearchRequest;
import dev.langchain4j.store.embedding.EmbeddingStore;
import java.sql.Connection;
import java.sql.ResultSet;
import java.sql.SQLException;
import java.sql.Statement;
import java.time.Duration;
import java.util.ArrayList;
import java.util.List;
import java.util.Random;
import java.util.logging.Logger;
import javax.sql.DataSource;
import oracle.jdbc.OracleConnection;
import oracle.sql.CHAR;
import oracle.sql.CharacterSet;
import oracle.ucp.jdbc.PoolDataSource;
import oracle.ucp.jdbc.PoolDataSourceFactory;
import org.testcontainers.oracle.OracleContainer;

/**
 * A collection of operations which are shared by tests in this package.
 */
final class CommonTestOperations {

    /**
     * Model used to generate embeddings for this test. The all-MiniLM-L6-v2 model is chosen for consistency with other
     * implementations of EmbeddingStoreIT.
     */
    private static final EmbeddingModel EMBEDDING_MODEL = new AllMiniLmL6V2QuantizedEmbeddingModel();

    /** Name of a database table used by tests */
    public static final String TABLE_NAME = "LANGCHAIN4J_EMBEDDING_STORE";

    private static final PoolDataSource DATA_SOURCE = PoolDataSourceFactory.getPoolDataSource();
    private static final PoolDataSource SYSDBA_DATA_SOURCE = PoolDataSourceFactory.getPoolDataSource();

    private static final String ORACLE_IMAGE_NAME = "gvenzl/oracle-free:23.6-slim-faststart";

    /**
     * Seed for random numbers. When a test fails, "-Ddev.langchain4j.store.embedding.oracle.SEED=..." can be used to
     * re-execute it with the same random numbers.
     */
    private static final long SEED =
            Long.getLong("dev.langchain4j.store.embedding.oracle.SEED", System.currentTimeMillis());
<<<<<<< HEAD
=======

    static {
        Logger.getLogger(CommonTestOperations.class.getName())
                .info("dev.langchain4j.store.embedding.oracle.SEED=" + SEED);
    }
>>>>>>> 98ffb7d2

    /**
     * Used to generate random numbers, such as those for an embedding vector.
     */
    private static final Random RANDOM = new Random(SEED);

<<<<<<< HEAD
    static {
        Logger.getLogger(CommonTestOperations.class.getName())
                .info("dev.langchain4j.store.embedding.oracle.SEED=" + SEED);
    }
=======
    private CommonTestOperations() {}

    private static final PoolDataSource DATA_SOURCE = PoolDataSourceFactory.getPoolDataSource();
    private static final PoolDataSource SYSDBA_DATA_SOURCE = PoolDataSourceFactory.getPoolDataSource();

    public static final String ORACLE_IMAGE_NAME = "gvenzl/oracle-free:23.6-slim-faststart";
>>>>>>> 98ffb7d2

    static {
        try {
            DATA_SOURCE.setConnectionFactoryClassName("oracle.jdbc.datasource.impl.OracleDataSource");
            String urlFromEnv = System.getenv("ORACLE_JDBC_URL");

            if (urlFromEnv == null) {
                // The Ryuk component is relied upon to stop this container.
                OracleContainer oracleContainer = new OracleContainer(ORACLE_IMAGE_NAME)
                        .withStartupTimeout(Duration.ofSeconds(600))
                        .withConnectTimeoutSeconds(600)
                        .withDatabaseName("pdb1")
                        .withUsername("testuser")
                        .withPassword("testpwd");
                oracleContainer.start();

                initDataSource(
                        DATA_SOURCE,
                        oracleContainer.getJdbcUrl(),
                        oracleContainer.getUsername(),
                        oracleContainer.getPassword());
                initDataSource(SYSDBA_DATA_SOURCE, oracleContainer.getJdbcUrl(), "sys", oracleContainer.getPassword());
            } else {
                initDataSource(
                        DATA_SOURCE,
                        urlFromEnv,
                        System.getenv("ORACLE_JDBC_USER"),
                        System.getenv("ORACLE_JDBC_PASSWORD"));
                initDataSource(
                        SYSDBA_DATA_SOURCE,
                        urlFromEnv,
                        System.getenv("ORACLE_JDBC_USER"),
                        System.getenv("ORACLE_JDBC_PASSWORD"));
            }
            SYSDBA_DATA_SOURCE.setConnectionProperty(OracleConnection.CONNECTION_PROPERTY_INTERNAL_LOGON, "SYSDBA");

        } catch (SQLException sqlException) {
            throw new AssertionError(sqlException);
        }
    }

    private CommonTestOperations() {}

    static void initDataSource(PoolDataSource dataSource, String url, String username, String password) {
        try {
            dataSource.setConnectionFactoryClassName("oracle.jdbc.datasource.impl.OracleDataSource");
            dataSource.setURL(url);
            dataSource.setUser(username);
            dataSource.setPassword(password);
        } catch (SQLException sqlException) {
            throw new AssertionError(sqlException);
        }
    }

    static EmbeddingModel getEmbeddingModel() {
        return EMBEDDING_MODEL;
    }

    static DataSource getDataSource() {
        return DATA_SOURCE;
    }

    static DataSource getSysDBADataSource() {
        return SYSDBA_DATA_SOURCE;
    }

    /**
     * Returns an embedding store configured to use a table with the common {@link #TABLE_NAME}. Any existing table
     * with this name is dropped and recreated. Tests should make use of {@link #dropTable()} to clean up after they're
     * finished.
     *
     * @return An embedding store configured to use a new table. Not null.
     */
    static OracleEmbeddingStore newEmbeddingStore() {
        return newEmbeddingStoreBuilder().build();
    }

    /**
     * Returns a builder configured to use a table with the common {@link #TABLE_NAME}. Any existing table
     * with this name is dropped and recreated when build() is called. Tests should make use of {@link #dropTable()} to
     * clean up after they're finished.
     *
     * @return A builder configured to use a new table. Not null.
     */
    static OracleEmbeddingStore.Builder newEmbeddingStoreBuilder() {
        return OracleEmbeddingStore.builder()
                .dataSource(getDataSource())
                .embeddingTable(TABLE_NAME, CreateOption.CREATE_OR_REPLACE);
    }

    /**
     * Drops the table and index created by {@link #newEmbeddingStore()}. Tests can call this method in
     * {@link org.junit.jupiter.api.AfterAll} or {@link org.junit.jupiter.api.AfterEach} methods to their tables.
     *
     * @throws SQLException If a database error prevents the drop.
     */
    static void dropTable() throws SQLException {
        dropTable(TABLE_NAME);
    }

    /**
     * Drops the table and index created by an embedding store. Tests can call this method in
     * {@link org.junit.jupiter.api.AfterAll} or {@link org.junit.jupiter.api.AfterEach} methods to their tables.
     *
     * @param tableName Name of table to drop. Not null.
     *
     * @throws SQLException If a database error prevents the drop.
     */
    static void dropTable(String tableName) throws SQLException {
        try (Connection connection = DATA_SOURCE.getConnection();
                Statement statement = connection.createStatement()) {
            statement.addBatch("DROP INDEX IF EXISTS " + tableName + "_EMBEDDING_INDEX");
            statement.addBatch("DROP TABLE IF EXISTS " + tableName);
            statement.executeBatch();
        }
    }

    /**
     * Returns the character set of the database. This can be used in {@link org.junit.jupiter.api.Assumptions} that
     * require a unicode character set.
     */
    static CharacterSet getCharacterSet() throws SQLException {
        try (Connection connection = CommonTestOperations.getDataSource().getConnection();
                Statement statement = connection.createStatement();
                ResultSet resultSet = statement.executeQuery("SELECT 'c' FROM sys.dual")) {
            resultSet.next();
            return resultSet.getObject(1, CHAR.class).getCharacterSet();
        }
    }

    /**
     * Returns an array of random floats, which can be used to generate test embedding vectors.
     *
     * @param length Array length.
     * @return Array of random floats. Not null.
     */
    static float[] randomFloats(int length) {
        float[] floats = new float[length];

        for (int i = 0; i < floats.length; i++) floats[i] = RANDOM.nextFloat();

        return floats;
    }

    /**
     * Verifies that {@link EmbeddingStore#search(EmbeddingSearchRequest)} returns the correct result when
     * searching a table of just two vectors. This method can be used to verify basic functionality for various
     * {@link OracleEmbeddingStore.Builder} configurations. Callers of this method should ensure that the table contains
     * no rows before this method is called.
     *
     * @param embeddingStore Embedding store to verify. Not null.
     */
    static void verifySearch(EmbeddingStore<TextSegment> embeddingStore) {

        float[] vector0 = CommonTestOperations.randomFloats(512);
        float[] vector1 = vector0.clone();

        // Only higher indexes are increased in order to effect the cosine angle, and not just magnitude
        for (int i = 0; i < vector1.length / 2; i++) vector1[i] += 0.1f;

        List<Embedding> embeddings = new ArrayList<>(2);
        embeddings.add(Embedding.from(vector0));
        embeddings.add(Embedding.from(vector1));

        // Add the two vectors
        List<String> ids = embeddingStore.addAll(embeddings);

        // Search for the first vector
        EmbeddingSearchRequest request = EmbeddingSearchRequest.builder()
                .queryEmbedding(Embedding.from(vector1))
                .build();

        // Verify the first vector is matched
        EmbeddingMatch<TextSegment> match =
                embeddingStore.search(request).matches().get(0);
        assertThat(match.embeddingId()).isEqualTo(ids.get(1));
        assertThat(match.embedding().vector()).containsExactly(vector1);
    }
}<|MERGE_RESOLUTION|>--- conflicted
+++ resolved
@@ -51,35 +51,16 @@
      */
     private static final long SEED =
             Long.getLong("dev.langchain4j.store.embedding.oracle.SEED", System.currentTimeMillis());
-<<<<<<< HEAD
-=======
+
+    /**
+     * Used to generate random numbers, such as those for an embedding vector.
+     */
+    private static final Random RANDOM = new Random(SEED);
 
     static {
         Logger.getLogger(CommonTestOperations.class.getName())
                 .info("dev.langchain4j.store.embedding.oracle.SEED=" + SEED);
-    }
->>>>>>> 98ffb7d2
-
-    /**
-     * Used to generate random numbers, such as those for an embedding vector.
-     */
-    private static final Random RANDOM = new Random(SEED);
-
-<<<<<<< HEAD
-    static {
-        Logger.getLogger(CommonTestOperations.class.getName())
-                .info("dev.langchain4j.store.embedding.oracle.SEED=" + SEED);
-    }
-=======
-    private CommonTestOperations() {}
-
-    private static final PoolDataSource DATA_SOURCE = PoolDataSourceFactory.getPoolDataSource();
-    private static final PoolDataSource SYSDBA_DATA_SOURCE = PoolDataSourceFactory.getPoolDataSource();
-
-    public static final String ORACLE_IMAGE_NAME = "gvenzl/oracle-free:23.6-slim-faststart";
->>>>>>> 98ffb7d2
-
-    static {
+
         try {
             DATA_SOURCE.setConnectionFactoryClassName("oracle.jdbc.datasource.impl.OracleDataSource");
             String urlFromEnv = System.getenv("ORACLE_JDBC_URL");
