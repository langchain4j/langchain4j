package dev.langchain4j.model.qianfan;


import dev.langchain4j.agent.tool.ToolSpecification;
import dev.langchain4j.data.message.AiMessage;
import dev.langchain4j.data.message.ChatMessage;
import dev.langchain4j.internal.Utils;
import dev.langchain4j.model.chat.ChatLanguageModel;
import dev.langchain4j.model.output.Response;
import dev.langchain4j.model.qianfan.client.QianfanClient;
import dev.langchain4j.model.qianfan.client.chat.ChatCompletionRequest;
import dev.langchain4j.model.qianfan.client.chat.ChatCompletionResponse;
import dev.langchain4j.model.qianfan.spi.QianfanChatModelBuilderFactory;
import lombok.Builder;

import java.net.Proxy;
import java.util.List;

import static dev.langchain4j.internal.RetryUtils.withRetry;
import static dev.langchain4j.internal.Utils.getOrDefault;
import static dev.langchain4j.model.qianfan.InternalQianfanHelper.*;
import static dev.langchain4j.spi.ServiceHelper.loadFactories;

/**
 * see details here: https://cloud.baidu.com/doc/WENXINWORKSHOP/s/Nlks5zkzu
 */

public class QianfanChatModel implements ChatLanguageModel {


    private final QianfanClient client;

    private final String baseUrl;

    private final Double temperature;
    private final Double topP;
    private final String modelName;

    private final String endpoint;
    private final Double penaltyScore;
    private final Integer maxRetries;

    private final String responseFormat;

    private final String userId;
    private final List<String> stop;
    private final Integer maxOutputTokens;
    private final String system;

    @Builder
    public QianfanChatModel(String baseUrl,
<<<<<<< HEAD
                            String apiKey,
                            String secretKey,
                            Double temperature,
                            Integer maxRetries,
                            Double topP,
                            String modelName,
                            String endpoint,
                            String responseFormat,
                            Double penaltyScore,
                            Boolean logRequests,
                            Boolean logResponses,
                            Proxy proxy
                             ) {
        if (Utils.isNullOrBlank(apiKey)||Utils.isNullOrBlank(secretKey)) {
            throw new IllegalArgumentException(" api key and secret key must be defined. It can be generated here: https://console.bce.baidu.com/qianfan/ais/console/applicationConsole/application");
=======
            String apiKey,
            String secretKey,
            Double temperature,
            Integer maxRetries,
            Double topP,
            String modelName,
            String endpoint,
            String responseFormat,
            Double penaltyScore,
            Boolean logRequests,
            Boolean logResponses,
            String userId,
            List<String> stop,
            Integer maxOutputTokens,
            String system
    ) {
        if (Utils.isNullOrBlank(apiKey) || Utils.isNullOrBlank(secretKey)) {
            throw new IllegalArgumentException(
                    " api key and secret key must be defined. It can be generated here: https://console.bce.baidu.com/qianfan/ais/console/applicationConsole/application");
>>>>>>> 58238e60
        }

        this.modelName = modelName;
        this.endpoint = Utils.isNullOrBlank(endpoint) ? QianfanChatModelNameEnum.getEndpoint(modelName) : endpoint;

        if (Utils.isNullOrBlank(this.endpoint)) {
            throw new IllegalArgumentException(
                    "Qianfan is no such model name. You can see model name here: https://cloud.baidu.com/doc/WENXINWORKSHOP/s/Nlks5zkzu");
        }

        this.baseUrl = getOrDefault(baseUrl, "https://aip.baidubce.com");

        this.client = QianfanClient.builder()
                .baseUrl(this.baseUrl)
                .apiKey(apiKey)
                .secretKey(secretKey)
                .logRequests(logRequests)
                .logResponses(logResponses)
                .proxy(proxy)
                .build();
        this.temperature = getOrDefault(temperature, 0.7);
        this.maxRetries = getOrDefault(maxRetries, 3);
        this.topP = topP;
        this.penaltyScore = penaltyScore;
        this.responseFormat = responseFormat;
        this.maxOutputTokens = maxOutputTokens;
        this.stop = stop;
        this.userId = userId;
        this.system = system;
    }


    @Override
    public Response<AiMessage> generate(List<ChatMessage> messages) {

        return generate(messages, null, null);
    }

    @Override
    public Response<AiMessage> generate(List<ChatMessage> messages, List<ToolSpecification> toolSpecifications) {
        return generate(messages, toolSpecifications, null);
    }

    @Override
    public Response<AiMessage> generate(List<ChatMessage> messages, ToolSpecification toolSpecification) {
        throw new RuntimeException("Not supported");
    }


    private Response<AiMessage> generate(List<ChatMessage> messages,
            List<ToolSpecification> toolSpecifications,
            ToolSpecification toolThatMustBeExecuted
    ) {

        ChatCompletionRequest.Builder builder = ChatCompletionRequest.builder()
                .messages(toOpenAiMessages(messages))
                .temperature(temperature)
                .topP(topP)
                .maxOutputTokens(maxOutputTokens)
                .stop(stop)
                .system(system)
                .userId(userId)
                .penaltyScore(penaltyScore)
                .responseFormat(responseFormat);
        if (system == null || system.length() == 0) {
            builder.system(getSystemMessage(messages));
        }

        if (toolSpecifications != null && !toolSpecifications.isEmpty()) {
            builder.functions(toFunctions(toolSpecifications));
        }

        ChatCompletionRequest param = builder.build();

        ChatCompletionResponse response = withRetry(() -> client.chatCompletion(param, endpoint).execute(), maxRetries);

        return Response.from(aiMessageFrom(response),
                tokenUsageFrom(response), finishReasonFrom(response.getFinishReason()));


    }


    public static QianfanChatModelBuilder builder() {
        for (QianfanChatModelBuilderFactory factory : loadFactories(QianfanChatModelBuilderFactory.class)) {
            return factory.get();
        }
        return new QianfanChatModelBuilder();
    }

    public static class QianfanChatModelBuilder {

        public QianfanChatModelBuilder() {
            // This is public so it can be extended
            // By default with Lombok it becomes package private
        }
    }
}<|MERGE_RESOLUTION|>--- conflicted
+++ resolved
@@ -2,30 +2,29 @@
 
 
 import dev.langchain4j.agent.tool.ToolSpecification;
-import dev.langchain4j.data.message.AiMessage;
-import dev.langchain4j.data.message.ChatMessage;
+import dev.langchain4j.data.message.*;
 import dev.langchain4j.internal.Utils;
 import dev.langchain4j.model.chat.ChatLanguageModel;
 import dev.langchain4j.model.output.Response;
 import dev.langchain4j.model.qianfan.client.QianfanClient;
-import dev.langchain4j.model.qianfan.client.chat.ChatCompletionRequest;
 import dev.langchain4j.model.qianfan.client.chat.ChatCompletionResponse;
 import dev.langchain4j.model.qianfan.spi.QianfanChatModelBuilderFactory;
 import lombok.Builder;
-
-import java.net.Proxy;
 import java.util.List;
-
 import static dev.langchain4j.internal.RetryUtils.withRetry;
 import static dev.langchain4j.internal.Utils.getOrDefault;
 import static dev.langchain4j.model.qianfan.InternalQianfanHelper.*;
 import static dev.langchain4j.spi.ServiceHelper.loadFactories;
 
+import dev.langchain4j.model.qianfan.client.chat.ChatCompletionRequest;
+
 /**
+ *
  * see details here: https://cloud.baidu.com/doc/WENXINWORKSHOP/s/Nlks5zkzu
  */
 
 public class QianfanChatModel implements ChatLanguageModel {
+
 
 
     private final QianfanClient client;
@@ -37,7 +36,7 @@
     private final String modelName;
 
     private final String endpoint;
-    private final Double penaltyScore;
+    private  final Double penaltyScore;
     private final Integer maxRetries;
 
     private final String responseFormat;
@@ -49,23 +48,6 @@
 
     @Builder
     public QianfanChatModel(String baseUrl,
-<<<<<<< HEAD
-                            String apiKey,
-                            String secretKey,
-                            Double temperature,
-                            Integer maxRetries,
-                            Double topP,
-                            String modelName,
-                            String endpoint,
-                            String responseFormat,
-                            Double penaltyScore,
-                            Boolean logRequests,
-                            Boolean logResponses,
-                            Proxy proxy
-                             ) {
-        if (Utils.isNullOrBlank(apiKey)||Utils.isNullOrBlank(secretKey)) {
-            throw new IllegalArgumentException(" api key and secret key must be defined. It can be generated here: https://console.bce.baidu.com/qianfan/ais/console/applicationConsole/application");
-=======
             String apiKey,
             String secretKey,
             Double temperature,
@@ -85,18 +67,16 @@
         if (Utils.isNullOrBlank(apiKey) || Utils.isNullOrBlank(secretKey)) {
             throw new IllegalArgumentException(
                     " api key and secret key must be defined. It can be generated here: https://console.bce.baidu.com/qianfan/ais/console/applicationConsole/application");
->>>>>>> 58238e60
+        }
+     
+        this.modelName=modelName;
+        this.endpoint=Utils.isNullOrBlank(endpoint)? QianfanChatModelNameEnum.getEndpoint(modelName):endpoint;
+
+        if (Utils.isNullOrBlank(this.endpoint) ) {
+            throw new IllegalArgumentException("Qianfan is no such model name. You can see model name here: https://cloud.baidu.com/doc/WENXINWORKSHOP/s/Nlks5zkzu");
         }
 
-        this.modelName = modelName;
-        this.endpoint = Utils.isNullOrBlank(endpoint) ? QianfanChatModelNameEnum.getEndpoint(modelName) : endpoint;
-
-        if (Utils.isNullOrBlank(this.endpoint)) {
-            throw new IllegalArgumentException(
-                    "Qianfan is no such model name. You can see model name here: https://cloud.baidu.com/doc/WENXINWORKSHOP/s/Nlks5zkzu");
-        }
-
-        this.baseUrl = getOrDefault(baseUrl, "https://aip.baidubce.com");
+        this.baseUrl = getOrDefault(baseUrl,  "https://aip.baidubce.com");
 
         this.client = QianfanClient.builder()
                 .baseUrl(this.baseUrl)
@@ -104,7 +84,6 @@
                 .secretKey(secretKey)
                 .logRequests(logRequests)
                 .logResponses(logResponses)
-                .proxy(proxy)
                 .build();
         this.temperature = getOrDefault(temperature, 0.7);
         this.maxRetries = getOrDefault(maxRetries, 3);
@@ -121,12 +100,12 @@
     @Override
     public Response<AiMessage> generate(List<ChatMessage> messages) {
 
-        return generate(messages, null, null);
+          return  generate(messages, null,null);
     }
 
     @Override
     public Response<AiMessage> generate(List<ChatMessage> messages, List<ToolSpecification> toolSpecifications) {
-        return generate(messages, toolSpecifications, null);
+        return generate(messages, toolSpecifications,null);
     }
 
     @Override
@@ -135,9 +114,10 @@
     }
 
 
+
     private Response<AiMessage> generate(List<ChatMessage> messages,
-            List<ToolSpecification> toolSpecifications,
-            ToolSpecification toolThatMustBeExecuted
+                                         List<ToolSpecification> toolSpecifications,
+                                         ToolSpecification toolThatMustBeExecuted
     ) {
 
         ChatCompletionRequest.Builder builder = ChatCompletionRequest.builder()
@@ -154,16 +134,19 @@
             builder.system(getSystemMessage(messages));
         }
 
-        if (toolSpecifications != null && !toolSpecifications.isEmpty()) {
-            builder.functions(toFunctions(toolSpecifications));
-        }
+            if (toolSpecifications != null && !toolSpecifications.isEmpty()) {
+                builder.functions(toFunctions(toolSpecifications));
+            }
 
-        ChatCompletionRequest param = builder.build();
 
-        ChatCompletionResponse response = withRetry(() -> client.chatCompletion(param, endpoint).execute(), maxRetries);
+            ChatCompletionRequest param = builder.build();
 
-        return Response.from(aiMessageFrom(response),
-                tokenUsageFrom(response), finishReasonFrom(response.getFinishReason()));
+
+           ChatCompletionResponse response = withRetry(() -> client.chatCompletion(param, endpoint).execute(), maxRetries);
+
+
+          return  Response.from(aiMessageFrom(response),
+                    tokenUsageFrom(response), finishReasonFrom(response.getFinishReason()));
 
 
     }
@@ -177,7 +160,6 @@
     }
 
     public static class QianfanChatModelBuilder {
-
         public QianfanChatModelBuilder() {
             // This is public so it can be extended
             // By default with Lombok it becomes package private
