--- conflicted
+++ resolved
@@ -69,16 +69,9 @@
 
 :::note
 Please note that while the `langchain4j-bom` version is `1.0.0`,
-<<<<<<< HEAD
-many of the modules are versioned `1.0.0-beta{n}`,
-so there might be some breaking changes in the furture.
-:::
-
-=======
 many of the modules still have version `1.0.0-beta{n}`,
 so there might be some breaking changes for these modules in the furture.
 :::
->>>>>>> 7785b707
 </details>
 
 <details>
