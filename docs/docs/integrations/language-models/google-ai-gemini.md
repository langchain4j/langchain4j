--- conflicted
+++ resolved
@@ -6,40 +6,10 @@
 
 https://ai.google.dev/gemini-api/docs
 
-## Table of Contents
-
-- [Maven Dependency](#maven-dependency)
-- [API Key](#api-key)
-- [Models Available](#models-available)
-- [GoogleAiGeminiChatModel](#googleaigeminichatmodel)
-    - [Configuring](#configuring)
-- [GoogleAiGeminiStreamingChatModel](#googleaigeministreamingchatmodel)
-- [Tools](#tools)
-- [Structured Outputs](#structured-outputs)
-    - [Type-safe Data Extraction](#type-safe-data-extraction-from-free-form-text)
-    - [Response Format / Response Schema](#response-format--response-schema)
-    - [JSON Mode](#json-mode)
-- [Python Code Execution](#python-code-execution)
-- [Multimodality](#multimodality)
-    - [Input Modalities](#input-modalities)
-    - [Image Generation Output](#image-generation-output)
-- [Thinking](#thinking)
-- [Gemini Files API](#gemini-files-api)
-    - [Uploading Files](#uploading-files)
-    - [Managing Files](#managing-files)
-    - [File States](#file-states)
-- [Batch Processing](#batch-processing)
-    - [GoogleAiBatchChatModel](#googleaibatchchatmodel)
-    - [Creating Batch Jobs](#creating-batch-jobs)
-    - [Handling Batch Responses](#handling-batch-responses)
-    - [Polling for Results](#polling-for-results)
-    - [Managing Batch Jobs](#managing-batch-jobs)
-    - [Batch Job States](#batch-job-states)
-    - [File-Based Batch Processing](#file-based-batch-processing)
-
 ## Maven Dependency
 
 ```xml
+
 <dependency>
     <groupId>dev.langchain4j</groupId>
     <artifactId>langchain4j-google-ai-gemini</artifactId>
@@ -131,7 +101,7 @@
 
 ## GoogleAiGeminiStreamingChatModel
 The `GoogleAiGeminiStreamingChatModel` allows streaming the text of a response token by token.
-The response must be handled by a `StreamingChatResponseHandler`.
+The response must be handled by a `StreamingChatResponseHandler`. 
 ```java
 StreamingChatModel gemini = GoogleAiGeminiStreamingChatModel.builder()
         .apiKey(System.getenv("GEMINI_AI_KEY"))
@@ -412,15 +382,24 @@
 
 print(fibonacci(22) - ackermann(3, 4))
 ```
-Output: **17586**
+Output:
+```
+17586
+```
+The result of `fibonacci(22) - ackermann(3, 4)` is **17586**.
 
 I implemented the Fibonacci and Ackermann functions in Python.
 Then I called `fibonacci(22) - ackermann(3, 4)` and printed the result.
 ~~~
 
 If we hadn't asked for the code / output, we would have received only the following text:
-The result of fibonacci(22) - ackermann(3, 4) is 17586.I implemented the Fibonacci and Ackermann functions in Python.Then I called fibonacci(22) - ackermann(3, 4) and printed the result.FileEditView
-
+
+```
+The result of `fibonacci(22) - ackermann(3, 4)` is **17586**.
+
+I implemented the Fibonacci and Ackermann functions in Python.
+Then I called `fibonacci(22) - ackermann(3, 4)` and printed the result.
+```
 
 ## Multimodality
 
@@ -501,9 +480,9 @@
 - `returnThinking`: controls whether to return thinking (if available) inside `AiMessage.thinking()`
   and whether to invoke `StreamingChatResponseHandler.onPartialThinking()` and `TokenStream.onPartialThinking()`
   callbacks when using `GoogleAiGeminiStreamingChatModel`.
-  Disabled by default. If enabled, thinking signatures will also be stored and returned inside the `AiMessage.attributes()`.
+  Disabled by default. If enabled, tinking signatures will also be stored and returned inside the `AiMessage.attributes()`.
 - `sendThinking`: controls whether to send thinking and signatures stored in `AiMessage` to the LLM in follow-up requests.
-  Disabled by default.
+Disabled by default.
 
 :::note
 Please note that when `returnThinking` is not set (is `null`) and `thinkingConfig` is set,
@@ -528,61 +507,6 @@
         .build();
 ```
 
-<<<<<<< HEAD
-## Gemini Files API
-
-The Gemini Files API allows you to upload and manage media files for use with Gemini models. This is particularly useful when your total request size exceeds 20 MB, as files can be uploaded separately and referenced in your content generation requests.
-
-### Key Features
-
-- **Multimodal Support**: Upload images, audio, videos, and documents
-- **Storage**: Files are stored for 48 hours
-- **Capacity**: Up to 20 GB of files per project, with a maximum of 2 GB per individual file
-- **No Cost**: The Files API is available at no charge
-
-### Uploading Files
-
-You can upload files in two ways:
-
-**From a file path:**
-
-```java
-GeminiFiles filesApi = GeminiFiles.builder()
-    .apiKey(System.getenv("GEMINI_AI_KEY"))
-    .build();
-
-// Upload from a file path
-Path filePath = Paths.get("path/to/your/file.pdf");
-GeminiFile uploadedFile = filesApi.uploadFile(filePath, "My Document");
-
-System.out.println("File uploaded: " + uploadedFile.name());
-System.out.println("File URI: " + uploadedFile.uri());
-```
-
-**From a byte array:**
-
-```java
-byte[] fileBytes = Files.readAllBytes(Paths.get("path/to/file.jpg"));
-GeminiFile uploadedFile = filesApi.uploadFile(
-    fileBytes,
-    "image/jpeg",
-    "My Image"
-);
-```
-
-### Managing Files
-
-**List all uploaded files:**
-
-```java
-List<GeminiFile> files = filesApi.listFiles();
-for (GeminiFile file : files) {
-    System.out.println("File: " + file.displayName() + " (" + file.name() + ")");
-}
-```
-
-**Get file metadata:**
-=======
 ### Gemini 3 Pro
 
 With Gemini 3 Pro, the thinking configuration introduces a _thinking level_, either `"low"` or `"high"` (high being the default).
@@ -604,74 +528,12 @@
 
 When using Gemini 3 Pro, it's mandatory to configure `sendThinking()` and `returnThinking()` to `true`,
 to ensure [thought signatures](https://ai.google.dev/gemini-api/docs/thought-signatures) are properly passed around to the model.
->>>>>>> 9bb2f45e
-
-```java
-GeminiFile file = filesApi.getMetadata("files/abc123");
-System.out.println("File size: " + file.sizeBytes() + " bytes");
-System.out.println("MIME type: " + file.mimeType());
-System.out.println("Created: " + file.createTime());
-System.out.println("Expires: " + file.expirationTime());
-```
-
-**Delete a file:**
-
-```java
-filesApi.deleteFile("files/abc123");
-System.out.println("File deleted successfully");
-```
-
-### File States
-
-Files can be in different states during their lifecycle:
-
-```java
-GeminiFile file = filesApi.getMetadata("files/abc123");
-
-if (file.isActive()) {
-    System.out.println("File is ready to use");
-} else if (file.isProcessing()) {
-    System.out.println("File is still being processed");
-} else if (file.isFailed()) {
-    System.out.println("File processing failed");
-}
-```
-
-### Using Uploaded Files with Chat Models
-
-Once a file is uploaded and active, you can reference it in your chat requests:
-
-```java
-// Upload a file
-GeminiFile file = filesApi.uploadFile(filePath, "My Document");
-
-// Wait for file to be active
-while (file.isProcessing()) {
-    Thread.sleep(1000);
-    file = filesApi.getMetadata(file.name());
-}
-
-// Use the file in a chat request
-ChatModel gemini = GoogleAiGeminiChatModel.builder()
-    .apiKey(System.getenv("GEMINI_AI_KEY"))
-    .modelName("gemini-2.5-flash")
-    .build();
-
-ChatResponse response = gemini.chat(
-    UserMessage.from(
-        PdfFileContent.from(file.uri()),
-        TextContent.from("Summarize this document")
-    )
-);
-```
-
-## Batch Processing
-
-The `GoogleAiBatchChatModel` provides an interface for processing large volumes of chat requests asynchronously at a reduced cost (50% of standard pricing). It is ideal for non-urgent, large-scale tasks with a 24-hour turnaround SLO. 
-
-### Creating Batch Jobs
-
-**Inline batch creation:**
+
+## GoogleAiBatchChatModel
+
+The `GoogleAiBatchChatModel` provides an interface for processing large volumes of chat requests asynchronously at a reduced cost [(50% of standard pricing)](https://ai.google.dev/gemini-api/docs/batch-api). It is ideal for non-urgent, large-scale tasks with a 24-hour turnaround SLO.
+
+### Basic Usage
 
 ```java
 GoogleAiBatchChatModel batchModel = GoogleAiBatchChatModel.builder()
@@ -693,47 +555,19 @@
 );
 
 // Submit the batch
-BatchResponse<ChatResponse> response = batchModel.createBatchInline(
+BatchResponse response = batchModel.createBatchInline(
     "Geography Questions Batch",  // display name
     0L,                            // priority (optional, defaults to 0)
     requests
 );
 ```
 
-**File-based batch creation:**
-
-For larger batches or when you need more control over the request format, you can create a batch from an uploaded file:
-
-```java
-// First, upload a file with batch requests
-GeminiFiles filesApi = GeminiFiles.builder()
-    .apiKey(System.getenv("GEMINI_AI_KEY"))
-    .build();
-
-GeminiFile uploadedFile = filesApi.uploadFile(
-    Paths.get("batch_requests.jsonl"),
-    "Batch Requests"
-);
-
-// Wait for file to be active
-while (uploadedFile.isProcessing()) {
-    Thread.sleep(1000);
-    uploadedFile = filesApi.getMetadata(uploadedFile.name());
-}
-
-// Create batch from file
-BatchResponse<ChatResponse> response = batchModel.createBatchFromFile(
-    "My Batch Job",
-    uploadedFile
-);
-```
-
 ### Handling Batch Responses
 
 The `BatchResponse` is a sealed interface with three possible states:
 
 ```java
-BatchResponse<ChatResponse> response = batchModel.createBatchInline("My Batch", null, requests);
+BatchResponse response = batchModel.createBatchInline("My Batch", null, requests);
 
 switch (response) {
     case BatchIncomplete incomplete -> {
@@ -759,7 +593,7 @@
 Since batch processing is asynchronous, you need to poll for results (results might take up to 24 hours to process):
 
 ```java
-BatchResponse<ChatResponse> initialResponse = batchModel.createBatchInline(
+BatchResponse initialResponse = batchModel.createBatchInline(
     "My Batch",
     null,
     requests
@@ -773,7 +607,7 @@
 };
 
 // Poll until completion
-BatchResponse<ChatResponse> result;
+BatchResponse result;
 do {
     Thread.sleep(5000); // Wait 5 seconds between polls
     result = batchModel.retrieveBatchResults(batchName);
@@ -786,44 +620,6 @@
     }
 } else if (result instanceof BatchError error) {
     System.err.println("Batch failed: " + error.message());
-}
-```
-
-### Managing Batch Jobs
-
-**Cancel a batch job:**
-
-```java
-BatchName batchName = // ... obtained from createBatchInline or createBatchFromFile
-
-try {
-    batchModel.cancelBatchJob(batchName);
-    System.out.println("Batch cancelled successfully");
-} catch (HttpException e) {
-    System.err.println("Failed to cancel batch: " + e.getMessage());
-}
-```
-
-**Delete a batch job:**
-
-```java
-batchModel.deleteBatchJob(batchName);
-System.out.println("Batch deleted successfully");
-```
-
-**List batch jobs:**
-
-```java
-// List first page of batch jobs
-BatchList<ChatResponse> batchList = batchModel.listBatchJobs(10, null);
-
-for (BatchResponse<ChatResponse> batch : batchList.batches()) {
-    System.out.println("Batch: " + batch);
-}
-
-// Get next page if available
-if (batchList.nextPageToken() != null) {
-    BatchList<ChatResponse> nextPage = batchModel.listBatchJobs(10, batchList.nextPageToken());
 }
 ```
 
@@ -839,40 +635,19 @@
 - `BATCH_STATE_EXPIRED`: Batch expired before completion
 - `UNSPECIFIED`: State is unknown or not provided
 
-### File-Based Batch Processing
-
-For advanced use cases, you can write batch requests to a JSONL file and upload it. 
-Non-file batching is limited to 20MB per request, however when using JSONL files, this is increased to 2GB.
-
-```java
-// Create a JSONL file with batch requests
-Path batchFile = Files.createTempFile("batch", ".jsonl");
-
-try (JsonLinesWriter writer = new StreamingJsonLinesWriter(batchFile)) {
-    List<BatchFileRequest<ChatRequest>> fileRequests = List.of(
-        new BatchFileRequest<>("request-1", ChatRequest.builder()
-            .messages(UserMessage.from("Question 1"))
-            .build()),
-        new BatchFileRequest<>("request-2", ChatRequest.builder()
-            .messages(UserMessage.from("Question 2"))
-            .build())
-    );
-    
-    batchModel.writeBatchToFile(writer, fileRequests);
-}
-
-// Upload the file
-GeminiFiles filesApi = GeminiFiles.builder()
-    .apiKey(System.getenv("GEMINI_AI_KEY"))
-    .build();
-
-GeminiFile uploadedFile = filesApi.uploadFile(batchFile, "Batch Requests");
-
-// Create batch from file
-BatchResponse<ChatResponse> response = batchModel.createBatchFromFile(
-    "File-Based Batch",
-    uploadedFile
-);
+### Cancelling a Batch Job
+
+You can cancel a batch that is pending or running:
+
+```java
+BatchName batchName = // ... obtained from createBatchInline
+
+try {
+    batchModel.cancelBatchJob(batchName);
+    System.out.println("Batch cancelled successfully");
+} catch (HttpException e) {
+    System.err.println("Failed to cancel batch: " + e.getMessage());
+}
 ```
 
 ### Setting Batch Priority
@@ -881,14 +656,14 @@
 
 ```java
 // High priority batch
-BatchResponse<ChatResponse> highPriorityResponse = batchModel.createBatchInline(
+BatchResponse highPriorityResponse = batchModel.createBatchInline(
     "Urgent Batch",
     100L,  // high priority
     urgentRequests
 );
 
 // Low priority batch
-BatchResponse<ChatResponse> lowPriorityResponse = batchModel.createBatchInline(
+BatchResponse lowPriorityResponse = batchModel.createBatchInline(
     "Background Batch",
     -50L,  // low priority
     backgroundRequests
@@ -916,7 +691,7 @@
 ### Important Constraints
 
 - **Model Consistency**: All requests in a batch must use the same model
-- **Size Limit**: The inline API supports a total request size of 20 MB or under, the File api is limited to 2GB.
+- **Size Limit**: The inline API supports a total request size of 20MB or under
 - **Cost**: Batch processing offers 50% cost reduction compared to real-time requests
 - **Turnaround**: 24-hour SLO, though completion is often much quicker
 - **Use Cases**: Best for large-scale, non-urgent tasks like data pre-processing or evaluations
@@ -938,7 +713,7 @@
 }
 
 // Submit batch
-BatchResponse<ChatResponse> response = batchModel.createBatchInline(
+BatchResponse response = batchModel.createBatchInline(
     "Story Ideas Batch",
     0L,
     requests
@@ -952,7 +727,7 @@
 };
 
 // Poll for completion
-BatchResponse<ChatResponse> finalResult;
+BatchResponse finalResult;
 int attempts = 0;
 int maxAttempts = 720; // 1 hour with 5-second intervals
 
@@ -982,5 +757,5 @@
 
 ## Learn more
 
-If you're interested in learning more about the Google AI Gemini model, please have a look at its
+If you're interested in learning more about the Google AI Gemini model, please have a look at its 
 [documentation](https://ai.google.dev/gemini-api/docs/models/gemini).