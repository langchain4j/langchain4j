--- conflicted
+++ resolved
@@ -13,12 +13,8 @@
 | [Azure CosmosDB NoSQL](/integrations/embedding-stores/azure-cosmos-nosql)             | ✅                |                            |                     |
 | [Cassandra](/integrations/embedding-stores/cassandra)                                 | ✅                |                            |                     |
 | [Chroma](/integrations/embedding-stores/chroma)                                       | ✅                | ✅                          | ✅                   |
-<<<<<<< HEAD
-| [Coherence](/integrations/embedding-stores/coherence)                          | ✅                | ✅                     | ✅                   |
-=======
 | [ClickHouse](/integrations/embedding-stores/clickhouse)                               | ✅                | ✅                          | ✅                   |
 | [Coherence](/integrations/embedding-stores/coherence)                                 | ✅                | ✅                          | ✅                   |
->>>>>>> d8fb1010
 | [Couchbase](/integrations/embedding-stores/couchbase)                                 | ✅                |                            | ✅                   |
 | [Elasticsearch](/integrations/embedding-stores/elasticsearch)                         | ✅                | ✅                          | ✅                   |
 | [Infinispan](/integrations/embedding-stores/infinispan)                               | ✅                |                            |                     |
