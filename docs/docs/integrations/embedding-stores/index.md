---
title: Comparison table of all supported Embedding Stores
hide_title: false
sidebar_position: 0
---

<<<<<<< HEAD
| Embedding Store                                                                       | Storing Metadata | Filtering by Metadata | Removing Embeddings |
|---------------------------------------------------------------------------------------|------------------|-----------------------|---------------------|
| [In-memory](/integrations/embedding-stores/in-memory)                                 | ✅                | ✅                     | ✅                   |
| [Astra DB](/integrations/embedding-stores/astra-db)                                   | ✅                |                       |                     |
| [Azure AI Search](/integrations/embedding-stores/azure-ai-search)                     | ✅                | ✅                     | ✅                   |
| [Azure CosmosDB Mongo vCore](/integrations/embedding-stores/azure-cosmos-mongo-vcore) | ✅                |                       |                     |
| [Azure CosmosDB NoSQL](/integrations/embedding-stores/azure-cosmos-nosql)             | ✅                |                       |                     |
| [Cassandra](/integrations/embedding-stores/cassandra)                                 | ✅                |                       |                     |
| [Chroma](/integrations/embedding-stores/chroma)                                       | ✅                |                       | ✅                   |
| [Elasticsearch](/integrations/embedding-stores/elasticsearch)                         | ✅                | ✅                     | ✅                   |
| [Infinispan](/integrations/embedding-stores/infinispan)                               | ✅                |                       |                     |
| [Milvus](/integrations/embedding-stores/milvus)                                       | ✅                | ✅                     | ✅                   |
| [MongoDB Atlas](/integrations/embedding-stores/mongodb-atlas)                         | ✅                |                       |                     |
| [Neo4j](/integrations/embedding-stores/neo4j)                                         | ✅                |                       |                     |
| [OpenSearch](/integrations/embedding-stores/opensearch)                               | ✅                |                       |                     |
| [Oracle](/integrations/embedding-stores/oracle)                                       | ✅                | ✅                     | ✅                   |
| [PGVector](/integrations/embedding-stores/pgvector)                                   | ✅                | ✅                     | ✅                   |
| [Pinecone](/integrations/embedding-stores/pinecone)                                   | ✅                | ✅                      | ✅                   |
| [Qdrant](/integrations/embedding-stores/qdrant)                                       | ✅                |                       |                     |
| [Redis](/integrations/embedding-stores/redis)                                         | ✅                |                       |                     |
| [Vearch](/integrations/embedding-stores/vearch)                                       | ✅                |                       |                     |
| [Vespa](/integrations/embedding-stores/vespa)                                         |                  |                       |                     |
| [Weaviate](/integrations/embedding-stores/weaviate)                                   | ✅                |                       | ✅                   |
=======
| Embedding Store                                                                       | Storing Metadata | Filtering by Metadata      | Removing Embeddings |
|---------------------------------------------------------------------------------------|------------------|----------------------------|---------------------|
| [In-memory](/integrations/embedding-stores/in-memory)                                 | ✅                | ✅                          | ✅                   |
| [Astra DB](/integrations/embedding-stores/astra-db)                                   | ✅                |                            |                     |
| [Azure AI Search](/integrations/embedding-stores/azure-ai-search)                     | ✅                | ✅                          | ✅                   |
| [Azure CosmosDB Mongo vCore](/integrations/embedding-stores/azure-cosmos-mongo-vcore) | ✅                |                            |                     |
| [Azure CosmosDB NoSQL](/integrations/embedding-stores/azure-cosmos-nosql)             | ✅                |                            |                     |
| [Cassandra](/integrations/embedding-stores/cassandra)                                 | ✅                |                            |                     |
| [Chroma](/integrations/embedding-stores/chroma)                                       | ✅                | ✅                          | ✅                   |
| [Elasticsearch](/integrations/embedding-stores/elasticsearch)                         | ✅                | ✅                          | ✅                   |
| [Infinispan](/integrations/embedding-stores/infinispan)                               | ✅                |                            |                     |
| [Milvus](/integrations/embedding-stores/milvus)                                       | ✅                | ✅                          | ✅                   |
| [MongoDB Atlas](/integrations/embedding-stores/mongodb-atlas)                         | ✅                | Only native filter support |                     |
| [Neo4j](/integrations/embedding-stores/neo4j)                                         | ✅                |                            |                     |
| [OpenSearch](/integrations/embedding-stores/opensearch)                               | ✅                |                            |                     |
| [PGVector](/integrations/embedding-stores/pgvector)                                   | ✅                | ✅                          | ✅                   |
| [Pinecone](/integrations/embedding-stores/pinecone)                                   | ✅                | ✅                          | ✅                   |
| [Qdrant](/integrations/embedding-stores/qdrant)                                       | ✅                |                            |                     |
| [Redis](/integrations/embedding-stores/redis)                                         | ✅                |                            |                     |
| [Vearch](/integrations/embedding-stores/vearch)                                       | ✅                |                            |                     |
| [Vespa](/integrations/embedding-stores/vespa)                                         |                  |                            |                     |
| [Weaviate](/integrations/embedding-stores/weaviate)                                   | ✅                |                            | ✅                   |
>>>>>>> 77d38aeb
<|MERGE_RESOLUTION|>--- conflicted
+++ resolved
@@ -4,31 +4,6 @@
 sidebar_position: 0
 ---
 
-<<<<<<< HEAD
-| Embedding Store                                                                       | Storing Metadata | Filtering by Metadata | Removing Embeddings |
-|---------------------------------------------------------------------------------------|------------------|-----------------------|---------------------|
-| [In-memory](/integrations/embedding-stores/in-memory)                                 | ✅                | ✅                     | ✅                   |
-| [Astra DB](/integrations/embedding-stores/astra-db)                                   | ✅                |                       |                     |
-| [Azure AI Search](/integrations/embedding-stores/azure-ai-search)                     | ✅                | ✅                     | ✅                   |
-| [Azure CosmosDB Mongo vCore](/integrations/embedding-stores/azure-cosmos-mongo-vcore) | ✅                |                       |                     |
-| [Azure CosmosDB NoSQL](/integrations/embedding-stores/azure-cosmos-nosql)             | ✅                |                       |                     |
-| [Cassandra](/integrations/embedding-stores/cassandra)                                 | ✅                |                       |                     |
-| [Chroma](/integrations/embedding-stores/chroma)                                       | ✅                |                       | ✅                   |
-| [Elasticsearch](/integrations/embedding-stores/elasticsearch)                         | ✅                | ✅                     | ✅                   |
-| [Infinispan](/integrations/embedding-stores/infinispan)                               | ✅                |                       |                     |
-| [Milvus](/integrations/embedding-stores/milvus)                                       | ✅                | ✅                     | ✅                   |
-| [MongoDB Atlas](/integrations/embedding-stores/mongodb-atlas)                         | ✅                |                       |                     |
-| [Neo4j](/integrations/embedding-stores/neo4j)                                         | ✅                |                       |                     |
-| [OpenSearch](/integrations/embedding-stores/opensearch)                               | ✅                |                       |                     |
-| [Oracle](/integrations/embedding-stores/oracle)                                       | ✅                | ✅                     | ✅                   |
-| [PGVector](/integrations/embedding-stores/pgvector)                                   | ✅                | ✅                     | ✅                   |
-| [Pinecone](/integrations/embedding-stores/pinecone)                                   | ✅                | ✅                      | ✅                   |
-| [Qdrant](/integrations/embedding-stores/qdrant)                                       | ✅                |                       |                     |
-| [Redis](/integrations/embedding-stores/redis)                                         | ✅                |                       |                     |
-| [Vearch](/integrations/embedding-stores/vearch)                                       | ✅                |                       |                     |
-| [Vespa](/integrations/embedding-stores/vespa)                                         |                  |                       |                     |
-| [Weaviate](/integrations/embedding-stores/weaviate)                                   | ✅                |                       | ✅                   |
-=======
 | Embedding Store                                                                       | Storing Metadata | Filtering by Metadata      | Removing Embeddings |
 |---------------------------------------------------------------------------------------|------------------|----------------------------|---------------------|
 | [In-memory](/integrations/embedding-stores/in-memory)                                 | ✅                | ✅                          | ✅                   |
@@ -44,11 +19,11 @@
 | [MongoDB Atlas](/integrations/embedding-stores/mongodb-atlas)                         | ✅                | Only native filter support |                     |
 | [Neo4j](/integrations/embedding-stores/neo4j)                                         | ✅                |                            |                     |
 | [OpenSearch](/integrations/embedding-stores/opensearch)                               | ✅                |                            |                     |
+| [Oracle](/integrations/embedding-stores/oracle)                                       | ✅                | ✅                     | ✅                   |
 | [PGVector](/integrations/embedding-stores/pgvector)                                   | ✅                | ✅                          | ✅                   |
 | [Pinecone](/integrations/embedding-stores/pinecone)                                   | ✅                | ✅                          | ✅                   |
 | [Qdrant](/integrations/embedding-stores/qdrant)                                       | ✅                |                            |                     |
 | [Redis](/integrations/embedding-stores/redis)                                         | ✅                |                            |                     |
 | [Vearch](/integrations/embedding-stores/vearch)                                       | ✅                |                            |                     |
 | [Vespa](/integrations/embedding-stores/vespa)                                         |                  |                            |                     |
-| [Weaviate](/integrations/embedding-stores/weaviate)                                   | ✅                |                            | ✅                   |
->>>>>>> 77d38aeb
+| [Weaviate](/integrations/embedding-stores/weaviate)                                   | ✅                |                            | ✅                   |