--- conflicted
+++ resolved
@@ -6,34 +6,8 @@
 
 | Embedding Store                                                                       | Storing Metadata | Filtering by Metadata      | Removing Embeddings |
 |---------------------------------------------------------------------------------------|------------------|----------------------------|---------------------|
-<<<<<<< HEAD
-| [In-memory](/integrations/embedding-stores/in-memory)                                 | ✅               | ✅                         | ✅                  |
-| [Astra DB](/integrations/embedding-stores/astra-db)                                   | ✅               |                            |                     |
-| [AlloyDB](/integrations/embedding-stores/alloydb)                                     | ✅               | ✅                         | ✅                  |
-| [Azure AI Search](/integrations/embedding-stores/azure-ai-search)                     | ✅               | ✅                         | ✅                  |
-| [Azure CosmosDB Mongo vCore](/integrations/embedding-stores/azure-cosmos-mongo-vcore) | ✅               |                            |                     |
-| [Azure CosmosDB NoSQL](/integrations/embedding-stores/azure-cosmos-nosql)             | ✅               |                            |                     |
-| [Cassandra](/integrations/embedding-stores/cassandra)                                 | ✅               |                            |                     |
-| [Chroma](/integrations/embedding-stores/chroma)                                       | ✅               | ✅                         | ✅                  |
-| [ClickHouse](/integrations/embedding-stores/clickhouse)                               | ✅               | ✅                         | ✅                  |
-| [Coherence](/integrations/embedding-stores/coherence)                                 | ✅               | ✅                         | ✅                  |
-| [Couchbase](/integrations/embedding-stores/couchbase)                                 | ✅               |                            | ✅                  |
-| [DuckDB](/integrations/embedding-stores/duckdb)                                       | ✅               | ✅                         | ✅                  |
-| [Elasticsearch](/integrations/embedding-stores/elasticsearch)                         | ✅               | ✅                         | ✅                  |
-| [Infinispan](/integrations/embedding-stores/infinispan)                               | ✅               |                            |                     |
-| [Milvus](/integrations/embedding-stores/milvus)                                       | ✅               | ✅                         | ✅                  |
-| [MongoDB Atlas](/integrations/embedding-stores/mongodb-atlas)                         | ✅               | ✅                         | ✅                  |
-| [Neo4j](/integrations/embedding-stores/neo4j)                                         | ✅               |                            |                     |
-| [OpenSearch](/integrations/embedding-stores/opensearch)                               | ✅               |                            |                     |
-| [Oracle](/integrations/embedding-stores/oracle)                                       | ✅               | ✅                         | ✅                  |
-| [PGVector](/integrations/embedding-stores/pgvector)                                   | ✅               | ✅                         | ✅                  |
-| [Pinecone](/integrations/embedding-stores/pinecone)                                   | ✅               | ✅                         | ✅                  |
-| [Qdrant](/integrations/embedding-stores/qdrant)                                       | ✅               | ✅                         | ✅                  |
-| [Redis](/integrations/embedding-stores/redis)                                         | ✅               |                            |                     |
-| [Tablestore](/integrations/embedding-stores/tablestore)                               | ✅               | ✅                         | ✅                  |
-| [Vearch](/integrations/embedding-stores/vearch)                                       | ✅               |                            |                     |
-=======
 | [In-memory](/integrations/embedding-stores/in-memory)                                 | ✅                | ✅                          | ✅                   |
+| [AlloyDB for Postgres](/integrations/embedding-stores/alloydb)                                     | ✅               | ✅                         | ✅                  |
 | [Astra DB](/integrations/embedding-stores/astra-db)                                   | ✅                |                            |                     |
 | [Azure AI Search](/integrations/embedding-stores/azure-ai-search)                     | ✅                | ✅                          | ✅                   |
 | [Azure CosmosDB Mongo vCore](/integrations/embedding-stores/azure-cosmos-mongo-vcore) | ✅                |                            |                     |
@@ -58,6 +32,5 @@
 | [Redis](/integrations/embedding-stores/redis)                                         | ✅                |                            |                     |
 | [Tablestore](/integrations/embedding-stores/tablestore)                               | ✅                | ✅                          | ✅                   |
 | [Vearch](/integrations/embedding-stores/vearch)                                       | ✅                |                            |                     |
->>>>>>> e0150c9e
 | [Vespa](/integrations/embedding-stores/vespa)                                         |                  |                            |                     |
 | [Weaviate](/integrations/embedding-stores/weaviate)                                   | ✅               |                            | ✅                  |