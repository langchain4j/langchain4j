--- conflicted
+++ resolved
@@ -19,11 +19,7 @@
 | [MongoDB Atlas](/integrations/embedding-stores/mongodb-atlas)                         | ✅                | Only native filter support |                     |
 | [Neo4j](/integrations/embedding-stores/neo4j)                                         | ✅                |                            |                     |
 | [OpenSearch](/integrations/embedding-stores/opensearch)                               | ✅                |                            |                     |
-<<<<<<< HEAD
-| [Oracle](/integrations/embedding-stores/oracle)                                       | ✅                | ✅                     | ✅                   |
-=======
 | [Oracle](/integrations/embedding-stores/oracle)                                       | ✅                | ✅                          | ✅                   |
->>>>>>> 691af777
 | [PGVector](/integrations/embedding-stores/pgvector)                                   | ✅                | ✅                          | ✅                   |
 | [Pinecone](/integrations/embedding-stores/pinecone)                                   | ✅                | ✅                          | ✅                   |
 | [Qdrant](/integrations/embedding-stores/qdrant)                                       | ✅                |                            |                     |
