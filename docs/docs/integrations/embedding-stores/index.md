--- conflicted
+++ resolved
@@ -4,31 +4,6 @@
 sidebar_position: 0
 ---
 
-<<<<<<< HEAD
-| Embedding Store                                                                       | Storing Metadata | Filtering by Metadata | Removing Embeddings |
-|---------------------------------------------------------------------------------------|------------------|-----------------------|---------------------|
-| [In-memory](/integrations/embedding-stores/in-memory)                                 | ✅                | ✅                     | ✅                   |
-| [Astra DB](/integrations/embedding-stores/astra-db)                                   | ✅                |                       |                     |
-| [Azure AI Search](/integrations/embedding-stores/azure-ai-search)                     | ✅                | ✅                     | ✅                   |
-| [Azure CosmosDB Mongo vCore](/integrations/embedding-stores/azure-cosmos-mongo-vcore) | ✅                |                       |                     |
-| [Azure CosmosDB NoSQL](/integrations/embedding-stores/azure-cosmos-nosql)             | ✅                |                       |                     |
-| [Cassandra](/integrations/embedding-stores/cassandra)                                 | ✅                |                       |                     |
-| [Chroma](/integrations/embedding-stores/chroma)                                       | ✅                |                       | ✅                   |
-| [Elasticsearch](/integrations/embedding-stores/elasticsearch)                         | ✅                | ✅                     | ✅                   |
-| [Infinispan](/integrations/embedding-stores/infinispan)                               | ✅                |                       |                     |
-| [Milvus](/integrations/embedding-stores/milvus)                                       | ✅                | ✅                     | ✅                   |
-| [MongoDB Atlas](/integrations/embedding-stores/mongodb-atlas)                         | ✅                |                       |                     |
-| [Neo4j](/integrations/embedding-stores/neo4j)                                         | ✅                |                       |                     |
-| [OpenSearch](/integrations/embedding-stores/opensearch)                               | ✅                |                       |                     |
-| [PGVector](/integrations/embedding-stores/pgvector)                                   | ✅                | ✅                     | ✅                   |
-| [Pinecone](/integrations/embedding-stores/pinecone)                                   | ✅                | ✅                      | ✅                   |
-| [Qdrant](/integrations/embedding-stores/qdrant)                                       | ✅                |                       |                     |
-| [Redis](/integrations/embedding-stores/redis)                                         | ✅                |                       |                     |
-| [Tablestore](/integrations/embedding-stores/tablestore) | ✅             |✅                      |✅                    |
-| [Vearch](/integrations/embedding-stores/vearch)                                       | ✅                |                       |                     |
-| [Vespa](/integrations/embedding-stores/vespa)                                         |                  |                       |                     |
-| [Weaviate](/integrations/embedding-stores/weaviate)                                   | ✅                |                       | ✅                   |
-=======
 | Embedding Store                                                                       | Storing Metadata | Filtering by Metadata      | Removing Embeddings |
 |---------------------------------------------------------------------------------------|------------------|----------------------------|---------------------|
 | [In-memory](/integrations/embedding-stores/in-memory)                                 | ✅                | ✅                          | ✅                   |
@@ -49,7 +24,7 @@
 | [Pinecone](/integrations/embedding-stores/pinecone)                                   | ✅                | ✅                          | ✅                   |
 | [Qdrant](/integrations/embedding-stores/qdrant)                                       | ✅                |                            |                     |
 | [Redis](/integrations/embedding-stores/redis)                                         | ✅                |                            |                     |
+| [Tablestore](/integrations/embedding-stores/tablestore) | ✅             |✅                      |✅                    |
 | [Vearch](/integrations/embedding-stores/vearch)                                       | ✅                |                            |                     |
 | [Vespa](/integrations/embedding-stores/vespa)                                         |                  |                            |                     |
-| [Weaviate](/integrations/embedding-stores/weaviate)                                   | ✅                |                            | ✅                   |
->>>>>>> 5d98d275
+| [Weaviate](/integrations/embedding-stores/weaviate)                                   | ✅                |                            | ✅                   |