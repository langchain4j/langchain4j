--- conflicted
+++ resolved
@@ -13,11 +13,8 @@
 | [Azure CosmosDB NoSQL](/integrations/embedding-stores/azure-cosmos-nosql)             | ✅                |                            |                     |
 | [Cassandra](/integrations/embedding-stores/cassandra)                                 | ✅                |                            |                     |
 | [Chroma](/integrations/embedding-stores/chroma)                                       | ✅                | ✅                          | ✅                   |
-<<<<<<< HEAD
 | [ClickHouse](/integrations/embedding-stores/clickhouse)                               | ✅                | ✅                          | ✅                   |
-=======
-| [Coherence](/integrations/embedding-stores/coherence)                          | ✅                | ✅                     | ✅                   |
->>>>>>> 9af8f8d0
+| [Coherence](/integrations/embedding-stores/coherence)                                 | ✅                | ✅                          | ✅                   |
 | [Couchbase](/integrations/embedding-stores/couchbase)                                 | ✅                |                            | ✅                   |
 | [Elasticsearch](/integrations/embedding-stores/elasticsearch)                         | ✅                | ✅                          | ✅                   |
 | [Infinispan](/integrations/embedding-stores/infinispan)                               | ✅                |                            |                     |
