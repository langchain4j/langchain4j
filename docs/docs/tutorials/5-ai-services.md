--- conflicted
+++ resolved
@@ -116,15 +116,12 @@
 
 String answer = friend.chat("Hello"); // Hey! What's up?
 ```
-<<<<<<< HEAD
-In this example, we have added the `@SystemMessage` annotation with a prompt template we want to use.
+
+In this example, we have added the `@SystemMessage` annotation with a system prompt template we want to use.
 This will be converted into a `SystemMessage` behind the scenes and sent to the LLM along with the `UserMessage`.
 
 `@SystemMessage` can also load a prompt template from resources:
 `@SystemMessage(fromResource = "my-prompt-template.txt")`
-=======
-In this example, we have added the `@SystemMessage` annotation with a system prompt we want to use.
-This will be converted into a `SystemMessage` behind the scenes and sent to the LLM along with the `UserMessage`.
 
 ### System Message Provider
 System messages can also be defined dynamically with the system message provider:
@@ -135,7 +132,6 @@
     .build();
 ```
 As you can see, you can provide different system messages based on a chat memory ID (user or conversation).
->>>>>>> 25440a2b
 
 ## @UserMessage
 
